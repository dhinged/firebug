Firebug=Firebug

# LOCALIZATION NOTE (WindowTitle): Title of detached Firebug window.
# %S = Title of the associated web page.
# examples: Firebug - Google
WindowTitle=Firebug - %S

# Panel titles
Panel-console=Console
panel.tip.console=Allows observing console messages and executing JavaScript commands
Panel-net=Net
panel.tip.net=Allows analyzing the network traffic
Panel-html=HTML
panel.tip.html=Allows inspecting and manipulating the DOM nodes
Panel-stylesheet=CSS
panel.tip.stylesheet=Allows inspecting and manipulating the CSS stylesheets
Panel-script=Script
panel.tip.script=Allows debugging of JavaScript
Panel-dom=DOM
panel.tip.dom=Allows inspecting and manipulating the DOM properties
Panel-css=Style
panel.tip.css=Allows inspecting and manipulating the CSS rules of the selected DOM node
Panel-computed=Computed
panel.tip.computed=Allows inspecting the computed CSS values of the selected DOM node
Panel-layout=Layout
panel.tip.layout=Allows inspecting and manipulating the layout data of the selected DOM node
Panel-domSide=DOM
panel.tip.domSide=Allows inspecting and manipulating the DOM properties of the selected DOM node
Panel-watches=Watch
panel.tip.watches=Allows inspecting the JavaScript variables available in the current stack frame and defining watch expressions
Panel-breakpoints=Breakpoints
panel.tip.breakpoints=Allows manipulating the set breakpoints
Panel-callstack=Stack
panel.tip.callstack=Allows observing the current JavaScript call stack
Panel-scopes=Scopes

firebug.DetachFirebug=Open Firebug in New Window
firebug.AttachFirebug=Attach Firebug to Browser Window

# LOCALIZATION NOTE (pluralRuleFirebugs): Custom plural rule for this locale.
# If there is no Firebug translation for the current browser locale, this value
# will be used instead of the one in chrome://global/locale/intl.properties
# See: http://developer.mozilla.org/en/docs/Localization_and_Plurals
pluralRule=1

# LOCALIZATION NOTE (plural.Total_Firebugs2): Semicolon list of plural forms.
# See: http://developer.mozilla.org/en/docs/Localization_and_Plurals
# Used in a tooltip that is displayed for the Firebug icon located within Firefox toolbar.
# Displays the number of pages with Firebug activated.
# %1 = number of Firebug instances activated
# example: 2 Total Firebugs
plural.Total_Firebugs2=%1$S Total Firebug;%1$S Total Firebugs

# LOCALIZATION NOTE (startbutton.tip.deactivated):
# Used in a tooltip that is displayed for the Firebug icon located within Firefox toolbar.
# Displays the deactivated status of Firebug
startbutton.tip.deactivated=Deactivated

# LOCALIZATION NOTE (panel.status): Label showing the status of an activable panel
# inside a tooltip when hovering the Start Button. Will be shown for each panel.
# first %S = panel name
# second %S = panel activation status
# example: Console: On
panel.status=%S: %S

inBrowser=In Browser
minimized=Minimized
enablement.for_all_pages=for all pages
enablement.on=On
enablement.off=Off
enablement.Panel_activation_status=Panel activation status:
none=Closed
Firebug_-_inactive_for_current_website=Firebug - inactive for current website
Activate_Firebug_for_the_current_website=Activate Firebug for the current website
Minimized=Minimized
Minimize_Firebug=Minimize Firebug
On_for_all_web_pages=On for All Web Pages
firebug.menu.tip.On_for_all_Web_Sites=Activate Firebug by default for all websites
firebug.menu.Clear_Activation_List=Clear Activation List
firebug.menu.tip.Clear_Activation_List=Clear the list of websites Firebug is activated for

firebug.menu.Detached=Detached
firebug.menu.tip.Detached=Detach Firebug into its own window
firebug.menu.Top=Top
firebug.menu.tip.Top=Align Firebug to the top of the user agent window
firebug.menu.Bottom=Bottom
firebug.menu.tip.Bottom=Align Firebug to the bottom of the user agent window
firebug.menu.Left=Left
firebug.menu.tip.Left=Align Firebug to the left of the user agent window
firebug.menu.Right=Right
firebug.menu.tip.Right=Align Firebug to the right of the user agent window
firebug.uiLocation=Firebug UI Location
firebug.menu.tip.UI_Location=Position of the Firebug user interface

# LOCALIZATION NOTE (firebug_options): Tooltip text used for Firebug icon menu (them left
# most button on Firebug main toolbar)
firebug_options=Firebug Options

# LOCALIZATION NOTE (firebug.Show_All_Panels): Menu item label used in 'list of all panels'
# menu (available on Firebug's tab bar).
firebug.Show_All_Panels=Show All Panels

console.option.Show_Command_Line=Show Command Line
console.option.tip.Show_Command_Line=Focus the Command Line / Show the Command Line Popup

# Console panel options (located in tab's option menu)
ShowJavaScriptErrors=Show JavaScript Errors
console.option.tip.Show_JavaScript_Errors=Log JavaScript error messages into the console
ShowJavaScriptWarnings=Show JavaScript Warnings
console.option.tip.Show_JavaScript_Warnings=Log JavaScript warning messages into the console
ShowCSSErrors=Show CSS Errors
console.option.tip.Show_CSS_Errors=Log CSS error messages into the console
ShowXMLHTMLErrors=Show XML/HTML Errors
console.option.tip.Show_XML_HTML_Errors=Log XML and HTML error messages into the console
ShowStackTrace=Show Stack Trace With Errors
console.option.tip.Show_Stack_Trace=Show stack trace information for error messages
ShowXMLHttpRequests=Show XMLHttpRequests
console.option.tip.Show_XMLHttpRequests=Log XMLHttpRequests into the console
ShowChromeErrors=Show Chrome Errors
console.option.tip.Show_System_Errors=Log program and add-on internal error messages into the console
ShowChromeMessages=Show Chrome Messages
console.option.tip.Show_System_Messages=Log program and add-on internal messages into the console
ShowExternalErrors=Show External Errors
console.option.tip.Show_External_Errors=Log error messages coming from external sources into the console
ShowNetworkErrors=Show Network Errors
console.option.tip.Show_Network_Errors=Log network error messages into the console
JavascriptOptionsStrict=Strict Warnings (performance penalty)
console.option.tip.Show_Strict_Warnings=Log also strict warnings into the console

Command_History=Command History
console.option.Show_Command_Editor=Show Command Editor
console.option.tip.Show_Command_Editor=Switch to the Command Editor

commandLineShowCompleterPopup=Show Completion List Popup
console.option.tip.Show_Completion_List_Popup=Show the popup for command auto-completion

Assertion=Assertion Failure

# LOCALIZATION NOTE (Line, LineAndCol): Used at many places in the UI. Displays the location
# of an error, message, etc. within a source of a web page.
# first %S = File name, second %S = Line number
# examples: somePage.htm (line 64)
# examples: somePage.htm (line 64, column 53)
Line=%S (line %S)
LineAndCol=%S (line %S, col %S)

InstanceLine=%S #%S (line %S)
StackItem=%S (%S line %S)
SystemItem=<System>

# LOCALIZATION NOTE (InspectInPanel): Menu item label used in a various context menus.
# For example, right clicking on an element in the HTML panel offers an action to inspect
# clicked element in the DOM panel.
# %S = Target panel title
# examples: Inspect in DOM Panel
panel.Inspect_In_Panel=Inspect in %S Panel
panel.tip.Inspect_In_Panel=Switch to the %S panel to examine the object there

NoName=(no name)

# LOCALIZATION NOTE (jsdIScript): an internal Firefox object used for debugging Firebug
# do not translate.
# %S = jsdIScript.tag
jsdIScript=jsdIScript %S

# LOCALIZATION NOTE (html.option.Show_Full_Text, html.option.tip.Show_Full_Text):
# HTML panel option (located in tab's option menu). If set to true, contents
# of an element will not be cropped
ShowFullText=Show Full Text
html.option.tip.Show_Full_Text=Don't crop element contents

# LOCALIZATION NOTE (html.option.Show_Whitespace, html.option.tip.Show_Whitespace):
# HTML panel option (located in tab's option menu). If set to true, whitepace inside of
# nodes will be shown
ShowWhitespace=Show Whitespace
html.option.tip.Show_Whitespace=Show Whitespace inside of nodes

# LOCALIZATION NOTE (html.option.Show_Comments, html.option.tip.Show_Comments):
# HTML panel option (located in tab's option menu). If set to true, comment nodes are displayed
ShowComments=Show Comments
html.option.tip.Show_Comments=Show comment nodes

# LOCALIZATION NOTE (html.option.Show_Text_Nodes_With_Entities, html.option.tip.Show_Text_Nodes_With_Entities):
# HTML panel option (located in tab's option menu). If set to true, special characters will be
# shown in their entity representation, e.g. " => &quot;, & => &amp;
html.option.Show_Entities_As_Symbols=Show Entities As Symbols
html.option.tip.Show_Entities_As_Symbols=Show all XML entities using their symbolic representation
html.option.Show_Entities_As_Names=Show Entities As Names
html.option.tip.Show_Entities_As_Names=Show all XML entities using their names
html.option.Show_Entities_As_Unicode=Show Entities As Unicode
html.option.tip.Show_Entities_As_Unicode=Show all XML entities in their Unicode representation

# LOCALIZATION NOTE (html.option.Highlight_Mutations, html.option.tip.Highlight_Mutations):
# HTML panel option (located in tab's option menu). If set to true, changes to the nodes
# will be highlighted
HighlightMutations=Highlight Changes
html.option.tip.Highlight_Mutations=Highlight changes inside nodes

# LOCALIZATION NOTE (html.option.Expand_Mutations, html.option.tip.Expand_Mutations):
# HTML panel option (located in tab's option menu). If set to true, the tree view
# will be expanded to display changed nodes
ExpandMutations=Expand Changes
html.option.tip.Expand_Mutations=Expand the tree view to display changed nodes

# LOCALIZATION NOTE (html.option.Scroll_To_Mutations, html.option.tip.Scroll_To_Mutations):
# HTML panel option (located in tab's option menu). If set to true, the tree view
# will be scrolled to display changed nodes
ScrollToMutations=Scroll Changes Into View
html.option.tip.Scroll_To_Mutations=Scroll the tree view to bring changed nodes into view

# LOCALIZATION NOTE (html.option.Scroll_To_Mutations, html.option.tip.Scroll_To_Mutations):
# Inspector option (located in HTML tab's option menu and Firebug menu). If set to true,
# a panel will be shown including information about the currently inspected element
ShowQuickInfoBox=Show Quick Info Box
inspect.option.tip.Show_Quick_Info_Box=Show information about the currently inspected element inside a panel overlaying the page

# LOCALIZATION NOTE (html.option.Scroll_To_Mutations, html.option.tip.Scroll_To_Mutations):
# Inspector option (located in HTML tab's option menu and Firebug menu). If set to true, the tree view
# will be scrolled to display changed nodes
ShadeBoxModel=Shade Box Model
inspect.option.tip.Shade_Box_Model=Shade the different parts of the box model

ScrollIntoView=Scroll Into View
html.tip.Scroll_Into_View=Scroll the page to make the element visible
NewAttribute=New Attribute...
html.tip.New_Attribute=Add a new attribute to this element
html.Edit_Node=Edit %S...
html.Node=Node
html.tip.Edit_Node=Edit the %S using the full text editor
DeleteElement=Delete Element
html.Delete_Element=Delete the element from the tree
DeleteNode=Delete Node
html.Delete_Node=Delete the node from the tree

# Quick Info Box
quickInfo=Quick Info
computedStyle=Computed Style

# LOCALIZATION NOTE (html.Break_On_Mutate, html.Disable_Break_On_Mutate): Tooltips for resume
# button that are used when the HTML panel is currently selected. The button allows stopping
# JS execution when DOM of the current page is modified.
html.Break_On_Mutate=Break On Mutate
html.Disable_Break_On_Mutate=Disable Break On Mutate
html.label.Break_On_Text_Change=Break On Text Change

html.label.HTML_Breakpoints=HTML Breakpoints
html.label.Break_On_Attribute_Change=Break On Attribute Change
html.tip.Break_On_Attribute_Change=Stop JavaScript execution when an attribute of this element changes
html.label.Break_On_Child_Addition_or_Removal=Break On Child Addition or Removal
html.tip.Break_On_Child_Addition_or_Removal=Stop JavaScript execution when a child node is added to or removed from this element
html.label.Break_On_Element_Removal=Break On Element Removal
html.tip.Break_On_Element_Removal=Stop JavaScript execution when the element is removed

# LOCALIZATION NOTE (html.label.Expand/Contract_All, html.tip.Expand/Contract_All):
# Used within the HTML for a context menu item. The user can expand/contract
# the element and all its children to quickly see the entire hierarchical structure
# or collapse it.
html.label.Expand/Contract_All=Expand/Contract All
html.tip.Expand/Contract_All=Expand/collapse all the children recursively

# LOCALIZATION NOTE (dom.label.breakOnPropertyChange, dom.tip.Break_On_Property_Change):
# Used within the DOM panel to create a 'property breakpoint'. Right-click on an property of an object.
# The label is also used for the 'Break On Property Change' button (available on the toolbar).
dom.label.breakOnPropertyChange=Break On Property Change
dom.tip.Break_On_Property_Change=Stop the JavaScript execution when this property changes

# LOCALIZATION NOTE (dom.disableBreakOnPropertyChange): Used within the DOM panel for the
# 'break on next button' in the case the option is activated
dom.disableBreakOnPropertyChange=Disable Break On Property Change

dom.label.DOM_Breakpoints=DOM Breakpoints

# LOCALIZATION NOTE (EditAttribute, html.tip.Edit_Attribute): Menu item label used in HTML panel context menu. Allows
# editing an existing HTML element attribute.
# %S = Name of the clicked attribute
# examples: Edit Attribute "onclick"...
EditAttribute=Edit Attribute "%S"...
html.tip.Edit_Attribute=Edit the value of the attribute "%S" of this element

# LOCALIZATION NOTE (DeleteAttribute, html.tip.Delete_Attribute): Menu item label used in HTML panel context menu. Allows
# deleting an existing HTML element attribute.
# %S = Name of the clicked attribute
# examples: Delete Attribute "onclick"...
DeleteAttribute=Delete Attribute "%S"
html.tip.Delete_Attribute=Delete the attribute "%S" from this element

# LOCALIZATION NOTE (InheritedFrom): Displaying an HTML element name + an applied CSS rule,
# that has been inherited. Used in the Style side panel (under HTML panel).
# examples: Inherited from table.tabView
InheritedFrom=Inherited from

SothinkWarning=The Sothink SWF Catcher extension is preventing Firebug from working properly.<br/><br/>Please read <a href="http://www.getfirebug.com/faq.html#Sothink" target="_new">this item on the Firebug FAQ</a> for help.

# LOCALIZATION NOTE (css.fontFamilyPreview): Part of a tooltip in the CSS panel
# and Style side panel (within HTML panel) when the mouse hovers a font name
css.fontFamilyPreview=The quick brown fox jumps over the lazy dog. 0123456789

# LOCALIZATION NOTE (css.EmptyStyleSheet): Displayed in the CSS panel
# in case there are no stylesheets attached to the current page.
# The text between <a> and </a> is displayed as a link.
css.EmptyStyleSheet=There are no rules. You can <a>create a rule</a>.

# LOCALIZATION NOTE (css.EmptyElementCSS2): Displayed in the Style side panel
# (available within the HTML panel) in case there are no CSS rules for the selected element.
# The text between <a> and </a> is displayed as a link.
css.EmptyElementCSS=This element has no style rules. You can <a>create a rule</a> for it.

EditStyle=Edit Element Style...
style.tip.Edit_Style=Edit the element's inline style
AddRule=Add Rule...
css.tip.AddRule=Add a general rule for this element
NewRule=New Rule...
css.tip.New_Rule=Add a new rule

# LOCALIZATION NOTE (css.Delete_Rule, css.tip.Delete_Rule): Menu item label used in the CSS panel context menu.
# Allows to delete an existing CSS rule
# %S = Selector of the clicked rule
# examples: Delete "div > p"
css.Delete_Rule=Delete "%S"
css.tip.Delete_Rule=Delete the rule "%S" and all its properties

# LOCALIZATION NOTE (css.menu.Edit_Media_Query, css.menu.tip.Edit_Media_Query):
# Menu item label used in the CSS panel context menu.
# Allows to add or edit the CSS media query of an import rule
css.menu.Edit_Media_Query=Edit Media Query...
css.menu.tip.Edit_Media_Query=Edit the media query assigned to this rule

NewProp=New Property...
css.tip.New_Prop=Add a new property to the current rule

# LOCALIZATION NOTE (EditProp, css.tip.Edit_Prop): Menu item label used in the CSS panel context menu.
# Allows to edit an existing CSS rule property.
# %S = Name of the clicked property
# examples: Edit "background-color"...
EditProp=Edit "%S"...
css.tip.Edit_Prop=Edit the value of the property "%S"

# LOCALIZATION NOTE (DisableProp): Menu item label used in the CSS panel context menu.
# Allows to disable an existing CSS rule property.
# %S = Name of the clicked property
# examples: Disable "background-color"
DisableProp=Disable "%S"
css.tip.Disable_Prop=Disable the property "%S"

# LOCALIZATION NOTE (DeleteProp, css.tip.Delete_Prop): Menu item label used in the CSS panel context menu.
# Allows to delete an existing CSS rule property.
# %S = Name of the clicked property
# examples: Delete "background-color"
DeleteProp=Delete "%S"
css.tip.Delete_Prop=Delete the property "%S"

# Console context menu labels.
BreakOnThisError=Break on This Error
console.menu.tip.Break_On_This_Error=Stop the JavaScript execution as soon as this error occurs
BreakOnAllErrors=Break on All Errors
console.menu.tip.Break_On_All_Errors=Stop the JavaScript execution as soon as an error occurs

# LOCALIZATION NOTE (script.option.Track_Throw_Catch):
# Script panel option (located in tab's option menu). If set to true, tracking of
# throw/catch blocks is enabled.
TrackThrowCatch=Track Throw/Catch
script.option.tip.Track_Throw_Catch=Track exceptions even when they are caught by try/catch blocks

UseLastLineForEvalName=Use Last Source Line for eval() names
UseMD5ForEvalName=Use MD5 for eval() names

# Breakpoints side panel
Breakpoints=Breakpoints
ErrorBreakpoints=Error Breakpoints
LoggedFunctions=Logged Functions
EnableAllBreakpoints=Enable All Breakpoints
breakpoints.option.tip.Enable_All_Breakpoints=Enable all listed breakpoints
DisableAllBreakpoints=Disable All Breakpoints
breakpoints.option.tip.Disable_All_Breakpoints=Disable all listed breakpoints
ClearAllBreakpoints=Remove All Breakpoints
breakpoints.option.tip.Clear_All_Breakpoints=Remove all listed breakpoints
ConditionInput=This breakpoint will stop only if this expression is true:

# LOCALIZATION NOTE (breakpoints.Remove_Breakpoint, breakpoints.tip.Remove_Breakpoint, breakpoints.Disable_Breakpoint,
# breakpoints.tip.Disable_Breakpoint, breakpoints.Enable_Breakpoint, breakpoints.tip.Enable_Breakpoint):
# Context menu items in the Script panel and Breakpoints side panel.
breakpoints.Remove_Breakpoint=Remove Breakpoint
breakpoints.tip.Remove_Breakpoint=Remove the breakpoint
breakpoints.Disable_Breakpoint=Disable Breakpoint
breakpoints.tip.Disable_Breakpoint=Disable the breakpoint
breakpoints.Enable_Breakpoint=Enable Breakpoint
breakpoints.tip.Enable_Breakpoint=Enable the breakpoint

# LOCALIZATION NOTE (script.balloon.Continue, script.balloon.Disable): Labels used for buttons
# within balloon popup dialog. This dialog appears when the debugger halts at a breakpoint or at
# a 'debugger;' keyword.
# Continue: allows to resume the debugger
# Disable: allows to disable the current 'debugger;' keyword used in the Javascript source
script.balloon.Continue=Continue
script.balloon.Disable=Disable

ScriptsFilterStatic=Show static Scripts
ScriptsFilterEval=Show static and eval Scripts
ScriptsFilterEvent=Show static and event Scripts
ScriptsFilterAll=Show static, eval and event Scripts
ScriptsFilterStaticShort=static
ScriptsFilterEvalShort=evals
ScriptsFilterEventShort=events
ScriptsFilterAllShort=all

# LOCALIZATION NOTE (callstack.Expand_All, callstack.tip.Expand_All,
# callstack.Collapse_All, callstack.tip.Collapse_All):
# Context menu item labels used in Stack side panel (within Script panel)
# Firebug needs to be halted at a breakpoint to see these items.
callstack.Expand_All=Expand All
callstack.tip.Expand_All=Expand all stack frame functions
callstack.Collapse_All=Collapse All
callstack.tip.Collapse_All=Collapse all stack frame functions

# LOCALIZATION NOTE (callstack.Execution_not_stopped):
# Message displayed in the Stack side panel if the script execution is not stopped.
callstack.Execution_not_stopped=Stack frames are just shown when the script execution is stopped.

# LOCALIZATION NOTE (ShowUserProps, ShowUserFuncs, ShowDOMProps, ShowDOMFuncs, ShowDOMConstants,
# ShowOwnProperties, ShowOwnPropertiesTooltip, ShowEnumerableProperties, ShowEnumerablePropertiesTooltip,
# ShowInlineEventHandlers):
# Labels for DOM panel options (located in tab's option menu)
ShowUserProps=Show User-defined Properties
dom.option.tip.Show_User_Props=Show user-defined object properties
ShowUserFuncs=Show User-defined Functions
dom.option.tip.Show_User_Funcs=Show user-defined object methods
ShowDOMProps=Show DOM Properties
dom.option.tip.Show_DOM_Props=Show properties specified inside the DOM
ShowDOMFuncs=Show DOM Functions
dom.option.tip.Show_DOM_Funcs=Show functions specified inside the DOM
ShowDOMConstants=Show DOM Constants
dom.option.tip.Show_DOM_Constants=Show constants specified inside the DOM
ShowInlineEventHandlers=Show Inline Event Handlers
ShowInlineEventHandlersTooltip=Show available inline event handlers, that are not associated with a function
ShowOwnProperties=Show Own Properties Only
ShowOwnPropertiesTooltip=Don't show prototype chain
ShowEnumerableProperties=Show Enumerable Properties Only
ShowEnumerablePropertiesTooltip=Don't show non-enumerable properties

NoMembersWarning=There are no properties to show for this object.
NewWatch=New watch expression...

# LOCALIZATION NOTE (AddWatch, watch.tip.Add_Watch): Context menu item in the DOM panel, Script panel and Watch side panel.
# Adds the selection or object to the Watch side panel to observe it
AddWatch=Add Watch
watch.tip.Add_Watch=Add the selection/object to the Watch side panel for observation

# LOCALIZATION NOTE (CopySourceCode, script.tip.Copy_Source_Code): Context menu item of the Script panel.
# Copies the selected source code to the clipboard.
CopySourceCode=Copy Source
script.tip.Copy_Source_Code=Copy the selected source code to the clipboard

Use_hash_plus_number_to_go_to_line=Use #<number> to go to line

CopyValue=Copy Value
dom.tip.Copy_Value=Copy the property's value to the clipboard
Copy_Name=Copy Name
dom.tip.Copy_Name=Copy the property's name to the clipboard
Copy_Path=Copy Path
dom.tip.Copy_Path=Copy the property path

NewProperty=New Property...
EditProperty=Edit Property...
dom.tip.Edit_Property=Edit the property's value
EditVariable=Edit Variable...
stack.tip.Edit_Variable=Edit the variable's value
EditWatch=Edit Watch...
watch.tip.Edit_Watch=Edit the watch expression's value
DeleteProperty=Delete Property
dom.tip.Delete_Property=Delete the property
DeleteWatch=Delete Watch
DeleteAllWatches=Delete All Watches
watch.tip.Delete_Watch=Delete the watch expression
watch.tip.Delete_All_Watches=Delete all the watch expressions

# LOCALIZATION NOTE (SetBreakpoint, script.tip.Set_Breakpoint): Context menu item of the Script panel.
# Toggles setting of a breakpoint at the current line of a script inside the Script panel.
SetBreakpoint=Set Breakpoint
script.tip.Set_Breakpoint=Toggles setting of a breakpoint at the current line

# LOCALIZATION NOTE (EditBreakpointCondition, breakpoints.tip.Edit_Breakpoint_Condition):
# Context menu item of the Script panel.
# Allows to edit the condition, under which a breakpoint stops the JavaScript execution
EditBreakpointCondition=Edit Breakpoint Condition...
breakpoints.tip.Edit_Breakpoint_Condition=Edit the condition, under which this breakpoint stops the JavaScript execution

NoBreakpointsWarning=There are no breakpoints set in this page.

# LOCALIZATION NOTE (style.option.Only_Show_Applied_Styles, style.option.tip.Only_Show_Applied_Styles):
# Style side panel option (located in tab's option menu). If set to true,
# just styles applied to an element will be displayed and overwritten ones will be hidden.
Only_Show_Applied_Styles=Only Show Applied Styles
style.option.tip.Only_Show_Applied_Styles=Just show styles applied to the element

# LOCALIZATION NOTE (style.option.Show_User_Agent_CSS, style.option.tip.Show_User_Agent_CSS):
# Style side panel option (located in tab's option menu). If set to true, the Style side panel will
# also display styles defined by the user agent.
Show_User_Agent_CSS=Show User Agent CSS
style.option.tip.Show_User_Agent_CSS=Also show the CSS defined by the user agent

# LOCALIZATION NOTE (computed.option.label.Colors_As_Hex, computed.option.tip.Colors_As_Hex,
#   computed.option.label.Colors_As_RGB, computed.option.tip.Colors_As_RGB,
#   computed.option.label.Colors_As_HSL, computed.option.tip.Colors_As_HSL):
# CSS panel, Style side panel and Computed side panel option (located in tab's option menu).
# Allows switching the display of CSS colors between hex, rgb(a) and hsl(a) format
computed.option.label.Colors_As_Hex=Colors As Hex
computed.option.tip.Colors_As_Hex=Show colors in hexadecimal format
computed.option.label.Colors_As_RGB=Colors As RGB
computed.option.tip.Colors_As_RGB=Show colors in RGB format
computed.option.label.Colors_As_HSL=Colors As HSL
computed.option.tip.Colors_As_HSL=Show colors in HSL format

# LOCALIZATION NOTE (style.option.label.active, style.option.tip.active):
# Style side panel option tooltip (located in tab's option menu). If the option is set to true,
# the Style side panel will simulate the element being activated and therefore display
# :active pseudo-class styles
style.option.label.active=:active
style.option.tip.active=Display :active pseudo-class styles

# LOCALIZATION NOTE (style.option.label.hover, style.option.tip.hover):
# Style side panel option tooltip (located in tab's option menu). If the option is set to true,
# the Style side panel will simulate the element being hovered and therefore display
# :hover pseudo-class styles
style.option.label.hover=:hover
style.option.tip.hover=Display :hover pseudo-class styles

# LOCALIZATION NOTE (style.option.label.focus, style.option.tip.focus):
# Style side panel option tooltip (located in tab's option menu). If the option is set to true,
# the Style side panel will simulate the element being focused and therefore display
# :focus pseudo-class styles
style.option.label.focus=:focus
style.option.tip.focus=Display :focus pseudo-class styles

# LOCALIZATION NOTE (css.label.Inspect_Declaration, css.tip.Inspect_Declaration):
# CSS panel/Style side panel context menu option. Allows inspecting a font face of a web font
# declaration inside the CSS panel
css.label.Inspect_Declaration=Inspect Declaration
css.tip.Inspect_Declaration= Inspect the declaration of this font

# LOCALIZATION NOTE (css.option.Expand_Shorthand_Properties, css.option.tip.Expand_Shorthand_Properties):
# CSS panel/Style side panel option (located in tab's option menu). If set to true,
# CSS shorthand properties like 'margin' will be split into their components, e.g. 'margin-top',
# 'margin-left', 'margin-bottom', 'margin-right'
Expand_Shorthand_Properties=Expand Shorthand Properties
css.option.tip.Expand_Shorthand_Properties=Expand CSS shorthand properties into their components

# LOCALIZATION NOTE (computed.option.Sort_Alphabetically, computed.option.tip.Sort_Alphabetically):
# Computed side panel option (located in tab's option menu). If set to 'alphabetical',
# the computed styles will be listed alphabetically by their name, otherwise they will be grouped
# into categories
Sort_alphabetically=Sort Alphabetically
computed.option.tip.Sort_Alphabetically=Sort the styles by their name/group the styles into categories

# LOCALIZATION NOTE (computed.option.Show_Mozilla_Specific_Styles, computed.option.tip.Show_Mozilla_Specific_Styles):
# Computed side panel option (located in tab's option menu). If set to true,
# also styles prefixed with -moz will be displayed
Show_Mozilla_specific_styles=Show Mozilla Specific Styles
computed.option.tip.Show_Mozilla_Specific_Styles=Also show styles prefixed with -moz

# LOCALIZATION NOTE (computed.No_User-Defined_Styles):
# Displayed in the Computed side panel (available within the HTML panel) in case there are no
# user-defined CSS rules applying to the selected element.
computed.No_User-Defined_Styles=This element has no user-defined style rules.

script.Type_any_key_to_filter_list=Type any key to filter list

# LOCALIZATION NOTE (LayoutPadding, LayoutBorder, LayoutMargin, LayoutPosition, LayoutAdjacent):
# Labels used to describe layout properties a the selected HTML element.
# Used in the Layout side panel (within HTML panel).
LayoutPadding=padding
LayoutBorder=border
LayoutMargin=margin
LayoutPosition=position
LayoutAdjacent=adjacent
position=position

# LOCALIZATION NOTE (layout.option.Show_Rulers, layout.option.tip.Show_Rulers):
# Layout side panel option (located in tab's option menu). If set to true,
# rulers and guides will be displayed for the element on the page
# when hovering parts of the layout box
ShowRulers=Show Rulers and Guides
layout.option.tip.Show_Rulers=Show rulers and guides on the page when hovering parts of the layout box

# Net panel
Loading=Loading...
Headers=Headers

# LOCALIZATION NOTE (net.tip.Clear)
# Tooltip for the button inside the Net panel to clear the request list
net.tip.Clear=Clear the request list

# LOCALIZATION NOTE (net.header.Reset_Header, net.header.tip.Reset_Header)
# Label for header context menu within the Net panel
net.header.Reset_Header=Reset Header
net.header.tip.Reset_Header=Reset the header display

# LOCALIZATION NOTE (net.header.URL, net.header.URL_Tooltip, net.header.Status,
# net.header.Status_Tooltip, net.header.Domain, net.header.Domain_Tooltip,
# net.header.Size, net.header.Size_Tooltip, net.header.Timeline, net.header.Timeline_Tooltip,
# net.header.Local_IP, net.header.Local_IP_Tooltip, net.header.Remote_IP,
# net.header.Remote_IP_Tooltip, net.header.Protocol, net.header.Protocol_Tooltip):
# Labels and tooltips for headers displayed on top of the Net panel.
net.header.URL=URL
net.header.URL_Tooltip=Requested URL and used HTTP method
net.header.Status=Status
net.header.Status_Tooltip=Status of the received response
net.header.Domain=Domain
net.header.Domain_Tooltip=Domain of the executed request
net.header.Size=Size
net.header.Size_Tooltip=Size of the received response (compressed size in case of compressed responses)
net.header.Timeline=Timeline
net.header.Timeline_Tooltip=Detailed timing info about request response round trip
net.header.Local_IP=Local IP
net.header.Local_IP_Tooltip=Local IP address and port number to which the request is bound
net.header.Remote_IP=Remote IP
net.header.Remote_IP_Tooltip=Remote IP address and port number to which the request is bound
net.header.Protocol=Protocol
net.header.Protocol_Tooltip=The URL protocol used to locate the resource on the web

# LOCALIZATION NOTE (net.label.Network_Breakpoints): Label for network breakpoints group.
net.label.XHR_Breakpoints=XHR Breakpoints

# LOCALIZATION NOTE (net.label.Break_On_XHR, net.tip.Break_On_XHR):
# Net panel context menu item for stopping the JavaScript execution on an XHR
net.label.Break_On_XHR=Break On XHR
net.tip.Break_On_XHR=Stop the JavaScript execution as soon as an XMLHttpRequest is made

# LOCALIZATION NOTE (net.headers.view_source, net.headers.pretty_print): Labels used in the
# Net panel's Headers tab (displayed if you expand a network request). The label is used
# for a link, that switches the view between raw source code and formated header values.
net.headers.view_source=view source
net.headers.pretty_print=pretty print

# LOCALIZATION NOTE (net.filter.Media): Label for Net panel filter (used on the Net panel toolbar)
net.filter.Media=Media

# LOCALIZATION NOTE (Post, Put): Label (verb) used in the Net panel for detailed info about
# a network request (displayed when a Net panel entry is expanded). The content of
# this tab displays sent data (related to an HTTP send method).
Post=Post
Put=Put

# LOCALIZATION NOTE (Response, URLParameters, Cache, HTML, jsonviewer.tab.JSON, xmlviewer.tab.XML):
# Labels used in the Net panel for detailed info about a network request (displayed
# when a Net panel entry is expanded)
Response=Response
URLParameters=Params
Cache=Cache
HTML=HTML
jsonviewer.tab.JSON=JSON
xmlviewer.tab.XML=XML
svgviewer.tab.SVG=SVG

fontviewer.General_Info=General Info
fontviewer.Meta_Data=Meta Data
fontviewer.view_source=view source
fontviewer.Preview=Preview
fontviewer.view_characters=view characters
fontviewer.pretty_print=pretty print
fontviewer.view_sample=view sample
fontviewer.uniqueid=Unique ID
fontviewer.vendor=Vendor
fontviewer.license=License
fontviewer.description=Description
fontviewer.copyright=Copyright
fontviewer.credits=Credits
fontviewer.trademark=Trademark
fontviewer.licensee=Licensee
fontviewer.extension=Extension
fontviewer.pangram=The quick brown fox jumps over the lazy dog

# LOCALIZATION NOTE (jsonviewer.sort, jsonviewer.do_not_sort): Label (verb) used in the
# Net panel for JSON responses. Allows to sort alphabetically.
jsonviewer.sort=Sort by key
jsonviewer.do_not_sort=Do not sort

# LOCALIZATION NOTE (net.jsonviewer.Copy_JSON): Label (verb) displayed in the JSON tab of a network request
# in the Net & Console panel when copying JSON replies.
# %S = Part of the JSON, that was clicked
# example: Copy "person" as JSON
net.jsonviewer.Copy_JSON=Copy "%S" as JSON

# LOCALIZATION NOTE (RequestHeaders, ResponseHeaders, CachedResponseHeaders, PostRequestHeaders):
# Label (noun) used in the Net panel (displayed inside the Headers tab of a request).
RequestHeaders=Request Headers
ResponseHeaders=Response Headers
CachedResponseHeaders=Response Headers From Cache
PostRequestHeaders=Request Headers From Upload Stream

# LOCALIZATION NOTE (net.label.ResponseHeadersFromBFCache):
# Label (noun) used in the Net panel and displayed instead of Response Headers
# if the response comes directly from the cache (BFCache).
net.label.ResponseHeadersFromBFCache=The request was resolved directly from the cache, so we have no response from the server. See below for the cached response.

# LOCALIZATION NOTE (plural.Limit_Exceeded2): Semicolon list of plural forms.
# A message displayed in the Net panel when some entries must be removed in the case the maximum number
# of entries has been reached.
# %1 = the number of entries removed
# example: Firebug's log limit has been reached. 150 entries not shown.
plural.Limit_Exceeded2=Firebug's log limit has been reached. %1$S entry not shown.;Firebug's log limit has been reached. %1$S entries not shown.

LimitPrefs=Preferences

# LOCALIZATION NOTE (LimitPrefsTitle): A message displayed in the Net panel when log limit
# has been reached. Informing the user what preference should be changed to modify the limit.
# %S = Name of a preference
# examples: In order to change the limit modify 'firebug.extensions.console.logLimit'
LimitPrefsTitle=In order to change the limit modify '%S'

Refresh=Refresh
panel.tip.Refresh=Refresh the panel display

# LOCALIZATION NOTE (OpenInTab, firebug.tip.Open_In_Tab): Context menu option of source links,
# stylesheets and net requests to open the underlying URL in a new browser tab
OpenInTab=Open in New Tab
firebug.tip.Open_In_Tab=Open the URL in a new browser tab

Open_Response_In_New_Tab=Open Response in New Tab
net.tip.Open_Response_In_New_Tab=Open the response in a new browser tab

# LOCALIZATION NOTE (Profile): Caption (verb) for reported profile info.
# (result of JavaScript profiler tool).
Profile=Profile

ProfilerStarted=The profiler is running. Click 'Profile' again to see its report.

# LOCALIZATION NOTE (plural.Profile_Time2): Semicolon list of plural forms.
# Caption for reported profile info (result of JavaScript profiler tool).
# %1 = Number of milliseconds
# %2 = Number of calls (plural)
# example: (56ms, 15 calls)
plural.Profile_Time2=(%1$Sms, %2$S call);(%1$Sms, %2$S calls)

NothingToProfile=No activity to profile
PercentTooltip=Percentage of time spent on this function
CallsHeaderTooltip=Number of times function was called
OwnTimeHeaderTooltip=Time spent in function excluding nested calls
TimeHeaderTooltip=Time spent in function including nested calls
AvgHeaderTooltip=Average time including function calls
MinHeaderTooltip=Minimum time including function calls
MaxHeaderTooltip=Maximum time including function calls
ProfileButton.Enabled.Tooltip=Profile JavaScript execution time
ProfileButton.Disabled.Tooltip=Profile JavaScript execution time (Script panel must be enabled)
Function=Function
Percent=Percent

# LOCALIZATION NOTE (Calls, OwnTime, Time, Avg, Min, Max, File): Used in profiler report header
# (name of a report column). In order to see this, select the Console panel, start profiling
# by clicking the Profile button and stop it by clicking it again. The report is logged into the
# Console panel. Make sure Script panel is enabled.
Calls=Calls
OwnTime=Own Time
Time=Time
Avg=Avg
Min=Min
Max=Max
File=File

# Support for standard actions.
Copy=Copy
Cut=Cut
Remove=Remove
Delete=Delete
Paste=Paste
SelectAll=Select All

html.Copy_Node=Copy %S
html.tip.Copy_Node=Copy the %S node and all its contents to the clipboard
CopyInnerHTML=Copy innerHTML
html.tip.Copy_innerHTML=Copy the contents of the element to the clipboard
CopyXPath=Copy XPath
html.tip.Copy_XPath=Copy the element's XPath to the clipboard
Copy_CSS_Path=Copy CSS Path
html.tip.Copy_CSS_Path=Copy the element's CSS path to the clipboard

# LOCALIZATION NOTE (CopyError, console.menu.tip.Copy_Error): Context menu item. Used in the Console
# panel when clicking an error object.
CopyLocation=Copy Location
clipboard.tip.Copy_Location=Copy the URL of the object's location to the clipboard

CopyURLParameters=Copy URL Parameters
net.tip.Copy_URL_Parameters=Copy URL parameters to the clipboard
CopyPOSTParameters=Copy POST Parameters
net.tip.Copy_POST_Parameters=Copy POST parameters to the clipboard
CopyLocationParameters=Copy Location with Parameters
net.tip.Copy_Location_Parameters=Copy the URL incl. the parameters to the clipboard
CopyRequestHeaders=Copy Request Headers
net.tip.Copy_Request_Headers=Copy the request headers to the clipboard
CopyResponseHeaders=Copy Response Headers
net.tip.Copy_Response_Headers=Copy the response headers to the clipboard
CopyResponse=Copy Response Body
net.tip.Copy_Response=Copy the response body to the clipboard

# LOCALIZATION NOTE (CopyError, console.menu.tip.Copy_Error): Context menu item. Used in the Console
# panel when clicking an error object.
CopyError=Copy Error
console.menu.tip.Copy_Error=Copy the error information to the clipboard

# LOCALIZATION NOTE (CopySource, dom.tip.Copy_Source): Context menu item of. Used in the Console
# panel when clicking an error object.
CopySource=Copy Function
dom.tip.Copy_Source=Copy the function's source code to the clipboard

# LOCALIZATION NOTE (ShowCallsInConsole): Context menu item of a function object inside the
# DOM panel and Watch side panel.
# %S = Name of the function
# example: Log Calls to "getData"
# example: Log calls to the function "getData" inside the Console panel
ShowCallsInConsole=Log Calls to "%S"
dom.tip.Log_Calls_To_Function=Log calls to the function "%S" inside the Console panel

# LOCALIZATION NOTE (ShowEventsInConsole, html.tip.Show_Events_In_Console):
# Menu item label used in HTML elements context menu. Allows logging of event information
# to the console.
ShowEventsInConsole=Log Events
html.tip.Show_Events_In_Console=Log event information to the console

# LOCALIZATION NOTE (panel.Enabled, panel.tip.Enabled):
# Option inside the options menu of activatable panels. Enables/Disables the panel.
panel.Enabled=Enabled
panel.tip.Enabled=Toggle the panel activation

# LOCALIZATION NOTE (panel.tooltip.Show_Command_Line_Popup): Tooltip used for a button on main
# Firebug toolbar. This button allows to open the Command Line within other panels
# than the Console panel.
panel.tooltip.Show_Command_Line_Popup=Show Command Line Popup

# LOCALIZATION NOTE (console.MethodNotSupported): Message displayed in the Console panel,
# if a specific method is not supported.
# %S = Name of the unsupported method
# example: Firebug console does not support 'bind'
console.MethodNotSupported=Firebug console does not support '%S'

# LOCALIZATION NOTE (commandline.MethodNotSupported): Message displayed in the Console panel,
# if an unsupported method is entered via the Command Line.
# %S = Name of the unsupported method
commandline.MethodNotSupported=Firebug Command Line does not support '%S'

# LOCALIZATION NOTE (console.Disable_Break_On_All_Errors, console.Break_On_All_Errors):
# Tooltip for the "Break on... " button used when the Console panel is selected.
console.Disable_Break_On_All_Errors=Disable Break On All Errors
console.Break_On_All_Errors=Break On All Errors

# LOCALIZATION NOTE (console.Break_On_This_Error): Tooltip for the breakpoint besides an error message
# in the Console panel
console.Break_On_This_Error=Break On This Error

# LOCALIZATION NOTE (console.Use_Arrow_keys,_Tab_or_Enter): Hint at the top of the Completion List Popup
# in the Command Line
console.Use_Arrow_keys,_Tab_or_Enter=Use Arrow keys, Tab or Enter

# LOCALIZATION NOTE (console.JSDisabledInFirefoxPrefs): Hint shown inside the Console panel in the case
# JavaScript is not available
console.JSDisabledInFirefoxPrefs=JavaScript is disabled in your Firefox preferences. If you want to use the Console panel, then please enable this option via Tools > Options > Content > Enable JavaScript

# LOCALIZATION NOTE (console.multiHighlightLimitExceeded):
# Used by the Console panel for arrays. If the user moves the mouse over an array bracket,
# all elements in the array are highlighted on the page. If there are too many elements
# in the array, this tooltip is displayed instead.
# %S = Maximal number of elements to highlight
# example: There are too many elements in the array to highlight on the page (current limit is 100).
#          See 'extensions.firebug.multiHighlightLimit' preference.
console.multiHighlightLimitExceeded=There are too many elements in the array to highlight on the page (current limit is %S).\nSee 'extensions.firebug.multiHighlightLimit' preference.

# LOCALIZATION NOTE (commandline.disabledForXMLDocs): This message is displayed in the Console panel
# in cases when the current page is an XML document. The text between <a> and </a> is a link,
# that causes to switch to HTML rendering of the document.
commandline.disabledForXMLDocs=Firebug command line is disabled for XML pages. You can <a>switch to HTML</a> to enable it.

# LOCALIZATION NOTE (net.sizeinfo.Response_Body, net.sizeinfo.Post_Body, net.sizeinfo.Total_Sent,
# net.sizeinfo.Total_Received, net.sizeinfo.Including_Headers):
# Labels used for a detailed size info tooltip. The tooltip is displayed, if the mouse hovers over
# a request size displayed within the Net panel. 'Total Sent' and 'Total Received' info includes
# sent and received headers size.
net.sizeinfo.Response_Body=Response Body
net.sizeinfo.Post_Body=Post Body
net.sizeinfo.Total_Sent=Total Sent
net.sizeinfo.Total_Received=Total Received
net.sizeinfo.Including_HTTP_Headers=Including HTTP Headers

net.ActivationMessage=Net panel activated. Any requests while the net panel is inactive are not shown.
net.responseSizeLimitMessage=Firebug response size limit has been reached. Click <a>here</a> to open the entire response in a new Firefox tab.

# LOCALIZATION NOTE (net.postDataSizeLimitMessage): A warning message displayed within the Net
# panel (inside the Post tab of an expanded request entry). The message informs the user that
# posted data reached Firebug's size limit and only part of it is displayed in the UI.
net.postDataSizeLimitMessage=Firebug request size limit has been reached by Firebug.

net.Break_On_XHR=Break On XHR
net.label.Parameters=Parameters
net.label.Parts=Parts
net.label.Source=Source

# LOCALIZATION NOTE (net.label.Resend): Label for context menu item. Used when clicking
# on a HTTP request (in the Console or Net panel) to re-send it with the same arguments.
net.label.Resend=Resend
net.tip.Resend=Send the request again

# LOCALIZATION NOTE (net.option.Disable_Browser_Cache, net.option.tip.Disable_Browser_Cache):
# Net panel option (located in tab's option menu). If set to true, the browser's HTTP cache is disabled
net.option.Disable_Browser_Cache=Disable Browser Cache
net.option.tip.Disable_Browser_Cache=Disable the browser's HTTP cache

# LOCALIZATION NOTE (net.option.Show_Paint_Events, net.option.tip.Show_Paint_Events):
# Net panel option (located in tab's option menu). If set to true, the Net panel displays
# MozAfterPaint events.
# See also: http://www.softwareishard.com/blog/firebug/watching-mozafterpaint-in-firebug/
net.option.Show_Paint_Events=Show Paint Events
net.option.tip.Show_Paint_Events=Show MozAfterPaint events as green lines inside the timeline

# LOCALIZATION NOTE (net.option.Show_BFCache_Responses, net.option.tip.Show_BFCache_Responses):
# Net panel option (located in tab's option menu). If set to true, the Net panel also displays responses coming from
# BFCache (back-forward cache). See also: https://developer.mozilla.org/En/Working_with_BFCache
net.option.Show_BFCache_Responses=Show BFCache Responses
net.option.tip.Show_BFCache_Responses=Also show responses from Back-Forward Cache

# LOCALIZATION NOTE (script.Break_On_Next, script.Disable_Break_On_Next):
# Tooltip used for the Break On Next button inside panel toolbar of the Script panel.
# (breaking on next executed JavaScript statement)
script.Break_On_Next=Break On Next
script.Disable_Break_On_Next=Disable Break On Next

ShowHttpHeaders=Show HTTP Headers

# LOCALIZATION NOTE (plural.Request_Count2): Semicolon list of plural forms.
# A label used in the Net panel. Displays the number of HTTP requests executed by the current page.
# %1 = Number of requests
# example: 21 requests
plural.Request_Count2=%1$S request;%1$S requests

FromCache=from cache
StopLoading=Stop Loading
net.tip.Stop_Loading=Stop loading the request
LargeData=(Very Large Data)
ShowComputedStyle=Show Computed Style
StyleGroup-text=Text
StyleGroup-background=Background
StyleGroup-box=Box Model
StyleGroup-layout=Layout
StyleGroup-other=Other
Dimensions=%S x %S

# LOCALIZATION NOTE (CopyColor, css.tip.Copy_Color):
# Context menu item for color values inside the CSS panel.
# Copies the color value to the clipboard.
CopyColor=Copy Color
css.tip.Copy_Color=Copy the color to the clipboard

# LOCALIZATION NOTE (CopyImageLocation, css.tip.Copy_Image_Location,
# OpenImageInNewTab, css.tip.Open_Image_In_New_Tab):
# Context menu items for images inside the CSS panel.
# Allow copying the URL of an image to the clipboard and opening it in a new browser tab
CopyImageLocation=Copy Image Location
css.tip.Copy_Image_Location=Copy the URL of the image to the clipboard
OpenImageInNewTab=Open Image in New Tab
css.tip.Open_Image_In_New_Tab=Open the image in a new browser tab

# LOCALIZATION NOTE (callstack.option.Omit_Object_Path_Stack, callstack.option.tip.Omit_Object_Path_Stack):
# Stack side panel option (located in tab's option menu). If set to true,
# the object path stack won't be displayed.
OmitObjectPathStack=Omit Toolbar Stack
callstack.option.tip.Omit_Object_Path_Stack=Do not display the object path stack

Load_Original_Source=Load Original Source
css.tip.Load_Original_Source=Discard the changes and load the original CSS

# LOCALIZATION NOTE (Copy_Rule_Declaration, css.tip.Copy_Rule_Declaration):
# Menu item label and tooltip used in CSS panel/Style side panel context menu.
# Allows copying the current CSS rule including all its properties to the clipboard.
Copy_Rule_Declaration=Copy Rule Declaration
css.tip.Copy_Rule_Declaration=Copy the rule including all its properties to the clipboard

# LOCALIZATION NOTE (Copy_Style_Declaration, css.tip.Copy_Style_Declaration):
# Menu item label and tooltip used in CSS panel/Style side panel context menu.
# Allows copying the current CSS rule's properties to the clipboard.
Copy_Style_Declaration=Copy Style Declaration
css.tip.Copy_Style_Declaration=Copy the rule's properties to the clipboard

# LOCALIZATION NOTE (plural.Error_Count2): Semicolon list of plural forms.
# A label used in for Firebug Start Button. Displays the number of JavaScript errors found by Firebug.
# %1 = Number of errors
# example: 111 Errors
plural.Error_Count2=%1$S Error;%1$S Errors

moduleManager.title=%S Panel is disabled
moduleManager.desc3=Use Firebug's toolbar button to enable/disable all panels at once. Use each panel's tab menu for individual control.
moduleManager.Enable=Enable

Suspend_Firebug=Suspend Firebug
Resume_Firebug=Resume Firebug
Reset_Panels_To_Disabled=Reset Panels To Disabled
Open_Console=Open Console
Open_Console_Tooltip=Open Trace Console for Firebug.
Scope_Chain=Scope Chain

# LOCALIZATION NOTE (With_Scope, Call_Scope, Window_Scope):
# Names of kinds of scopes. Probably best left in English.
# With: the scope inside of the with(obj) {} statement
With_Scope=With
# Call: the scope inside of a function eg function foo() { XXX here XXX var f = function() {} };
Call_Scope=Call
# Window: the scope inside of a Javascript window object.
Window_Scope=Window

Logs=Logs
Options=Options
Copy_Stack=Copy Stack
Copy Exception=Copy Exception

# LOCALIZATION NOTE (requestinfo.Blocking, requestinfo.Resolving, requestinfo.Connecting,
# requestinfo.Sending, requestinfo.Waiting, requestinfo.Receiving, requestinfo.ContentLoad,
# requestinfo.WindowLoad):
# Net panel timing info labels. Displayed in a tooltip (aka time-info-tip) when hovering the
# waterfall graph in the Net panel.
requestinfo.Blocking=Blocking
requestinfo.Resolving=DNS Lookup
requestinfo.Connecting=Connecting
requestinfo.Sending=Sending
requestinfo.Waiting=Waiting
requestinfo.Receiving=Receiving
requestinfo.ContentLoad='DOMContentLoaded' (event)
requestinfo.WindowLoad='load' (event)

# LOCALIZATION NOTE (requestinfo.started.label, requestinfo.phases.label, requestinfo.timings.label):
# Labels used within a tooltip (aka time-info-tip) for waterfall graph in the Net panel.
requestinfo.started.label=Request start time since the beginning
requestinfo.phases.label=Request phases start and elapsed time relative to the request start:
requestinfo.timings.label=Event timing relative to the request start:

search.Firebug_Search=Firebug Search

# LOCALIZATION NOTE (search.Next, search.Previous, search.Case_Sensitive, search.Case_Insensitive,
# search.Multiple_Files, search.Use_Regular_Expression):
# Labels used within an options menu for the search box. This menu is displayed if the search box is focused.
search.Next=Next
search.tip.Next=Search for the next match
search.Previous=Previous
search.tip.Previous=Search for the previous match
search.Case_Sensitive=Case Sensitive
search.tip.Case_Sensitive=Consider the case when searching
search.Case_Insensitive=Case Insensitive
search.tip.Case_Insensitive=Ignore the case when searching
search.Multiple_Files=Multiple Files
search.tip.Multiple_Files=Search inside all files related to this panel
search.Use_Regular_Expression=Use Regular Expression
search.tip.Use_Regular_Expression=Interpret the entered string as a regular expression when searching

# LOCALIZATION NOTE (search.html.CSS_Selector, search.net.Headers, search.net.Parameters, search.net.Response_Bodies,
# search.script.Multiple_Files):
# Labels used within an options menu for the search box. This menu is displayed if the search box is focused.
# These labels are specific to a certain panel.
search.html.CSS_Selector=CSS Selector
search.net.Headers=Headers
search.net.Parameters=Parameters
search.net.Response_Bodies=Response Bodies
search.net.tip.Response_Bodies=Search also in response bodies

firebug.console.Persist=Persist
firebug.console.Do_Not_Clear_On_Reload2=Do not clear the panel on page reload
firebug.console.Show_All_Log_Entries=Show all log entries
firebug.console.Errors=Errors
firebug.console.Filter_by_Errors=Filter by errors
firebug.console.Warnings=Warnings
firebug.console.Filter_by_Warnings=Filter by warnings
firebug.console.Info=Info
firebug.console.Filter_by_Info=Filter by info
firebug.console.Debug_Info=Debug Info
firebug.console.Filter_by_Debug_Info=Filter by debug info

firebug.Deactivate_Firebug=Deactivate Firebug
firebug.tip.Deactivate_Firebug=Deactivate Firebug for the current website
firebug.ShowFirebug=Open Firebug
firebug.menu.tip.Open_Firebug=Show the Firebug UI
firebug.HideFirebug=Hide Firebug
firebug.menu.tip.Minimize_Firebug=Minimize Firebug, but keep it active
firebug.FocusFirebug=Focus Firebug Window
firebug.menu.tip.Focus_Firebug=Focus Detached Firebug Window

firebug.menu.Enable_All_Panels=Enable All Panels
firebug.menu.tip.Enable_All_Panels=Enable all activable panels
firebug.menu.Disable_All_Panels=Disable All Panels
firebug.menu.tip.Disable_All_Panels=Disable all activable panels
firebug.menu.Customize_shortcuts=Customize Shortcuts
firebug.menu.tip.Customize_Shortcuts=Customize Firebug's internal key bindings
firebug.Options=Options
firebug.menu.tip.Options=Global Firebug preferences
firebug.menu.Enable_Accessibility_Enhancements=Enable Accessibility Enhancements
firebug.menu.tip.Enable_Accessibility_Enhancements=Enable full control via keyboard and other accessibility enhancements
firebug.menu.Activate_Same_Origin_URLs2=Activate For Same Origin URLs
firebug.menu.tip.Activate_Same_Origin_URLs=Activate Firebug for URLs matching the same origin policy
firebug.menu.Reset_All_Firebug_Options=Reset All Firebug Options
firebug.menu.tip.Reset_All_Firebug_Options=Reset all Firebug preferences to their default values
firebug.menu.Firebug_Online=Firebug Online
firebug.menu.tip.Firebug_Online=Websites related to Firebug
firebug.menu.Extensions=Firebug Extensions...
firebug.menu.tip.Extensions=Download and Install Firebug Extensions
firebug.menu.Vertical_Panels=Vertical Panels
firebug.menu.tip.Vertical_Panels=Toggle the layout of the Firebug main and side panels
firebug.menu.Show_Info_Tips=Show Info Tips
firebug.menu.tip.Show_Info_Tips=Show popups with information about the hovered element
firebug.Show_Error_Count=Show Error Count
firebug.menu.tip.Show_Error_Count=Show the number of errors logged inside the console
firebug.TextSize=Text Size
firebug.menu.tip.Text_Size=Change the text size used in Firebug
firebug.IncreaseTextSize=Increase Text Size
firebug.menu.tip.Increase_Text_Size=Increase the text sizes used in Firebug
firebug.DecreaseTextSize=Decrease Text Size
firebug.menu.tip.Decrease_Text_Size=Decrease the text sizes used in Firebug
firebug.NormalTextSize=Normal Text Size
firebug.menu.tip.Normal_Text_Size=Reset the text size used in Firebug to the default
firebug.Website=Firebug Website...
firebug.menu.tip.Website=Open the official Firebug website
firebug.help=Help...
firebug.menu.tip.help=Open the page with links to pages explaining Firebug
firebug.Documentation=Documentation...
firebug.menu.tip.Documentation=Open the documentation about Firebug
firebug.KeyShortcuts=Keyboard Shortcuts...
firebug.menu.tip.Key_Shortcuts=Open the list of mouse and keyboard shortcuts available in Firebug
firebug.Forums=Discussion Group...
firebug.menu.tip.Forums=Open the discussion group site
firebug.Issues=Issue Tracker...
firebug.menu.tip.Issues=Open the issue tracker site
firebug.Donate=Contribute...
firebug.menu.tip.Donate=Open the contribution site
firebug.About=About...
firebug.menu.tip.About=Information about Firebug
ProfileJavaScript=Profile JavaScript
firebug.menu.tip.Profile_JavaScript=Profile JavaScript execution time
firebug.Search=Search
firebug.menu.tip.Search=Set focus to the search field

# Firebug shortcuts
firebug.shortcut.reenterCommand.label=Re-enter Command
firebug.shortcut.tip.reenterCommand=Re-enter the last command into the Command Line
firebug.shortcut.toggleInspecting.label=Toggle Inspecting
firebug.shortcut.tip.toggleInspecting=Enable/disable the Inspector
firebug.shortcut.toggleQuickInfoBox.label=Toggle Quick Info Box
firebug.shortcut.tip.toggleQuickInfoBox=Enable/disable the display of a panel with information about the currently inspected element
firebug.shortcut.toggleProfiling.label=Toggle Profiling
firebug.shortcut.tip.toggleProfiling=Enable/disable the JavaScript Profiler
firebug.shortcut.focusCommandLine.label=Focus Command Line
firebug.shortcut.tip.focusCommandLine=Open Firebug and set the focus to the Command Line / toggle the Command Line Popup
firebug.shortcut.focusFirebugSearch.label=Focus Firebug Search
firebug.shortcut.tip.focusFirebugSearch=Set the focus to the search field
firebug.shortcut.focusWatchEditor.label=Focus Watch Editor
firebug.shortcut.tip.focusWatchEditor=Switch to the Script panel and set the focus to the field for entering a new watch expression
firebug.shortcut.focusLocation.label=Focus Location
firebug.shortcut.tip.focusLocation=Open the Location Menu
firebug.shortcut.nextObject.label=Next Object
firebug.shortcut.tip.nextObject=Select the next object in the element path of a panel
firebug.shortcut.previousObject.label=Previous Object
firebug.shortcut.tip.previousObject=Select the previous object in the element path of a panel
firebug.shortcut.customizeFBKeys.label=Customize Firebug Keys
firebug.shortcut.tip.customizeFBKeys=Open the Firebug Shortcut Bindings dialog
firebug.shortcut.detachFirebug.label=Open Firebug in New Window
firebug.shortcut.tip.detachFirebug=Detach Firebug into its own window
firebug.shortcut.leftFirebugTab.label=Switch to left Firebug panel
firebug.shortcut.tip.leftFirebugTab=Switch to the Firebug panel to the left
firebug.shortcut.rightFirebugTab.label=Switch to right Firebug panel
firebug.shortcut.tip.rightFirebugTab=Switch to the Firebug panel to the right
firebug.shortcut.toggleFirebug.label=Open Firebug
firebug.shortcut.tip.toggleFirebug=Open/Minimize Firebug UI
firebug.shortcut.closeFirebug.label=Deactivate Firebug
firebug.shortcut.tip.closeFirebug=Deactivate Firebug for the current website
firebug.shortcut.previousFirebugTab.label=Previous Firebug panel
firebug.shortcut.tip.previousFirebugTab=Switch to the previously selected Firebug panel
firebug.shortcut.clearConsole.label=Clear Console
firebug.shortcut.tip.clearConsole=Remove all logs from the console
firebug.shortcut.openTraceConsole.label=Open Trace Console
firebug.shortcut.tip.openTraceConsole=Open the FBTrace Console
firebug.shortcut.navBack.label=Go Back
firebug.shortcut.tip.navBack=Switch to the previous panel or location list item of the navigation history
firebug.shortcut.navForward.label=Go Forward
firebug.shortcut.tip.navForward=Switch to the next panel or location list item of the navigation history
firebug.shortcut.increaseTextSize.label=Increase Text Size
firebug.shortcut.tip.increaseTextSize=Increase the text sizes used in Firebug
firebug.shortcut.decreaseTextSize.label=Decrease Text Size
firebug.shortcut.tip.decreaseTextSize=Decrease the text sizes used in Firebug
firebug.shortcut.normalTextSize.label=Normal Text Size
firebug.shortcut.tip.normalTextSize=Reset the text sizes used in Firebug to the default
firebug.shortcut.help.label=Open help
firebug.shortcut.tip.help=Open the page answering the frequently asked questions
firebug.shortcut.toggleBreakOn.label=Toggle Break On ...
firebug.shortcut.tip.toggleBreakOn=Enable/disable stopping the script execution on specific events occurring inside a panel

firebug.panel_selector=Panel Selector

customizeShortcuts=Firebug Shortcut Bindings

# A11y Chrome Labels (not visible, spoken by screen readers)
a11y.labels.panel_tools=panel tools
a11y.labels.firebug_panels=Firebug panels
a11y.labels.firebug_side_panels=Firebug side panels
a11y.labels.firebug_window=Firebug window
a11y.labels.firebug_status=Firebug status
a11y.labels.reset=reset
a11y.labels.reset_shortcut=reset %S shortcut
aria.labels.inactive_panel=inactive panel

# A11y panelNode labels (not visible, spoken by screen readers)
a11y.labels.log_rows=log rows
a11y.labels.call_stack=call stack
a11y.labels.document_structure=document structure
a11y.labels.title_panel= %S panel
a11y.labels.title_side_panel= %S side panel
a11y.labels.cached=cached
aria.labels.stack_trace=stack trace

# A11y Domplate labels (not visible, spoken by screen readers)
a11y.layout.padding=padding
a11y.layout.border=border
a11y.layout.margin=margin
a11y.layout.position=position
a11y.layout.position_top=position top
a11y.layout.position_right=position right
a11y.layout.position_bottom=position bottom
a11y.layout.position_left=position left
a11y.layout.margin_top=margin top
a11y.layout.margin_right=margin right
a11y.layout.margin_bottom=margin bottom
a11y.layout.margin_left=margin left
a11y.layout.border_top=border top
a11y.layout.border_right=border right
a11y.layout.border_bottom=border bottom
a11y.layout.border_left=border left
a11y.layout.padding_top=padding top
a11y.layout.padding_right=padding right
a11y.layout.padding_bottom=padding bottom
a11y.layout.padding_left=padding left
a11y.layout.top=top
a11y.layout.right=right
a11y.layout.bottom=bottom
a11y.layout.left=left
a11y.layout.width=width
a11y.layout.height=height
a11y.layout.size=size
a11y.layout.z-index=z-index
a11y.layout.box-sizing=box-sizing
a11y.layout.clientBoundingRect=bounding client rect
a11y.descriptions.press_enter_to_edit_values=Press Enter followed by Tab to edit individual values
a11y.labels.style_rules=style rules
aria.labels.inherited_style_rules=inherited style rules
a11y.labels.computed_styles=computed styles
a11y.labels.dom_properties=DOM properties

# LOCALIZATION NOTE:
# Used by a11y. Not directly visible in the UI, intended for screen readers.
# Describe contents of inline editor fields
a11y.labels.inline_editor=inline editor
a11y.labels.value_for_attribute_in_element=value for %S attribute in %S element
a11y.labels.attribute_for_element=attribute for %S element
a11y.labels.text_contents_for_element=text contents for %S element
a11y.labels.defined_in_file=defined in %S
a11y.labels.declarations_for_selector=style declarations for "%S" selector
a11y.labels.property_for_selector=CSS property for selector: %S
a11y.labels.value_property_in_selector=%S property value for selector %S
a11y.labels.css_selector=CSS selector
a11y.labels.source_code_for_file=source code for file %S
a11y.labels.press_enter_to_add_new_watch_expression=press enter to add a new watch expression

# LOCALIZATION NOTE (a11y.labels.overridden):
# Used by a11y. Not directly visible in the UI, intended for screen readers.
# Indicates, that a style property is overridden by selector with higher specificity
a11y.labels.overridden=overridden

# LOCALIZATION NOTE (a11y.hasConditionalBreakpoint, a11y.hasDisabledBreakpoint):
# Used by a11y. Not directly visible in the UI, intended for screen readers.
# Existence and state of a breakpoint
a11y.updates.has_conditional_break_point=has conditional break point
a11y.updates.has_disabled_break_point=has disabled break point

# LOCALIZATION NOTE (a11y.updates.script_suspended_on_line_in_file): Used by a11y. Not directly
# visible in the UI, intended for screen readers.
# first %S = Line number, second %S = Function name, third %S = File name
a11y.updates.script_suspended_on_line_in_file=Script suspended on line %S in %S, file %S

# LOCALIZATION NOTE (a11y.updates.match_found_in_logrows): Used by a11y. Not directly
# visible in the UI, intended for screen readers.
# Describes the match found when performing a console panel search
# first %S = String key the user is looking for, second %S = Number of rows that contain the matched text
# examples: Match found for "test" in 17 log rows
a11y.updates.match_found_in_logrows=Match found for "%S" in %S log rows

# LOCALIZATION NOTE (a11y.updates.match_found_for_on_line): Used by a11y. Not directly
# visible in the UI, intended for screen readers.
# Describes the match found when performing a script panel search
# first %S = String key the user is looking for, second $S = Line number the match was found on, third %S = File name the match was found in
# examples: Match found for "window.alert" on line 322 in utilities.js
a11y.updates.match_found_for_on_line=Match found for "%S" on line %S in %S

# LOCALIZATION NOTE (a11y.updates.match_found_in_element): Used by a11y. Not directly
# visible in the UI, intended for screen readers.
# Describes the match found when performing an HTML panel search (if it is found in an element node)
# first %S = Matched search string, second %S = HTML element name containing the matched string, third %S = XPATH string specifying the matched element
# example: Match found for "obj" in object element at /html/body/object[2]
a11y.updates.match_found_in_element=Match found for "%S" in %S element at path %S

# LOCALIZATION NOTE (a11y.updates.match_found_in_attribute): Used by a11y. Not directly
# visible in the UI, intended for screen readers.
# Describes the match found when performing an HTML  panel search (if it is found in an attribute node)
# first %S = Search string that was matched, second %S = Attribute name, third %S = Attribute value,
# fourth %S = HTML element name containing, fifth %S = XPATH string specifying  the matched element
# example: Match found for "abindex" in tabindex="0" in span element at /html/body/span[2]
a11y.updates.match_found_in_attribute=Match found for "%S" in attribute %S=%S of %S element at path %S

# LOCALIZATION NOTE (a11y.updates.match_found_in_text_content): Used by a11y. Not directly
# visible in the UI, intended for screen readers.
# Describes the match found when performing an HTML panel search (if it is found in a text element's contents)
# first %S = Matched search string, second %S = Element's text content,
# third %S = HTML element name containing, fourth %S = XPATH string specifying  the matched element
# example: Match found for "Firebug Rocks!" in h2 element at /html/body/h2[2]
a11y.updates.match_found_in_text_content=Match found for "%S" in text content: %S of %S element at path %S

# LOCALIZATION NOTE (a11y.updates.match_found_in_selector): Used by a11y. Not directly
# visible in the UI, intended for screen readers.
# Describes the match found when performing a CSS panel search (if it is found in a selector)
# first %S = Matched search string, second %S = Selector, in which the match was found
# example: Match found for "main" in #mainContent h2 {
a11y.updates.match_found_in_selector=Match found for "%S" in selector %S

# LOCALIZATION NOTE (a11y.updates.match_found_in_style_property): Used by a11y. Not directly
# visible in the UI, intended for screen readers.
# Describes the match found when performing a CSS panel search (if it is found in a style declaration)
# first %S = Matched search string, second %S = Style property, in which the match was found
# third %S = Selector the style declaration applies to
# example: Match found for background in style declaration background-repeat: "repeat-x"; in selector #mainContent {
a11y.updates.match_found_in_style_declaration=Match found for "%S" in style declaration %S in selector %S

# LOCALIZATION NOTE (a11y.updates.match_found_in_dom_property): Used by a11y. Not directly
# visible in the UI, intended for screen readers.
# Describes the match found when performing a DOM panel search
# first %S = Matched search string, second %S = DOM property, in which the match was found
# examples: Match found for "time" in DOM property _starttime
a11y.updates.match_found_in_dom_property=Match found for "%S" in DOM property %S

# LOCALIZATION NOTE (a11y.updates.match_found_in_net_row): Used by a11y. Not directly
# visible in the UI, intended for screen readers.
# Describes the match found when performing a Net panel search
# first %S = Matched search string, second %S = File name associated to the row, in which the match was found,
# third %S = Column, in which the match was found, fourth %S = Column value
# examples: Match found for "792" in GET loading_animation.gif, timeline: 792 ms
a11y.updates.match_found_in_net_row=Match found for "%S" in %S, %S: %S;

# LOCALIZATION NOTE (a11y.updates.match_found_in_net_summary_row): Used by a11y. Not directly
# visible in the UI, intended for screen readers.
# Describes the match found when performing a Net panel search (if it is found in the Net summary row)
# first %S = Matched search string, second %S = Column value, in which the match was found
# examples: Match found for "05" in net summary row: 4.05s
a11y.updates.match_found_in_net_summary_row=Match found for "%S" in net summary row: %S

# LOCALIZATION NOTE (a11y.updates.no_matches_found): Used by a11y. Not directly
# visible in the UI, intended for screen readers.
# Indicates that the searched string was not matched
# %S = Search string
# examples: No matched found for "wefkhwefkgwekhjgjh"
a11y.updates.no_matches_found=no matches found for "%S"

# LOCALIZATION NOTE (confirmation.Reset_All_Firebug_Options):
# Text in the confirmation dialog shown when the options should be reset
confirmation.Reset_All_Firebug_Options=Are you sure to reset all Firebug options to the default state?

# LOCALIZATION NOTE (confirmation.Edit_CSS_Source):
# If the user has changed the CSS and clicks on the Source Edit button, a confirmation dialog is
# displayed containing the following message
confirmation.Edit_CSS_Source=Your existing CSS edits will be discarded.\nAre you sure you want to edit the source?

# Console messages
warning.Console_must_be_enabled=Console must be enabled
warning.Command_line_blocked?=Command line blocked?
warning.dollar_change=The console command line function $() has changed meaning from $=getElementById(id) to $=querySelector(selector). You might try $("#%S") instead.
message.Reload_to_activate_window_console=Reload to activate window console

# LOCALIZATION NOTE (message.sourceNotAvailableFor, message.The_resource_from_this_URL_is_not_text):
# An error message displayed in the Script panel when a source can't be displayed
# for specific URL.
# examples: Reload the page to get source for: http://www.example.com/script.js
# examples: The resource from this URL is not text: http://www.example.com/script.js
message.sourceNotAvailableFor=Reload the page to get source for
message.The_resource_from_this_URL_is_not_text=The resource from this URL is not text

# LOCALIZATION NOTE (firebug.history.Go_back_to_this_script, firebug.history.Go_forward_to_this_script,
# firebug.history.Stay_on_this_page): Tooltips for menu items in the history popup menu.
firebug.history.Go_back_to_this_panel=Go back to this panel
firebug.history.Stay_on_this_panel=Stay on this panel
firebug.history.Go_forward_to_this_panel=Go forward to this panel

# LOCALIZATION NOTE (firebug.history.Go_back_one_script, firebug.history.Go_forward_one_script):
# Tooltips for back/forward buttons on the Script panel toolbar.
firebug.history.Go_back=Go back
firebug.history.Go_forward=Go forward

# LOCALIZATION NOTE (script.warning.inactive_during_page_load, script.suggestion.inactive_during_page_load):
# Message displayed in the Script panel, if the debugger is inactive during page load.
# The suggestion message represents an advice how to solve the problem. It contains a link enclosed in <a> and </a>
# to reload the sources
script.warning.inactive_during_page_load=Script Panel was inactive during page load
script.suggestion.inactive_during_page_load2=<a>Reload</a> to see all sources

# LOCALIZATION NOTE (script.warning.javascript_not_enabled, script.suggestion.javascript_not_enabled):
# This message is displayed within the Script panel if javascript is not enabled.
# The suggestion message represents an advice how to solve the problem.
script.warning.javascript_not_enabled=Javascript is not enabled
script.suggestion.javascript_not_enabled=See Firefox > Tools > Options > Content > Enable Javascript

# LOCALIZATION NOTE (script.button.enable_javascript): Title for a link, that is displayed on
# the Script panel, if Javascript is disabled. This link allows to enable it.
script.button.enable_javascript=Enable JavaScript and Refresh

# LOCALIZATION NOTE (script.warning.all_scripts_filtered, script.suggestion.all_scripts_filtered):
# Message displayed in the Script panel, if no JavaScripts are available for the current page.
# The suggestion message represents an advice how to solve the problem.
script.warning.all_scripts_filtered=All scripts were filtered
script.suggestion.all_scripts_filtered=See the script filter setting in the panel toolbar

# LOCALIZATION NOTE (script.warning.no_system_source_debugging, script.suggestion.no_system_source_debugging):
# Message displayed in the Script panel, if the page opened is accessed via a chrome URL.
# The suggestion message represents an advice how to solve the problem.
script.warning.no_system_source_debugging=System sources can't be debugged
script.suggestion.no_system_source_debugging=Firebug currently can't be used to debug user agent internal files. See <a>issue 5110</a> for the reason.

# LOCALIZATION NOTE (script.warning.debugger_active, script.suggestion.debugger_active):
# Message displayed in the Script panel, if the page doesn't include any JavaScript.
# The suggestion message represents an advice how to solve the problem.
script.warning.no_javascript=No Javascript on this page
script.suggestion.no_javascript2=If <script> tags have a "type" attribute, it should equal "text/javascript" or "application/javascript". Also scripts must be parsable (syntactically correct).

# LOCALIZATION NOTE (script.warning.debugger_active, script.suggestion.debugger_active):
# Message displayed in the Script panel, if the page is opened in different tabs/windows and
# the debugger is already halted at a breakpoint inside another tab/window.
# The suggestion message represents an advice how to solve the problem.
script.warning.debugger_active=Debugger is already active
script.suggestion.debugger_active=The debugger is currently halted at a breakpoint on another page.
script.button.Go_to_that_page=Go to that page

script.warning.debugger_not_activated=Debugger not activated
script.suggestion.debugger_not_activated=Debugger not activated

# firebug.dtd
firebug.Firebug=Firebug
firebug.Close=Close
firebug.View=View
firebug.Help=Help
firebug.Run=Run
firebug.Copy=Copy
firebug.History=History
firebug.Run_the_entered_command=Run the entered command
firebug.Clear_the_Command_Editor=Clear the Command Editor
firebug.Copy_the_script_as_a_bookmarklet=Copy the script as a bookmarklet
firebug.Insert_a_previously_entered_command=Insert a previously entered command
firebug.AlwaysOpenInWindow=Always Open in New Window
firebug.OpenWith=Open With Editor
firebug.menu.tip.Open_With=Open the content in an external editor
firebug.Permissions=Sites...
firebug.Configure_Editors=Configure Editors

script.tip.Script_Type=Filter on script type
script.tip.Script_Filter_Static=Just display scripts loaded together with the page
script.tip.Script_Filter_Evals=Display scripts loaded together with the page and scripts created via eval()
script.tip.Script_Filter_Events=Display scripts loaded together with the page, scripts created via eval() and event listeners
script.tip.Script_Filter_All=Display all kinds of scripts

# LOCALIZATION NOTE (firebug.labelWithShortcut):
# Label for an item incl. assigned keyboard shortcut
# example: Continue (F8)
# example: Step Out (Shift+F11)
firebug.labelWithShortcut=%S (%S)

# LOCALIZATION NOTE (firebug.Rerun, script.tip.Rerun, firebug.Continue, script.tip.Continue,
# firebug.StepOver, script.tip.Step_Over, firebug.StepInto, script.tip.Step_Into,
# firebug.StepOut, script.tip.Step_Out, firebug.RunUntil, script.tip.Run_Until):
# Labels used for debugger options available in the Script panel.
script.Rerun=Rerun
script.tip.Rerun=Rerun the current function call stack
script.Continue=Continue
script.tip.Continue=Continue the JavaScript execution
script.Step_Over=Step Over
script.tip.Step_Over=Execute the next command
script.Step_Into=Step Into
script.tip.Step_Into=Execute the next command and jump into functions
script.Step_Out=Step Out
script.tip.Step_Out=Execute the rest of the function's body and returns to its caller
firebug.RunUntil=Run to This Line
script.tip.Run_Until=Execute the JavaScript until the specified line

# LOCALIZATION NOTE (firebug.Inspect, firebug.InspectElement, firebug.InspectElementWithFirebug)
# Labels for Firebug Inspector. Used by a button (available in Firefox Customize Toolbar dialog)
# and also page context menu. As soon as built-in inspector is having its own "Inspect Element"
# Firebug should start using "Inspect Element with Firebug" to distinguish itself.
firebug.Inspect=Inspect
firebug.InspectElement=Inspect Element
firebug.InspectElementWithFirebug=Inspect Element with Firebug

firebug.BreakOnErrors=Break on Errors
firebug.InspectTooltip=Click an element in the page to inspect
firebug.EditHTMLTooltip=Edit this HTML
firebug.Profile=Profile
firebug.Clear=Clear
firebug.ClearConsole=Clear Console
firebug.ClearTooltip=Clear the console
firebug.All=All
firebug.Images=Images
firebug.Flash=Flash

# editors.dtd
editors.Configured_Firebug_Editors=Configured Firebug Editors
editors.Editor=Editor
editors.Executable=Executable
editors.Launch_Arguments=Launch Arguments
editors.Add=Add
editors.Remove=Remove
editors.Change=Change
editors.Move_Up=Move Up
editors.Close=Close
editors.Browse=Browse...
changeEditor.Editor_Configuration=Editor Configuration
changeEditor.Name=Name:
changeEditor.Executable=Executable:
changeEditor.CmdLine=Arguments:
changeEditor.Supplied_arguments=Arguments supplied by Firebug:
changeEditor.URL_of_file=URL of the file (if %url is not present, %file will be added by default)
changeEditor.Path_to_local_file=Path to the local file (or to the temporary copy)
changeEditor.Line_number=Line number (if available)
changeEditor.Invalid_Application_Path=Invalid Application Path
changeEditor.Application_does_not_exist=The specified application doesn't exist!

# LOCALIZATION NOTE (firebug.Edit, firebug.css.sourceEdit, firebug.css.liveEdit,
# firebug.EditCSSTooltip, firebug.css.sourceEdit.tooltip, firebug.css.liveEdit.tooltip)
# Used in the CSS panel for the Edit button.
firebug.Edit=Edit
firebug.css.sourceEdit=Source Edit
firebug.css.sourceEdit.tooltip=Edit stylesheet source as loaded by the browser
firebug.css.liveEdit=Live Edit
firebug.css.liveEdit.tooltip=Edit CSS extracted from the browser
firebug.EditCSSTooltip=Edit this stylesheet

# LOCALIZATION NOTE (firebug.activation.privateBrowsingMode):
# Message displayed in the Console panel when the private browsing mode is on.
# (in Firefox 4+ it's 'Start Private Browsing')
firebug.activation.privateBrowsingMode=Sites are not remembered in Private Browsing Mode

# LOCALIZATION NOTE (firebug.breakpoint.showBreakNotifications):
# Label used within Script panel's options menu. Represents an option, that can be used
# to switch of the break notifications.
firebug.breakpoint.showBreakNotifications=Show Break Notifications
firebug.breakpoint.tip.Show_Break_Notifications=Show a notification box, when a Break On ... feature or the debugger; keyword stopped the JavaScript execution

# LOCALIZATION NOTE (firebug.activation.privateBrowsingMode):
# Message displayed in a break notification popup next to a checkbox.
# Includes a link enclosed in <a> and </a> to open the panel's options menu.
firebug.breakpoint.doNotShowBreakNotification2=You can disable/enable break notifications in <a>panel's tab menu</a>.

# LOCALIZATION NOTE (firebug.bon.cause.disableDebuggerKeyword2, firebug.bon.tooltip.disableDebuggerKeyword2):
# Message displayed in a break notification popup when break on debugger; keyword happens.
# The keyword can be disabled by creating a disabled breakpoint on the same line.
# The other label is used for a tooltip on the action button.
firebug.bon.cause.disableDebuggerKeyword2=Clicking the 'Disable' button overrides 'debugger' with a disabled breakpoint.
firebug.bon.tooltip.disableDebuggerKeyword2=Creates a disabled breakpoint

# LOCALIZATION NOTE (firebug.bon.scriptPanelNeeded): A label used by 'Break On Next' button
# This feature needs the Script panel enabled in order to work.
firebug.bon.scriptPanelNeeded=(the Script panel must be enabled to use this feature)

# LOCALIZATION NOTE (firebug.dom.noChildren):
# Message displayed in the DOM panel in cases, in which there are no children objects
# and so nothing to display.
firebug.dom.noChildren2=There are no child objects

# LOCALIZATION NOTE (firebug.reps.more): Label shown when the displayed array/list has
# more elements then displayed on the screen. "..." is automatically appended.
firebug.reps.more=more

# LOCALIZATION NOTE (firebug.reps.reference): Label shown when the displayed array/list has
# a reference to itself (a cycle).
firebug.reps.reference=Circular reference

# LOCALIZATION NOTE (firebug.storage.totalItems): Semicolon list of plural forms.
# Label used in the DOM panel for local/session/global storage.
# It's informing the user about the number of items in the storage.
# %1 = Number of storage items
# example: 1 item in Storage
# example: 2 items in Storage
firebug.storage.totalItems=%1$S item in Storage;%1$S items in Storage

# LOCALIZATION NOTE (firebug.reps.table.ObjectProperties):
# Label used in the header of the output of the console.table() method inside the Console panel,
# if an object is passed into it.
firebug.reps.table.ObjectProperties=Object Properties

# LOCALIZATION NOTE (firebug.completion.empty):
# Label used in the command line by the auto-complete function.
# Displayed, if there are no possible completions.
firebug.completion.empty=(no completions)

# LOCALIZATION NOTE (firebug.failedToPreviewObjectURL, firebug.failedToPreviewImageURL):
# Label used in an image preview infotip in the HTML panel when hovering over an <img> element
# when loading of the given URL fails. The firebug.failedToPreviewObjectURL is specifically used
# for moz-filedata (HTML5),
# see: https://developer.mozilla.org/en/Using_files_from_web_applications#Example.3a_Using_object_URLs_to_display_images
firebug.failedToPreviewObjectURL=The URL object has been most likely revoked using revokeObjectURL method.
firebug.failedToPreviewImageURL=Failed to load the given URL

# LOCALIZATION NOTE (firebug.Memory_Profiler_Started):
# Message logged into the Console panel when memory profiler session starts.
firebug.Memory_Profiler_Started=Memory Profiler Started

# LOCALIZATION NOTE (firebug.Objects_Added_While_Profiling):
# Title for a group (logged into the Console panel), that contains a list of new objects
# allocated within memory profiler session.
firebug.Objects_Added_While_Profiling=Objects Added While Profiling

# LOCALIZATION NOTE (firebug.Memory_Profiler_Results):
# Message used within the Console panel when the memory profiler session is finished.
firebug.Memory_Profiler_Results=Memory Profiler Results

# LOCALIZATION NOTE (firebug.Entire_Session):
# Label used within memory profiler results to mark summary information for entire session.
firebug.Entire_Session=Entire Session

# LOCALIZATION NOTE (console.msg.nothing_to_output):
# Used by the console panel if a Console API is used without any argument.
console.msg.nothing_to_output=(nothing to output)

# LOCALIZATION NOTE (console.msg.nothing_to_output):
# Used by the console panel if an empty string is passed into a Console API.
console.msg.an_empty_string=(an empty string)

# LOCALIZATION NOTE (cookies.legacy.firecookie_detected, cookies.legacy.uninstall, cookies.legacy.uninstall_and_restart):
# A message and labels used when Firecookie is detected. This extension has been integrated with
# Firebu and should not be installed together with Firebug 1.10+
cookies.legacy.firecookie_detected=Firecookie add-on is detected. This add-on has been integrated with Firebug 1.10 by default. To avoid a collision you need to uninstall Firecookie. \n\nYou must restart to finish uninstalling the add-on.
cookies.legacy.uninstall=Uninstall
cookies.legacy.uninstall_and_restart=Uninstall && Restart

# LOCALIZATION NOTE (firebug.cmd.help.values, console.cmd.help_title_desc):
console.cmd.help_title=Command Line API
console.cmd.help_title_desc=Press F1 to open online Firebug help

# LOCALIZATION NOTE (console.cmd.help.$): Description for Command Line API that is logged
# in the the Console panel if the user types "help" into the command line.
console.cmd.help.$=Returns a single element with the given id.
console.cmd.help.$$=Returns an array of elements that match the given CSS selector.
console.cmd.help.$x=Returns an array of elements that match the given XPath expression.
console.cmd.help.dir=Prints an interactive listing of all properties of the object. This looks identical to the view inside the DOM panel.
console.cmd.help.dirxml=Prints the XML source tree of an HTML or XML element. This looks identical to the view inside the HTML panel. You can click on any node to inspect it in the HTML panel.
console.cmd.help.cd=By default, command line expressions are relative to the top-level window of the page. cd() allows you to use the window of a frame in the page instead.
console.cmd.help.clear=Clears the console.
console.cmd.help.copy=Copies the given parameter to the clipboard. This can be a return value of a function or an object.
console.cmd.help.inspect=Inspects an object in the most suitable panel, or the panel identified by the optional second argument. The available panel names are "html", "stylesheet", "script", and "dom".
console.cmd.help.keys=Returns an array containing the names of all properties of the object.
console.cmd.help.values=Returns an array containing the values of all properties of the object.
console.cmd.help.debug=Adds a breakpoint on the first line of a function.
console.cmd.help.undebug=Removes the breakpoint on the first line of a function.
console.cmd.help.monitor=Turns on logging for all calls to a function.
console.cmd.help.unmonitor=Turns off logging for all calls to a function.
console.cmd.help.monitorEvents=Turns on logging for all events dispatched to an object. The optional second argument may define specific events or event types to log. The available event types are "composition", "contextmenu", "drag", "focus", "form", "key", "load", "mouse", "mutation", "paint", "scroll", "text", "ui", "xul", and "clipboard".
console.cmd.help.unmonitorEvents=Turns off logging for all events dispatched to an object. The optional second argument may define specific events or event families, for which to turn logging off.
console.cmd.help.profile=Turns on the JavaScript profiler. The optional second argument contains the text to be printed in the header of the profile report.
console.cmd.help.profileEnd=Turns off the JavaScript profiler and prints its report.
console.cmd.help.table=Allows to log provided data using tabular layout. The method takes one required parameter that represents table-like data (array of arrays or list of objects). The optional second parameter can be used to specify columns and/or properties to be logged.
console.cmd.help.$0=Represents the last element selected via the Inspector.
console.cmd.help.$1=Represents the second last element selected via the Inspector.
console.cmd.help.$n=Returns one of the 5 last elements selected via the Inspector. This method takes one required parameter, which represents the index of the element (starting at 0).
console.cmd.help.help=Displays help for all available commands.

# LOCALIZATION NOTE (console.cmd.helpUrlNotAvailable): A message used displayed to the user
# if registered command doesn't have help URL associated and the user clicks on the command name.
# List of command names is displayed if you type "help" (without quotes) into the command line.
console.cmd.helpUrlNotAvailable=Help page for this command is not available.

css.selector.noSelection=Hover CSS rules to preview, click to select one.
css.selector.noSelectionResults=No matching elements
css.selector.selectorError=Selection failed:
<<<<<<< HEAD

# LOCALIZATION NOTE (css.selector.Selection): Title for Selector side panel displayed
# in the CSS panel.
css.selector.Selection=Elements

=======
css.selector.Selection=Selection

# LOCALIZATION NOTE (panel.tip.selector): Tooltip text for the Selection side panel
# Shown when hovering the Selection panel tab
>>>>>>> a152dfc6
panel.tip.selector=Displays elements matching a CSS selector

css.selector.TryASelector=Try a selector...

# LOCALIZATION NOTE (css.selector.cmd.getMatchingElements): A label for context menu item.
# The menu-item is used in the CSS panel's context menu and allows to get matched elements
# for the clicked rule selector. Elements are displayed in the side panel.
css.selector.cmd.getMatchingElements=Get Matching Elements

# LOCALIZATION NOTE (css.selector.unknownErrorMessage): An error message displayed
# to the user if querySelectorAll (used by the Selector side panel) fails and there is no
# explanantion coming from the platform.
css.selector.unknownErrorMessage=Failed to execute specified selector string<|MERGE_RESOLUTION|>--- conflicted
+++ resolved
@@ -1670,18 +1670,13 @@
 css.selector.noSelection=Hover CSS rules to preview, click to select one.
 css.selector.noSelectionResults=No matching elements
 css.selector.selectorError=Selection failed:
-<<<<<<< HEAD
 
 # LOCALIZATION NOTE (css.selector.Selection): Title for Selector side panel displayed
 # in the CSS panel.
 css.selector.Selection=Elements
 
-=======
-css.selector.Selection=Selection
-
 # LOCALIZATION NOTE (panel.tip.selector): Tooltip text for the Selection side panel
 # Shown when hovering the Selection panel tab
->>>>>>> a152dfc6
 panel.tip.selector=Displays elements matching a CSS selector
 
 css.selector.TryASelector=Try a selector...
