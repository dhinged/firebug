--- conflicted
+++ resolved
@@ -34,14 +34,9 @@
     "firebug/html/inspector",
 ],
 function(Obj, Arr, Firebug, Domplate, Firefox, Xpcom, Locale, HTMLLib, Events, Wrapper, Options,
-<<<<<<< HEAD
     Url, SourceLink, SourceFile, StackFrame, StackTrace, Css, Dom, Win, System,
     Xpath, Str, Xml, ToggleBranch, ClosureInspector, Menu, CompilationUnit,
-    NetUtils, PanelActivation) {
-=======
-    Url, SourceLink, StackFrame, Css, Dom, Win, System, Xpath, Str, Xml, ToggleBranch,
-    ClosureInspector, Menu, CompilationUnit, NetUtils, PanelActivation, Rep, Inspector) {
->>>>>>> 21a5ff34
+    NetUtils, PanelActivation, Rep, Inspector) {
 
 // ********************************************************************************************* //
 // Constants
@@ -1772,7 +1767,7 @@
         }
         else if (window.CSSPageRule && rule instanceof window.CSSPageRule)
         {
-        	return "CSSPageRule";
+            return "CSSPageRule";
         }
         else if (rule instanceof window.CSSNameSpaceRule)
         {
@@ -1825,7 +1820,7 @@
         }
         else if (window.CSSPageRule && rule instanceof window.CSSPageRule)
         {
-        	return rule.selectorText || "";
+            return rule.selectorText || "";
         }
         else if (rule instanceof window.CSSNameSpaceRule)
         {
@@ -2209,293 +2204,7 @@
 
 // ********************************************************************************************* //
 
-<<<<<<< HEAD
-FirebugReps.SourceText = domplate(Firebug.Rep,
-=======
-// XXXjjb Since the repObject is fn the stack does not have correct line numbers
-FirebugReps.StackFrame = domplate(Rep,
-{
-    tag:
-        OBJECTBLOCK({$hasTwisty: "$object|hasArguments", _repObject: "$object",
-            onclick: "$onToggleArguments"},
-            SPAN({"class":"stackFrameMarker"}, ""),
-            A({"class": "objectLink a11yFocus", _repObject: "$object"}, "$object|getCallName"),
-            SPAN("("),
-            SPAN({"class": "arguments"},
-                FOR("arg", "$object|argIterator",
-                    SPAN({"class": "argName"}, "$arg.name"),
-                    SPAN("="),
-                    TAG("$arg.tag", {object: "$arg.value"}),
-                    SPAN({"class": "arrayComma"}, "$arg.delim")
-                )
-            ),
-            SPAN(")"),
-            SPAN({"class": "objectLink-sourceLink objectLink a11yFocus",
-                _repObject: "$object|getSourceLink",
-                role: "link"},
-                "$object|getSourceLinkTitle"),
-            DIV({"class": "argList"})
-        ),
-
-    argList:
-        DIV({"class": "argListBox", onclick: "$onSelectFrame"},
-            FOR("arg", "$object|argIterator",
-                DIV({"class": "argBox"},
-                    SPAN({"class": "argName"}, "$arg.name"),
-                    SPAN("&nbsp;=&nbsp;"),
-                    TAG("$arg.tag", {object: "$arg.value"})
-                )
-            )
-        ),
-
-    // * * * * * * * * * * * * * * * * * * * * * * * * * * * * * * * * * * * * * * * * * * * * * //
-
-    getTitle: function(frame)
-    {
-        return frame.getFunctionName();
-    },
-
-    hasArguments: function(frame)
-    {
-        return frame.args.length;
-    },
-
-    getCallName: function(frame)
-    {
-        return frame.getFunctionName();
-    },
-
-    getSourceLinkTitle: function(frame)
-    {
-        var fileName = Url.getFileName(frame.href);
-
-        var maxWidth = Firebug.sourceLinkLabelWidth;
-        if (maxWidth > 0)
-            var fileName = Str.cropString(fileName, maxWidth);
-
-        return Locale.$STRF("Line", [fileName, frame.line]);
-    },
-
-    argIterator: function(frame)
-    {
-        if (!frame.args)
-            return [];
-
-        var items = [];
-
-        for (var i = 0; i < frame.args.length; ++i)
-        {
-            var arg = frame.args[i];
-
-            if (!arg)
-                break;
-
-            if (arg.hasOwnProperty('value')) // then we got these from jsd
-            {
-                var rep = Firebug.getRep(arg.value);
-                var tag = rep.shortTag ? rep.shortTag : rep.tag;
-
-                var delim = (i == frame.args.length-1 ? "" : ", ");
-
-                items.push({name: arg.name, value: arg.value, tag: tag, delim: delim});
-            }
-            else if (arg.hasOwnProperty('name'))
-            {
-                items.push({name: arg.name, delim: delim});
-            }
-            else  // eg from Error object
-            {
-                var delim = (i == frame.args.length-1 ? "" : ", ");
-                var rep = Firebug.getRep(arg);
-                var tag = rep.shortTag ? rep.shortTag : rep.tag;
-
-                items.push({value: arg, tag: tag, delim: delim});
-            }
-
-            if (FBTrace.DBG_DOMPLATE)
-                FBTrace.sysout("reps.stackframe args[" + i + "]: " + arg.name + " = " +
-                    arg.value, {arg: arg, item: items[items.length - 1]});
-        }
-
-        return items;
-    },
-
-    getSourceLink: function(stackFrame)
-    {
-        var sourceLink = new SourceLink.SourceLink(stackFrame.href, stackFrame.line, "js");
-        return sourceLink;
-    },
-
-    onToggleArguments: function(event)
-    {
-        this.toggleArguments(event.originalTarget);
-    },
-
-    toggleArguments: function(target)
-    {
-        if (Css.hasClass(target, "objectBox-stackFrame"))
-        {
-            if (Css.hasClass(target, "opened"))
-                this.collapseArguments(target);
-            else
-                this.expandArguments(target);
-        }
-    },
-
-    collapseArguments: function(target)
-    {
-        if (!Css.hasClass(target, "opened"))
-            return;
-
-        Css.toggleClass(target, "opened");
-
-        var argList = target.getElementsByClassName("argList").item(0);
-        Dom.clearNode(argList);
-    },
-
-    expandArguments: function(target)
-    {
-        if (Css.hasClass(target, "opened"))
-            return;
-
-        var frame = target.repObject;
-        if (!this.hasArguments(frame))
-            return;
-
-        Css.toggleClass(target, "opened");
-
-        var argList = target.getElementsByClassName("argList").item(0);
-        this.argList.replace({object: frame}, argList);
-    },
-
-    onSelectFrame: function(event)
-    {
-        var target = event.currentTarget;
-        if (Css.hasClass(target, "argListBox"))
-        {
-            var stackFrame = Dom.getAncestorByClass(target, "objectBox-stackFrame");
-            var panel = Firebug.getElementPanel(target);
-            this.inspectObject(stackFrame.repObject, panel.context);
-            Events.cancelEvent(event);
-        }
-    },
-
-    // * * * * * * * * * * * * * * * * * * * * * * * * * * * * * * * * * * * * * * * * * * * * * //
-    // Rep
-
-    className: "stackFrame",
-
-    supportsObject: function(object, type)
-    {
-        return object instanceof StackFrame.StackFrame;
-    },
-
-    inspectObject: function(stackFrame, context)
-    {
-        if (context.stopped)
-            Firebug.chrome.select(stackFrame);
-        else
-            Firebug.chrome.select(this.getSourceLink(stackFrame));
-    },
-
-    getTooltip: function(stackFrame, context)
-    {
-        return Locale.$STRF("Line", [stackFrame.href, stackFrame.line]);
-    }
-});
-
-// ********************************************************************************************* //
-
-FirebugReps.StackTrace = domplate(Rep,
-{
-    tag:
-        DIV({role : "group", "aria-label" : Locale.$STR("aria.labels.stack trace")},
-            FOR("frame", "$object.frames|frameIterator",
-                TAG(FirebugReps.StackFrame.tag, {object: "$frame"})
-            )
-        ),
-
-    // * * * * * * * * * * * * * * * * * * * * * * * * * * * * * * * * * * * * * * * * * * * * * //
-
-    className: "stackTrace",
-
-    supportsObject: function(object, type)
-    {
-        return object instanceof StackFrame.StackTrace;
-    },
-
-    frameIterator: function(frames)
-    {
-        // Skip Firebug internal frames.
-        // xxxHonza: this is another place where we peel off stack frames.
-        var result = [];
-        for (var i=0; frames && i<frames.length; i++)
-        {
-            var frame = frames[i];
-            var sf = frame.sourceFile;
-            if ((sf && sf.href && Str.hasPrefix(sf.href, "chrome")) ||
-                (frame.fn === "_firebugRerun") ||
-                (frame.fn === "jsdbug_NoScriptFunctionName") ||
-                (frame.fn === "(debugger)"))
-            {
-                continue;
-            }
-
-            result.push(frames[i]);
-        }
-        return result;
-    }
-});
-
-// ********************************************************************************************* //
-
-// xxxsz: Is this code still in use?
-FirebugReps.Assert = domplate(Rep,
-{
-    tag:
-        DIV(
-            DIV({"class": "errorTitle"}),
-            DIV({"class": "assertDescription"})
-        ),
-
-    // * * * * * * * * * * * * * * * * * * * * * * * * * * * * * * * * * * * * * * * * * * * * * //
-
-    className: "assert",
-
-    inspectObject: function(error, context)
-    {
-        var sourceLink = this.getSourceLink(error);
-        Firebug.chrome.select(sourceLink);
-    },
-
-    getContextMenuItems: function(error, target, context)
-    {
-        var breakOnThisError = this.hasErrorBreak(error);
-
-        return [
-            {
-                label: "CopyError",
-                tooltiptext: "console.tip.Copy_Error",
-                command: Obj.bindFixed(this.copyError, this, error)
-            },
-            "-",
-            {
-                label: "BreakOnThisError",
-                tooltiptext: "console.menu.tip.Break_On_This_Error",
-                type: "checkbox",
-                checked: breakOnThisError,
-                command: Obj.bindFixed(this.breakOnThisError, this, error, context)
-            },
-            Menu.optionMenu("BreakOnAllErrors", "breakOnErrors",
-                "console.menu.tip.Break_On_All_Errors")
-        ];
-    }
-});
-
-// ********************************************************************************************* //
-
 FirebugReps.SourceText = domplate(Rep,
->>>>>>> 21a5ff34
 {
     tag:
         DIV(
