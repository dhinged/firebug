--- conflicted
+++ resolved
@@ -37,17 +37,10 @@
     "firebug/lib/url",
     "firebug/cookies/legacy",
 ],
-<<<<<<< HEAD
-function(Xpcom, Obj, Locale, Domplate, Dom, Options, Persist, Str, Http, Css, Events, Arr,
-    BaseObserver, MenuUtils, CookieReps, CookieUtils, Cookier, Breakpoints, CookieObserver,
-    CookieClipboard, TabWatcher, HttpObserver, System, Cookie, CookiePermissions, EditCookie,
-    TraceListener, TraceModule, Firefox, BreakpointGroup, Win, Url) {
-=======
 function(ActivableModule, Rep, Xpcom, Obj, Locale, Domplate, Dom, Options, Persist, Str, Http,
     Css, Events, Arr, BaseObserver, MenuUtils, CookieReps, CookieUtils, Cookier, Breakpoints,
     CookieObserver, CookieClipboard, TabWatcher, HttpObserver, System, Cookie, CookiePermissions,
-    EditCookie, TraceListener, TraceModule, Firefox, Win, Url) {
->>>>>>> 21a5ff34
+    EditCookie, TraceListener, TraceModule, Firefox, BreakpointGroup, Win, Url) {
 
 // ********************************************************************************************* //
 // Constants
