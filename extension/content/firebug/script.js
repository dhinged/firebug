/* See license.txt for terms of usage */

define("firebugModules/script.js", ["ToolsInterface"], function(ToolsInterface) { with (FBL) {

var CompilationUnit = ToolsInterface.CompilationUnit;

// Script panel

Firebug.ScriptPanel = function() {};

Firebug.ScriptPanel.reLineNumber = /^[^\\]?#(\d*)$/;
/*
 * object used to markup Javascript source lines.
 * In the namespace Firebug.ScriptPanel.
 */
Firebug.ScriptPanel.decorator = extend(new Firebug.SourceBoxDecorator,
{
    decorate: function(sourceBox, unused)
    {
        this.markExecutableLines(sourceBox);
        this.setLineBreakpoints(sourceBox.repObject, sourceBox)
    },

    markExecutableLines: function(sourceBox)
    {
        var compilationUnit = sourceBox.repObject;
        if (FBTrace.DBG_BP || FBTrace.DBG_LINETABLE)
            FBTrace.sysout("script.markExecutableLines START: "+compilationUnit.toString());

        var lineNo = sourceBox.firstViewableLine;
        while( lineNode = sourceBox.getLineNode(lineNo) )
        {
            if (lineNode.alreadyMarked)
            {
                lineNo++;
                continue;
            }

            var script = compilationUnit.isExecutableLine(lineNo);

            if (FBTrace.DBG_LINETABLE)
                FBTrace.sysout("script.markExecutableLines ["+lineNo+"]="+script);

            if (script)
                lineNode.setAttribute("executable", "true");
            else
                lineNode.removeAttribute("executable");

            lineNode.alreadyMarked = true;

            if (lineNo > sourceBox.lastViewableLine)
                break;

            lineNo++;
        }

        if (FBTrace.DBG_BP || FBTrace.DBG_LINETABLE)
            FBTrace.sysout("script.markExecutableLines DONE: "+compilationUnit.toString()+"\n");
    },

    setLineBreakpoints: function(compilationUnit, sourceBox)
    {
        compilationUnit.eachBreakpoint(function setAttributes(line, props)
        {
            var scriptRow = sourceBox.getLineNode(line);
            if (scriptRow)
            {
                scriptRow.setAttribute("breakpoint", "true");
                if (props.disabled)
                    scriptRow.setAttribute("disabledBreakpoint", "true");
                if (props.condition)
                    scriptRow.setAttribute("condition", "true");
            }
            if (FBTrace.DBG_LINETABLE)
                FBTrace.sysout("script.setLineBreakpoints found "+scriptRow+" for "+line+"@"+
                    compilationUnit.getURL()+"\n");
        });
    },
});

// ************************************************************************************************

Firebug.ScriptPanel.prototype = extend(Firebug.SourceBoxPanel,
{
    /*
    * Framework connection
    */
    updateSourceBox: function(sourceBox)
    {
        this.location = sourceBox.repObject;
    },

    /*
    * Framework connection
    */
    getSourceType: function()
    {
        return "js";
    },

    /*
     * Framework connection
     */
    getDecorator: function(sourceBox)
    {
        return Firebug.ScriptPanel.decorator;
    },

    initialize: function(context, doc)
    {
        this.location = null;
        ToolsInterface.addListener(this);
        Firebug.SourceBoxPanel.initialize.apply(this, arguments);
    },

    // * * * * * * * * * * * * * * * * * * * * * * * * * * * * * * * * * * * * * * * * * * * * * *
    // Browser.listener
    onJavaScriptDebugging: function(active, why)
    {
        if (Firebug.chrome.getSelectedPanel() === this) // then the change in jsd causes a refresh
            Firebug.chrome.syncPanel(this.name);

        // Front side UI mark
        if (active)
            $('firebugStatus').setAttribute("script", "on");
        else
            $('firebugStatus').setAttribute("script", "off");

        Firebug.StartButton.resetTooltip();

        // Front side state
        Firebug.jsDebuggerOn = active;

        if (FBTrace.DBG_ACTIVATION)
            FBTrace.sysout("debugger.setIsJSDActive "+active+" icon attribute: "+$('firebugStatus').getAttribute("script"));
    },

    // * * * * * * * * * * * * * * * * * * * * * * * * * * * * * * * * * * * * * * * * * * * * * *

    showFunction: function(fn)
    {
        var sourceLink = findSourceForFunction(fn, this.context);
        if (sourceLink)
        {
            this.showSourceLink(sourceLink);
        }
        else
        {
            if (FBTrace.DBG_ERRORS)
                FBTrace.sysout("no sourcelink for function"); // want to avoid the script panel if possible
        }
    },

    showSourceLink: function(sourceLink)
    {
        var compilationUnit = this.context.getCompilationUnit(sourceLink.href);
        if (compilationUnit)
        {
            this.navigate(compilationUnit);
            if (sourceLink.line)
            {
                this.scrollToLine(sourceLink.href, sourceLink.line,
                    this.jumpHighlightFactory(sourceLink.line, this.context));

                dispatch(this.fbListeners, "onShowSourceLink", [this, sourceLink.line]);
            }

            // then clear it so the next link will scroll and highlight.
            if (sourceLink == this.selection)
                delete this.selection;
        }
    },

    highlightLine: function()
    {
        var highlightingAttribute = "exe_line";
        if (this.selectedLine)  // could point to any node in any sourcebox, private to this function
            this.selectedLine.removeAttribute(highlightingAttribute);

        var sourceBox = this.selectedSourceBox;
        var lineNode = sourceBox.getLineNode(sourceBox.highlightedLineNumber);
        this.selectedLine = lineNode;  // if null, clears

        if (sourceBox.breakCauseBox)
        {
            sourceBox.breakCauseBox.hide();
            delete sourceBox.breakCauseBox;
        }

        if (this.selectedLine)
        {
            lineNode.setAttribute(highlightingAttribute, "true");
            if (this.context.breakingCause && !this.context.breakingCause.shown)
            {
                this.context.breakingCause.shown = true;
                var cause = this.context.breakingCause;
                if (cause && Firebug.showBreakNotification)
                {
                    var sourceLine = getChildByClass(lineNode, "sourceLine");
                    sourceBox.breakCauseBox = new Firebug.Breakpoint.BreakNotification(this.document, cause);
                    sourceBox.breakCauseBox.show(sourceLine, this, "not an editor, yet?");
                }
            }
        }

        if (FBTrace.DBG_BP || FBTrace.DBG_STACK || FBTrace.DBG_COMPILATION_UNITS)
            FBTrace.sysout("sourceBox.highlightLine lineNo: "+sourceBox.highlightedLineNumber+
                " lineNode="+lineNode+" in "+sourceBox.repObject.getURL());

        return (sourceBox.highlightedLineNumber > 0); // sticky if we have a valid line
    },

    showStackFrameXB: function(frameXB)
    {
        if (this.context.stopped)
            this.showStackFrameTrue(frameXB);
        else
            this.showNoStackFrame();
    },

    showStackFrameTrue: function(frame)
    {
         var url = frame.getURL();
         var lineNo = frame.getLineNumber();

         if (FBTrace.DBG_STACK)
             FBTrace.sysout("showStackFrame: "+url+"@"+lineNo+"\n");

         if (this.context.breakingCause)
             this.context.breakingCause.lineNo = lineNo;

         this.scrollToLine(url, lineNo, bind(this.highlightLine, this) );
         this.context.throttle(this.updateInfoTip, this);
         return;
    },

    showNoStackFrame: function()
    {
        if (this.selectedSourceBox)
        {
            this.selectedSourceBox.highlightedLineNumber = -1;
            this.highlightLine(); // clear highlight
            if (FBTrace.DBG_STACK)
                FBTrace.sysout("showNoStackFrame clear "+this.selectedSourceBox.repObject.url);
        }

        var panelStatus = Firebug.chrome.getPanelStatusElements();
        panelStatus.clear(); // clear stack on status bar
        this.updateInfoTip();

        var watchPanel = this.context.getPanel("watches", true);
        if (watchPanel)
            watchPanel.showEmptyMembers();
    },

    toggleBreakpoint: function(lineNo)
    {
        var href = this.getSourceBoxURL(this.selectedSourceBox);
        var lineNode = this.selectedSourceBox.getLineNode(lineNo);

        if(!lineNode)
        {
            if (FBTrace.DBG_ERRORS)
                FBTrace.sysout("script.toggleBreakpoint no lineNode at "+lineNo+" in selectedSourceBox with URL "+href, this.selectedSourceBox);
            return;
        }

        if (FBTrace.DBG_BP)
<<<<<<< HEAD
            FBTrace.sysout("script.toggleBreakpoint lineNo="+lineNo+
                " lineNode.breakpoint:"+(lineNode?lineNode.getAttribute("breakpoint"):"(no lineNode)"),
                 this.selectedSourceBox);
=======
            FBTrace.sysout("script.toggleBreakpoint lineNo="+lineNo+" compilationUnit.getURL():"+
                compilationUnit.getURL()+" lineNode.breakpoint:"+
                (lineNode?lineNode.getAttribute("breakpoint"):"(no lineNode)")+
                "\n", this.selectedSourceBox);
>>>>>>> 1ec97dbd

        if (lineNode.getAttribute("breakpoint") == "true")
            ToolsInterface.JavaScript.clearBreakpoint(this.context, href, lineNo);
        else
            ToolsInterface.JavaScript.setBreakpoint(this.context, href, lineNo);
    },

    toggleDisableBreakpoint: function(lineNo)
    {
        var href = this.getSourceBoxURL(this.selectedSourceBox);

        var lineNode = this.selectedSourceBox.getLineNode(lineNo);
        if (lineNode.getAttribute("disabledBreakpoint") == "true")
            ToolsInterface.JavaScript.enableBreakpoint(this.context, href, lineNo);
        else
            ToolsInterface.JavaScript.disableBreakpoint(this.context, href, lineNo);
    },

    editBreakpointCondition: function(lineNo)
    {
        var sourceRow = this.selectedSourceBox.getLineNode(lineNo);
        var sourceLine = getChildByClass(sourceRow, "sourceLine");
<<<<<<< HEAD
        var condition = ToolsInterface.JavaScript.getBreakpointCondition(this.context, this.location.href, lineNo);
=======
        var condition = fbs.getBreakpointCondition(this.location.getURL(), lineNo);
>>>>>>> 1ec97dbd

        if (condition)
        {
            var watchPanel = this.context.getPanel("watches", true);
            watchPanel.removeWatch(condition);
            watchPanel.rebuild();
        }

        Firebug.Editor.startEditing(sourceLine, condition);
    },

    // * * * * * * * * * * * * * * * * * * * * * * * * * * * * * * * * * * * * * * * * * * * * * *

    addSelectionWatch: function()
    {
        var watchPanel = this.context.getPanel("watches", true);
        if (watchPanel)
        {
            var selection = this.document.defaultView.getSelection();
            var source = this.getSourceLinesFrom(selection);
            watchPanel.addWatch(source);
        }
    },

    copySource: function()
    {
        var selection = this.document.defaultView.getSelection();
        var source = this.getSourceLinesFrom(selection);
        copyToClipboard(source);
    },

    // * * * * * * * * * * * * * * * * * * * * * * * * * * * * * * * * * * * * * * * * * * * * * *

    updateInfoTip: function()
    {
        var infoTip = this.panelBrowser.infoTip;
        if (infoTip && this.infoTipExpr)
            this.populateInfoTip(infoTip, this.infoTipExpr);
    },

    populateInfoTip: function(infoTip, expr)
    {
        if (!expr || isJavaScriptKeyword(expr))
            return false;

        var self = this;
        // If the evaluate fails, then we report an error and don't show the infoTip
        Firebug.CommandLine.evaluate(expr, this.context, null, this.context.getGlobalScope(),
            function success(result, context)
            {
                var rep = Firebug.getRep(result, context);
                var tag = rep.shortTag ? rep.shortTag : rep.tag;

                if (FBTrace.DBG_STACK)
                    FBTrace.sysout("populateInfoTip result is "+result, result);

                tag.replace({object: result}, infoTip);

                Firebug.chrome.contextMenuObject = result;  // for context menu select()

                self.infoTipExpr = expr;
            },
            function failed(result, context)
            {
                self.infoTipExpr = "";
            }
        );
        return (self.infoTipExpr == expr);
    },

    // * * * * * * * * * * * * * * * * * * * * * * * * * * * * * * * * * * * * * * * * * * * * * *
    // UI event listeners

    onMouseDown: function(event)
    {
        // Don't interfere with clicks made into a notification editor.
        if (getAncestorByClass(event.target, "breakNotification"))
            return;

        var sourceLine = getAncestorByClass(event.target, "sourceLine");
        if (!sourceLine)
            return;

        var sourceRow = sourceLine.parentNode;
        var compilationUnit = sourceRow.parentNode.repObject;
        var lineNo = parseInt(sourceLine.textContent);

        if (isLeftClick(event))
            this.toggleBreakpoint(lineNo);
        else if (isShiftClick(event))
            this.toggleDisableBreakpoint(lineNo);
        else if (isControlClick(event) || isMiddleClick(event))
        {
            ToolsInterface.JavaScript.runUntil(this.context, compilationUnit, lineNo);
            cancelEvent(event);
        }
    },

    onContextMenu: function(event)
    {
        var sourceLine = getAncestorByClass(event.target, "sourceLine");
        if (!sourceLine)
            return;

        var lineNo = parseInt(sourceLine.textContent);
        this.editBreakpointCondition(lineNo);
        cancelEvent(event);
    },

    onMouseOver: function(event)
    {
        var sourceLine = getAncestorByClass(event.target, "sourceLine");
        if (sourceLine)
        {
            if (this.hoveredLine)
                removeClass(this.hoveredLine.parentNode, "hovered");

            this.hoveredLine = sourceLine;

            if (getAncestorByClass(sourceLine, "sourceViewport"))
                setClass(sourceLine.parentNode, "hovered");
        }
    },

    onMouseOut: function(event)
    {
        var sourceLine = getAncestorByClass(event.relatedTarget, "sourceLine");
        if (!sourceLine)
        {
            if (this.hoveredLine)
                removeClass(this.hoveredLine.parentNode, "hovered");

            delete this.hoveredLine;
        }
    },

    onScroll: function(event)
    {
        var scrollingElement = event.target;
        this.reView(scrollingElement);
        var searchBox = Firebug.chrome.$("fbSearchBox");
        searchBox.placeholder = $STR("Use hash plus number to go to line");
    },

    onKeyPress: function(event)
    {
        var ch = String.fromCharCode(event.charCode);
        var searchBox = Firebug.chrome.$("fbSearchBox");

        if (ch == "l" && isControl(event))
        {
            searchBox.value = "#";
            searchBox.focus();

            cancelEvent(event);
        }
    },

    // * * * * * * * * * * * * * * * * * * * * * * * * * * * * * * * * * * * * * * * * * * * * * *
    // extends Panel

    name: "script",
    searchable: true,
    breakable: true,
    enableA11y: true,
    order: 40,

    initialize: function(context, doc)
    {
        this.onMouseDown = bind(this.onMouseDown, this);
        this.onContextMenu = bind(this.onContextMenu, this);
        this.onMouseOver = bind(this.onMouseOver, this);
        this.onMouseOut = bind(this.onMouseOut, this);
        this.onScroll = bind(this.onScroll, this);
        this.onKeyPress = bind(this.onKeyPress, this);

        this.panelSplitter = $("fbPanelSplitter");
        this.sidePanelDeck = $("fbSidePanelDeck");

        Firebug.SourceBoxPanel.initialize.apply(this, arguments);
    },

    destroy: function(state)
    {
        delete this.selection; // We want the location (compilationUnit) to persist, not the selection (eg stackFrame).
        persistObjects(this, state);

        if (this.location instanceof CompilationUnit)
        {
             state.location = this.location;
        }
        else
        {
            if (FBTrace.DBG_COMPILATION_UNITS)
                FBTrace.sysout("script.destroy had location not a CompilationUnit ", this.location);
        }

        var sourceBox = this.selectedSourceBox;
        if (sourceBox)
        {
            state.previousCenterLine = sourceBox.centerLine;
            delete this.selectedSourceBox;
        }
        ToolsInterface.browser.removeListener(this);
        Firebug.SourceBoxPanel.destroy.apply(this, arguments);
    },

    detach: function(oldChrome, newChrome)
    {
        if (this.selectedSourceBox)
            this.lastSourceScrollTop = this.selectedSourceBox.scrollTop;

        if (this.context.stopped)
        {
            this.detachListeners(this.context, oldChrome);
            this.attachListeners(this.context, newChrome);
        }

        this.syncCommands(this.context);

        Firebug.SourceBoxPanel.detach.apply(this, arguments);
    },

    reattach: function(doc)
    {
        Firebug.SourceBoxPanel.reattach.apply(this, arguments);

        setTimeout(bind(function delayScrollToLastTop()
        {
            if (this.lastSourceScrollTop)
            {
                this.selectedSourceBox.scrollTop = this.lastSourceScrollTop;
                delete this.lastSourceScrollTop;
            }
        }, this));
    },

    initializeNode: function(oldPanelNode)
    {
        this.tooltip = this.document.createElement("div");
        setClass(this.tooltip, "scriptTooltip");
        this.tooltip.setAttribute('aria-live', 'polite')
        obscure(this.tooltip, true);
        this.panelNode.appendChild(this.tooltip);

        this.panelNode.addEventListener("mousedown", this.onMouseDown, true);
        this.panelNode.addEventListener("contextmenu", this.onContextMenu, false);
        this.panelNode.addEventListener("mouseover", this.onMouseOver, false);
        this.panelNode.addEventListener("mouseout", this.onMouseOut, false);
        this.panelNode.addEventListener("scroll", this.onScroll, true);

        Firebug.SourceBoxPanel.initializeNode.apply(this, arguments);
    },

    destroyNode: function()
    {
        if (this.tooltipTimeout)
            clearTimeout(this.tooltipTimeout);

        this.panelNode.removeEventListener("mousedown", this.onMouseDown, true);
        this.panelNode.removeEventListener("contextmenu", this.onContextMenu, false);
        this.panelNode.removeEventListener("mouseover", this.onMouseOver, false);
        this.panelNode.removeEventListener("mouseout", this.onMouseOut, false);
        this.panelNode.removeEventListener("scroll", this.onScroll, true);

        Firebug.SourceBoxPanel.destroyNode.apply(this, arguments);
    },

    clear: function()
    {
        clearNode(this.panelNode);
    },

    showWarning: function()
    {
        // Fill the panel node with a warning if needed
        var aLocation = this.getDefaultLocation();
        var jsEnabled = Firebug.getPref("javascript", "enabled");
        if (this.context.activitySuspended && !this.context.stopped)
        {
            // Make sure that the content of the panel is restored as soon as
            // the debugger is resumed.
            this.restored = false;
            this.activeWarningTag = WarningRep.showActivitySuspended(this.panelNode);
        }
        else if (!jsEnabled)
            this.activeWarningTag = WarningRep.showNotEnabled(this.panelNode);
        else if (this.context.allScriptsWereFiltered)
            this.activeWarningTag = WarningRep.showFiltered(this.panelNode);
        else if (aLocation && !this.context.jsDebuggerCalledUs)
            this.activeWarningTag = WarningRep.showInactive(this.panelNode);
        else if (!Firebug.jsDebuggerOn)  // set asynchronously by jsd in FF 4.0
            this.activeWarningTag = WarningRep.showDebuggerInactive(this.panelNode);
        else if (!aLocation) // they were not filtered, we just had none
            this.activeWarningTag = WarningRep.showNoScript(this.panelNode);
        else
            return false;

        return true;
    },

    show: function(state)
    {
        var enabled = this.isEnabled();
        if (!enabled)
            return;

        var active = !this.showWarning();

        if (active)
        {
            this.panelNode.ownerDocument.addEventListener("keypress", this.onKeyPress, true);

            this.location = this.getDefaultLocation();

            if (this.context.loaded)
            {
                if (!this.restored)
                {
                    delete this.location;  // remove the default location if any
                    restoreLocation(this, state);
                    this.restored = true;
                }
                else // we already restored
                {
                    if (!this.selectedSourceBox)  // but somehow we did not make a sourcebox?
                        this.navigate(this.location);
                    else  // then we can sync the location to the sourcebox
                        this.updateSourceBox(this.selectedSourceBox);
                }

                if (state && this.location)  // then we are restoring and we have a location, so scroll when we can
                {
                    var sourceLink = new FBL.SourceLink(this.location.getURL(), state.previousCenterLine, 'js');
                    this.showSourceLink(sourceLink);
                }
            }
            else // show default
            {
                this.navigate(this.location);
            }

            this.highlight(this.context.stopped);

            var breakpointPanel = this.context.getPanel("breakpoints", true);
            if (breakpointPanel)
                breakpointPanel.refresh();

            this.syncCommands(this.context);
            this.ableWatchSidePanel(this.context);
        }

        collapse(Firebug.chrome.$("fbToolbar"), !active);

        // These buttons are visible only if debugger is enabled.
        this.showToolbarButtons("fbLocationSeparator", active);
        this.showToolbarButtons("fbDebuggerButtons", active);
        this.showToolbarButtons("fbLocationButtons", active);
        this.showToolbarButtons("fbScriptButtons", active);
        this.showToolbarButtons("fbStatusButtons", active);

        // Additional debugger panels are visible only if debugger
        // is active.
        this.panelSplitter.collapsed = !active;
        this.sidePanelDeck.collapsed = !active;
    },

    hide: function(state)
    {
        this.highlight(this.context.stopped);

        this.panelNode.ownerDocument.removeEventListener("keypress", this.onKeyPress, true);

        var panelStatus = Firebug.chrome.getPanelStatusElements();
        FBL.hide(panelStatus, false);

        delete this.infoTipExpr;
    },

    ableWatchSidePanel: function(context)
    {
        // TODO if (commandline is not active, then we should not show the new watch feature)
        var watchPanel = context.getPanel("watches", true);
        if (watchPanel)
            return watchPanel;
    },

    search: function(text, reverse)
    {
        var sourceBox = this.selectedSourceBox;
        if (!text || !sourceBox)
        {
            delete this.currentSearch;
            return false;
        }

        // Check if the search is for a line number
        var m = Firebug.ScriptPanel.reLineNumber.exec(text);
        if (m)
        {
            if (!m[1])
                return true; // Don't beep if only a # has been typed

            var lineNo = parseInt(m[1]);
            if (!isNaN(lineNo) && (lineNo > 0) && (lineNo < sourceBox.lines.length) )
            {
                this.scrollToLine(sourceBox.repObject.getURL(), lineNo,  this.jumpHighlightFactory(lineNo, this.context))
                return true;
            }
        }

        var curDoc = this.searchCurrentDoc(!Firebug.searchGlobal, text, reverse);
        if (!curDoc && Firebug.searchGlobal)
        {
            return this.searchOtherDocs(text, reverse);
        }
        return curDoc;
    },

    searchOtherDocs: function(text, reverse)
    {
        var scanRE = Firebug.Search.getTestingRegex(text);

        var self = this;

        function scanDoc(compilationUnit)
        {
            var lines = null;

            // TODO the source lines arrive async in general
            compilationUnit.getSourceLines(-1, -1, function loadSource(unit, firstLineNumber, lastLineNumber, linesRead)
            {
                lines = linesRead;
            });

            if (!lines)
                return;
            // we don't care about reverse here as we are just looking for existence,
            // if we do have a result we will handle the reverse logic on display
            for (var i = 0; i < lines.length; i++) {
                if (scanRE.test(lines[i]))
                {
                    return true;
                }
            }
        }

        if (this.navigateToNextDocument(scanDoc, reverse))
        {
            return this.searchCurrentDoc(true, text, reverse);
        }
    },

    searchCurrentDoc: function(wrapSearch, text, reverse)
    {
        var sourceBox = this.selectedSourceBox;

        var lineNo = null;
        if (this.currentSearch && text == this.currentSearch.text)
            lineNo = this.currentSearch.findNext(wrapSearch, reverse, Firebug.Search.isCaseSensitive(text));
        else
        {
            this.currentSearch = new SourceBoxTextSearch(sourceBox);
            lineNo = this.currentSearch.find(text, reverse, Firebug.Search.isCaseSensitive(text));
        }

        if (lineNo || lineNo === 0)
        {
            // this lineNo is an zero-based index into sourceBox.lines. Add one for user line numbers
            this.scrollToLine(sourceBox.repObject.getURL(), lineNo, this.jumpHighlightFactory(lineNo+1, this.context));
            dispatch(this.fbListeners, 'onScriptSearchMatchFound', [this, text, sourceBox.repObject, lineNo]);

            return true;
        }
        else
        {
            dispatch(this.fbListeners, 'onScriptSearchMatchFound', [this, text, null, null]);
            return false;
        }
    },

    getSearchOptionsMenuItems: function()
    {
        return [
            Firebug.Search.searchOptionMenu("search.Case Sensitive", "searchCaseSensitive"),
            Firebug.Search.searchOptionMenu("search.Multiple Files", "searchGlobal"),
            Firebug.Search.searchOptionMenu("search.Use Regular Expression", "searchUseRegularExpression")
        ];
    },

    supportsObject: function(object, type)
    {
        if( object instanceof CompilationUnit
            || (object instanceof SourceLink && object.type == "js")
            || typeof(object) == "function"
            || object instanceof StackFrame)
            return 1;
        else return 0;
    },

    refresh: function()  // delete any sourceBox-es that are not in sync with compilationUnits
    {
        for(var url in this.sourceBoxes)
        {
            if (this.sourceBoxes.hasOwnProperty(url))
            {
                var sourceBox = this.sourceBoxes[url];
                var compilationUnit = this.context.getCompilationUnit(url);
                if (!compilationUnit || compilationUnit != sourceBox.repObject) // then out of sync
                {
                   var victim = this.sourceBoxes[url];
                   delete this.sourceBoxes[url];
                   if (this.selectedSourceBox == victim)
                   {
                        collapse(this.selectedSourceBox, true);
                        delete this.selectedSourceBox;
                   }
                   if (FBTrace.DBG_COMPILATION_UNITS)
                       FBTrace.sysout("script.refresh deleted sourceBox for "+url);
                }
            }
        }

        // then show() has not run, but we have to refresh, so do the default.
        if (!this.selectedSourceBox)
            this.navigate();
    },

    updateLocation: function(compilationUnit)
    {
        if (!compilationUnit)
            return;  // XXXjjb do we need to show a blank?
        if ( !(compilationUnit instanceof CompilationUnit) )
            throw new Error("Script panel location not a CompilationUnit: "+compilationUnit);

        // Since our last use of the compilationUnit we may have compiled or recompiled the source
        var updatedCompilationUnit = this.context.getCompilationUnit(compilationUnit.getURL());
        if (!updatedCompilationUnit)
            updatedCompilationUnit = this.getDefaultLocation();
        if (!updatedCompilationUnit)
            return;

        if (this.activeWarningTag)
        {
            clearNode(this.panelNode);
            delete this.activeWarningTag;

            // The user was seeing the warning, but selected a file to show in the script panel.
            // The removal of the warning leaves the panel without a clientHeight, so
            //  the old sourcebox will be out of sync. Just remove it and start over.
            this.removeAllSourceBoxes();
            this.show(); // we are not passing state so I guess we could miss a restore
        }

        this.showSource(updatedCompilationUnit.getURL());
        dispatch(this.fbListeners, "onUpdateScriptLocation", [this, updatedCompilationUnit]);
    },

    updateSelection: function(object)
    {
        if (FBTrace.DBG_PANELS)
        {
            FBTrace.sysout("script updateSelection object:"+object+" of type "+typeof(object), object);
            if (object instanceof CompilationUnit)
                FBTrace.sysout("script updateSelection this.navigate(object)", object);
            else if (object instanceof SourceLink)
                FBTrace.sysout("script updateSelection this.showSourceLink(object)", object);
            else if (typeof(object) == "function")
                FBTrace.sysout("script updateSelection this.showFunction(object)", object);
            else if (object instanceof StackFrame)
                FBTrace.sysout("script updateSelection this.showStackFrameXB(object)", object);
            else
                FBTrace.sysout("script updateSelection this.showStackFrame(null)", object);
        }

        if (object instanceof CompilationUnit)
            this.navigate(object);
        else if (object instanceof SourceLink)
            this.showSourceLink(object);
        else if (typeof(object) == "function")
            this.showFunction(object);
        else if (object instanceof StackFrame)
            this.showStackFrameXB(object);
    },

    showThisCompilationUnit: function(compilationUnit)
    {
        //-----------------------------------123456789
        if (compilationUnit.getURL().substr(0, 9) == "chrome://")
            return false;

           if (compilationUnit.getKind() === CompilationUnit.EVAL && !this.showEvals)
               return false;

        if (compilationUnit.getKind() === CompilationUnit.BROWSER_GENERATED && !this.showEvents)
            return false;

        return true;
    },

    getLocationList: function()
    {
        var context = this.context;

        var allSources = context.getAllCompilationUnits();

        if (!allSources.length)
            return [];

        if (Firebug.showAllSourceFiles)
        {
            if (FBTrace.DBG_COMPILATION_UNITS) FBTrace.sysout("script getLocationList "+context.getName()+" allSources", allSources);
            return allSources;
        }

        var filter = Firebug.getPref(Firebug.servicePrefDomain, "scriptsFilter");
        this.showEvents = (filter == "all" || filter == "events");
        this.showEvals = (filter == "all" || filter == "evals");

        var list = [];
        for (var i = 0; i < allSources.length; i++)
        {
            if (this.showThisCompilationUnit(allSources[i]))
                list.push(allSources[i]);
            else if (FBTrace.DBG_COMPILATION_UNITS)
                FBTrace.sysout("scrpt.getLocationList filtered "+allSources[i].getURL(), allSources[i]);
        }

        if (!list.length && allSources.length)
            this.context.allScriptsWereFiltered = true;
        else
            delete this.context.allScriptsWereFiltered;

        if (FBTrace.DBG_COMPILATION_UNITS)
            FBTrace.sysout("script.getLocationList enabledOnLoad:"+context.onLoadWindowContent+" all:"+allSources.length+" filtered:"+list.length+" allFiltered: "+this.context.allScriptsWereFiltered, list);
        return list;
    },

    getDefaultLocation: function()
    {
        var compilationUnits = this.getLocationList();
        if (!compilationUnits.length)
            return null;

        if (this.context)
        {
            var url = this.context.getWindowLocation();
            for (var i = 0; i < compilationUnits.length; i++)
            {
                if (url == compilationUnits[i].getURL())
                    return compilationUnits[i];
            }
            return compilationUnits[0];
        }
        else
            return compilationUnits[0];
    },

    getDefaultSelection: function()
    {
        return this.getDefaultLocation();
    },

    getTooltipObject: function(target)
    {
        // Target should be A element with class = sourceLine
        if ( hasClass(target, 'sourceLine') )
        {
           return null; // TODO
        }
        return null;
    },

    getPopupObject: function(target)
    {
        // Don't show popup over the line numbers, we show the conditional breakpoint
        // editor there instead
        var sourceLine = getAncestorByClass(target, "sourceLine");
        if (sourceLine)
            return;

        var sourceRow = getAncestorByClass(target, "sourceRow");
        if (!sourceRow)
            return;

        var lineNo = parseInt(sourceRow.firstChild.textContent);
        var scripts = findScripts(this.context, this.location.getURL(), lineNo);
        return scripts; // gee I wonder what will happen?
    },

    showInfoTip: function(infoTip, target, x, y, rangeParent, rangeOffset)
    {
        var frame = this.context.currentFrame;
        if (!frame)
            return;

        var sourceRowText = getAncestorByClass(target, "sourceRowText");
        if (!sourceRowText)
            return;

        // see http://code.google.com/p/fbug/issues/detail?id=889
        // idea from: Jonathan Zarate's rikaichan extension (http://www.polarcloud.com/rikaichan/)
        if (!rangeParent)
            return;
        rangeOffset = rangeOffset || 0;
        var expr = getExpressionAt(rangeParent.data, rangeOffset);
        if (!expr || !expr.expr)
            return;

        if (expr.expr == this.infoTipExpr)
            return true;
        else
            return this.populateInfoTip(infoTip, expr.expr);
    },

    getObjectPath: function(frame)
    {
        if (FBTrace.DBG_STACK)
            FBTrace.sysout("script.getObjectPath "+frame, frame);

        if (!frame || !frame.getStackNewestFrame) // then its probably not a frame after all
            return;

        var frames = [];
        frame = frame.getStackNewestFrame();
        for (; frame; frame = frame.getCallingFrame())
            frames.push(frame);

        return frames;
    },

    getObjectLocation: function(compilationUnit)
    {
        return compilationUnit.getURL();
    },

    // return.path: group/category label, return.name: item label
    getObjectDescription: function(compilationUnit)
    {
        var kind = compilationUnit.getKind();
        if (kind == CompilationUnit.BROWSER_GENERATED)
        {
            var url = compilationUnit.getURL()
            var i = url.indexOf("/event/seq");
            var container = url.substr(0,i);
            var split = FBL.splitURLBase(container);  // path & name
            return {path: split.path, name: split.name+url.substr(i) };
        }
        return FBL.splitURLBase(compilationUnit.getURL());
    },

    getSourceLink: function(target, object)
    {
        var sourceRow = getAncestorByClass(target, "sourceRow");
        if (!sourceRow)
            return;

        var sourceLine = getChildByClass(sourceRow, "sourceLine");
        var lineNo = parseInt(sourceLine.textContent);
        return new FBL.SourceLink(this.location.url, lineNo, 'js');
    },

    getOptionsMenuItems: function()
    {
        var context = this.context;

        return [
            serviceOptionMenu("ShowAllSourceFiles", "showAllSourceFiles"),
            // 1.2: always check last line; optionMenu("UseLastLineForEvalName", "useLastLineForEvalName"),
            // 1.2: always use MD5 optionMenu("UseMD5ForEvalName", "useMD5ForEvalName")
            serviceOptionMenu("TrackThrowCatch", "trackThrowCatch"),
            //"-",
            //1.2 option on toolbar this.optionMenu("DebuggerEnableAlways", enableAlwaysPref)
            optionMenu("Show Break Notifications", "showBreakNotification")
        ];
    },

    optionMenu: function(label, option)
    {
        var checked = Firebug.getPref(prefDomain, option);
        return {label: label, type: "checkbox", checked: checked,
            command: bindFixed(Firebug.setPref, Firebug, prefDomain, option, !checked) };
    },

    getContextMenuItems: function(fn, target)
    {
        if (getAncestorByClass(target, "sourceLine"))
            return;

        var sourceRow = getAncestorByClass(target, "sourceRow");
        if (!sourceRow)
            return;

        var sourceLine = getChildByClass(sourceRow, "sourceLine");
        var lineNo = parseInt(sourceLine.textContent);

        var items = [];

        var selection = this.document.defaultView.getSelection();
        if (selection.toString())
        {
            items.push(
                {label: "CopySourceCode", command: bind(this.copySource, this) },
                "-",
                {label: "AddWatch", command: bind(this.addSelectionWatch, this) }
            );
        }

        var hasBreakpoint = sourceRow.getAttribute("breakpoint") == "true";

        items.push(
            "-",
            {label: "SetBreakpoint", type: "checkbox", checked: hasBreakpoint,
                command: bindFixed(this.toggleBreakpoint, this, lineNo) }
        );
        if (hasBreakpoint)
        {
<<<<<<< HEAD
            var isDisabled = this.context.isBreakpointDisabled(this.location.href, lineNo);
=======
            var isDisabled = fbs.isBreakpointDisabled(this.location.getURL(), lineNo);
>>>>>>> 1ec97dbd
            items.push(
                {label: "DisableBreakpoint", type: "checkbox", checked: isDisabled,
                    command: bindFixed(this.toggleDisableBreakpoint, this, lineNo) }
            );
        }
        items.push(
            {label: "EditBreakpointCondition",
                command: bindFixed(this.editBreakpointCondition, this, lineNo) }
        );

        if (this.context.stopped)
        {
            var sourceRow = getAncestorByClass(target, "sourceRow");
            if (sourceRow)
            {
                var compilationUnit = getAncestorByClass(sourceRow, "sourceBox").repObject;
                var lineNo = parseInt(sourceRow.firstChild.textContent);

                var debuggr = this;
                items.push(
                    "-",
                    {label: "Continue",
                        command: bindFixed(debuggr.resume, debuggr, this.context) },
                    {label: "StepOver",
                        command: bindFixed(debuggr.stepOver, debuggr, this.context) },
                    {label: "StepInto",
                        command: bindFixed(debuggr.stepInto, debuggr, this.context) },
                    {label: "StepOut",
                        command: bindFixed(debuggr.stepOut, debuggr, this.context) },
                    {label: "RunUntil",
                        command: bindFixed(debuggr.runUntil, debuggr, this.context,
                        compilationUnit, lineNo) }
                );
            }
        }

        return items;
    },

    getEditor: function(target, value)
    {
        if (!this.conditionEditor)
            this.conditionEditor = new Firebug.Breakpoint.ConditionEditor(this.document);

        return this.conditionEditor;
    },

    // * * * * * * * * * * * * * * * * * * * * * * * * * * * * * * * * * * * * * * * * * * * * * *

    supportsBreakOnNext: function()
    {
        return this.breakable && Firebug.jsDebuggerOn;
    },

    breakOnNext: function(enabled)
    {
        if (enabled)
            ToolsInterface.JavaScript.breakOnNext(this.context, true);
        else
            ToolsInterface.JavaScript.breakOnNext(this.context, false);
    },

    getBreakOnNextTooltip: function(armed)
    {
        return (armed ? $STR("script.Disable Break On Next") : $STR("script.Break On Next"));
    },

    shouldBreakOnNext: function()
    {
        return !!this.context.breakOnNextHook;  // TODO BTI
    },

    // * * * * * * * * * * * * * * * * * * * * * * * * * * * * * * * * * * * * * * * * * * * * * *
    // extends ActivablePanel

    /**
     * Support for panel activation.
     */
    onActivationChanged: function(enable)
    {
        if (FBTrace.DBG_CONSOLE || FBTrace.DBG_ACTIVATION)
            FBTrace.sysout("ScriptPanel.onActivationChanged; " + enable);
    },

    // implements Tool
    onActiveTool: function(isActive)
    {
        this.onJavaScriptDebugging(isActive, "onActiveTool");
    },

    // **********************************************************************************
    // Toolbar functions

    attachListeners: function(context, chrome)
    {
        this.keyListeners =
            [
                chrome.keyCodeListen("F8", null, bind(this.resume, this, context), true),
                chrome.keyListen("/", isControl, bind(this.resume, this, context)),
                chrome.keyCodeListen("F10", null, bind(this.stepOver, this, context), true),
                chrome.keyListen("'", isControl, bind(this.stepOver, this, context)),
                chrome.keyCodeListen("F11", null, bind(this.stepInto, this, context)),
                chrome.keyListen(";", isControl, bind(this.stepInto, this, context)),
                chrome.keyCodeListen("F11", isShift, bind(this.stepOut, this, context)),
                chrome.keyListen(",", isControlShift, bind(this.stepOut, this, context))
            ];
        },

    detachListeners: function(context, chrome)
    {
        if (this.keyListeners)
        {
            for (var i = 0; i < this.keyListeners.length; ++i)
                chrome.keyIgnore(this.keyListeners[i]);
            delete this.keyListeners;
        }
    },

    syncListeners: function(context)
    {
        var chrome = Firebug.chrome;

        if (context.stopped)
            this.attachListeners(context, chrome);
        else
            this.detachListeners(context, chrome);
    },

    syncCommands: function(context)
    {
        var chrome = Firebug.chrome;
        if (!chrome)
        {
            if (FBTrace.DBG_ERRORS)
                FBTrace.sysout("debugger.syncCommand, context with no chrome: "+context.getGlobalScope());
            return;
        }

        if (context.stopped)
        {
            chrome.setGlobalAttribute("fbDebuggerButtons", "stopped", "true");
            chrome.setGlobalAttribute("cmd_rerun", "disabled", "false");
            chrome.setGlobalAttribute("cmd_resumeExecution", "disabled", "false");
            chrome.setGlobalAttribute("cmd_stepOver", "disabled", "false");
            chrome.setGlobalAttribute("cmd_stepInto", "disabled", "false");
            chrome.setGlobalAttribute("cmd_stepOut", "disabled", "false");
        }
        else
        {
            chrome.setGlobalAttribute("fbDebuggerButtons", "stopped", "false");
            chrome.setGlobalAttribute("cmd_rerun", "disabled", "true");
            chrome.setGlobalAttribute("cmd_stepOver", "disabled", "true");
            chrome.setGlobalAttribute("cmd_stepInto", "disabled", "true");
            chrome.setGlobalAttribute("cmd_stepOut", "disabled", "true");
            chrome.setGlobalAttribute("cmd_resumeExecution", "disabled", "true");
        }
    },

    resume: function(context)
    {
        ToolsInterface.JavaScript.resumeJavaScript(context);
    },

    stepOver: function(context)
    {
        ToolsInterface.JavaScript.stepOver(context);
    },

    stepInto: function(context)
    {
        ToolsInterface.JavaScript.stepInto(context);
    },

    stepOut: function(context)
    {
        ToolsInterface.JavaScript.stepOut(context);
    },

    onStartDebugging: function(frame)
    {
        if (FBTrace.DBG_UI_LOOP)
            FBTrace.sysout("script.startDebugging enter context: "+this.context.getName()+"\n");

        try
        {
            var currentBreakable = Firebug.chrome.getGlobalAttribute("cmd_breakOnNext", "breakable");

            if (FBTrace.DBG_BP)
                FBTrace.sysout("debugger.startDebugging; currentBreakable "+currentBreakable+
                    " in " + this.context.getName()+" currentContext "+Firebug.currentContext.getName());

            if (currentBreakable == "false") // then we are armed but we broke
                Firebug.chrome.setGlobalAttribute("cmd_breakOnNext", "breakable", "true");

            if (Firebug.isMinimized()) // then open the UI to show we are stopped
                Firebug.unMinimize();

            this.syncCommands(this.context);
            this.syncListeners(this.context);

            // Update Break on Next lightning.
            Firebug.Breakpoint.updatePanelTab(this, false);
            Firebug.chrome.syncPanel("script");  // issue 3463
            this.context.stoppedFrameXB = frame;
            Firebug.chrome.select(frame, "script", null, true);
            Firebug.chrome.focus();
        }
        catch(exc)
        {
            if (FBTrace.DBG_ERRORS)
                FBTrace.sysout("Resuming debugger: error during debugging loop: "+exc, exc);
            Firebug.Console.log("Resuming debugger: error during debugging loop: "+exc);
            this.resume(this.context);
        }

        if (FBTrace.DBG_UI_LOOP)
            FBTrace.sysout("script.onStartDebugging exit context.stopped:"+this.context.stopped+" for context: "+
                this.context.getName()+"\n");
    },

    onStopDebugging: function()
    {
        if (FBTrace.DBG_UI_LOOP) FBTrace.sysout("script.onStopDebugging enter context: "+this.context.getName()+"\n");
        try
        {
                var chrome = Firebug.chrome;

                this.syncCommands(this.context);
                this.syncListeners(this.context);
                this.highlight(false);

                chrome.syncSidePanels();  // after main panel is all updated.
        }
        catch (exc)
        {
            if (FBTrace.DBG_UI_LOOP) FBTrace.sysout("debugger.stopDebugging FAILS", exc);
            // If the window is closed while the debugger is stopped,
            // then all hell will break loose here
            ERROR(exc);
        }
    },

});

// ************************************************************************************************

/**
 * @domplate Displays various warning messages within the Script panel.
 */
Firebug.ScriptPanel.WarningRep = domplate(Firebug.Rep,
{
    tag:
        DIV({"class": "disabledPanelBox"},
            H1({"class": "disabledPanelHead"},
                SPAN("$pageTitle")
            ),
            P({"class": "disabledPanelDescription", style: "margin-top: 15px;"},
                SPAN("$suggestion")
            )
        ),

    enableScriptTag:
        SPAN({"class": "objectLink", onclick: "$onEnableScript", style: "color: blue"},
            $STR("script.button.enable_javascript")
        ),

    focusDebuggerTag:
        SPAN({"class": "objectLink", onclick: "$onFocusDebugger", style: "color: blue"},
            $STR("script.button.Go to that page")
        ),

    // * * * * * * * * * * * * * * * * * * * * * * * * * * * * * * * * * * * * * * * * * * * * * *

    onEnableScript: function(event)
    {
        Firebug.setPref("javascript", "enabled", true);

        Firebug.TabWatcher.reloadPageFromMemory(this.context);
    },

    onFocusDebugger: function(event)
    {
        iterateBrowserWindows("navigator:browser", function(win)
        {
            return win.Firebug.TabWatcher.iterateContexts(function(context)
            {
                if (context.stopped)
                {
                     win.Firebug.focusBrowserTab(context.window);
                     return true;
                }
            });
        });
        // No context is stopped
        if (FBTrace.DBG_UI_LOOP)
            FBTrace.sysout("script.onFocusDebugger FAILED");
    },

    // * * * * * * * * * * * * * * * * * * * * * * * * * * * * * * * * * * * * * * * * * * * * * *

    showInactive: function(parentNode)
    {
        var args = {
            pageTitle: $STR("script.warning.inactive_during_page_load"),
            suggestion: $STR("script.suggestion.inactive_during_page_load2")
        };

        var box = this.tag.replace(args, parentNode, this);
        var description = box.querySelector(".disabledPanelDescription");
        FirebugReps.Description.render(args.suggestion, description,
            bind(this.reloadPageFromMemory, this));

        return box;
    },

    showNotEnabled: function(parentNode)
    {
        var args = {
            pageTitle: $STR("script.warning.javascript_not_enabled"),
            suggestion: $STR("script.suggestion.javascript_not_enabled")
        }

        var box = this.tag.replace(args, parentNode, this);
        this.enableScriptTag.append({}, box, this);

        return box;
    },

    showDebuggerInactive: function(parentNode)
    {
        var args = {
            pageTitle: $STR("script.warning.debugger_not_activated"),
            suggestion: $STR("script.suggestion.debugger_not_activated")
        }

        var box = this.tag.replace(args, parentNode, this);

        return box;
    },

    showFiltered: function(parentNode)
    {
        var args = {
            pageTitle: $STR("script.warning.all_scripts_filtered"),
            suggestion: $STR("script.suggestion.all_scripts_filtered")
        };
        return this.tag.replace(args, parentNode, this);
    },

    showNoScript: function(parentNode)
    {
        var args = {
            pageTitle: $STR("script.warning.no_javascript"),
            suggestion: $STR("script.suggestion.no_javascript")
        }
        return this.tag.replace(args, parentNode, this);
    },

    showActivitySuspended: function(parentNode)
    {
        var args = {
            pageTitle: $STR("script.warning.debugger_active"),
            suggestion: $STR("script.suggestion.debugger_active")
        }

        var box = this.tag.replace(args, parentNode, this);
        this.focusDebuggerTag.append({}, box, this);

        return box;
    }
});

var WarningRep = Firebug.ScriptPanel.WarningRep;

// ************************************************************************************************
// Registration

Firebug.registerPanel(Firebug.ScriptPanel);

// ************************************************************************************************
return Firebug.ScriptPanel;
}});<|MERGE_RESOLUTION|>--- conflicted
+++ resolved
@@ -266,16 +266,9 @@
         }
 
         if (FBTrace.DBG_BP)
-<<<<<<< HEAD
             FBTrace.sysout("script.toggleBreakpoint lineNo="+lineNo+
                 " lineNode.breakpoint:"+(lineNode?lineNode.getAttribute("breakpoint"):"(no lineNode)"),
                  this.selectedSourceBox);
-=======
-            FBTrace.sysout("script.toggleBreakpoint lineNo="+lineNo+" compilationUnit.getURL():"+
-                compilationUnit.getURL()+" lineNode.breakpoint:"+
-                (lineNode?lineNode.getAttribute("breakpoint"):"(no lineNode)")+
-                "\n", this.selectedSourceBox);
->>>>>>> 1ec97dbd
 
         if (lineNode.getAttribute("breakpoint") == "true")
             ToolsInterface.JavaScript.clearBreakpoint(this.context, href, lineNo);
@@ -298,11 +291,7 @@
     {
         var sourceRow = this.selectedSourceBox.getLineNode(lineNo);
         var sourceLine = getChildByClass(sourceRow, "sourceLine");
-<<<<<<< HEAD
         var condition = ToolsInterface.JavaScript.getBreakpointCondition(this.context, this.location.href, lineNo);
-=======
-        var condition = fbs.getBreakpointCondition(this.location.getURL(), lineNo);
->>>>>>> 1ec97dbd
 
         if (condition)
         {
@@ -1120,11 +1109,7 @@
         );
         if (hasBreakpoint)
         {
-<<<<<<< HEAD
             var isDisabled = this.context.isBreakpointDisabled(this.location.href, lineNo);
-=======
-            var isDisabled = fbs.isBreakpointDisabled(this.location.getURL(), lineNo);
->>>>>>> 1ec97dbd
             items.push(
                 {label: "DisableBreakpoint", type: "checkbox", checked: isDisabled,
                     command: bindFixed(this.toggleDisableBreakpoint, this, lineNo) }
