--- conflicted
+++ resolved
@@ -2272,12 +2272,6 @@
         var element = Firebug.getRepObject(target);
         if (element && element instanceof window.Element)
         {
-<<<<<<< HEAD
-            var attributeName = Dom.getPreviousByClass(target, "nodeName").textContent;
-            return element.getAttribute(attributeName);
-        }
-
-=======
             // If object that was clicked to edit was
             // attribute value, not attribute name.
             if (Css.hasClass(target, "nodeValue"))
@@ -2286,7 +2280,6 @@
                 return element.getAttribute(attributeName);
             }
         }
->>>>>>> e9d4e2c1
         return value;
     }
 });
