/* See license.txt for terms of usage */
/*global define:1*/

define([
    "firebug/firebug",
    "firebug/lib/trace",
    "firebug/chrome/panel",
    "firebug/lib/object",
    "firebug/lib/domplate",
    "firebug/lib/locale",
    "firebug/html/attributeEditor",
    "firebug/html/htmlLib",
    "firebug/html/htmlModule",
    "firebug/html/htmlReps",
    "firebug/lib/events",
<<<<<<< HEAD
    "firebug/lib/system",
    "firebug/debugger/script/sourceLink",
=======
    "firebug/js/sourceLink",
>>>>>>> 760d4232
    "firebug/lib/css",
    "firebug/lib/dom",
    "firebug/chrome/window",
    "firebug/lib/options",
    "firebug/lib/string",
    "firebug/lib/xml",
    "firebug/lib/array",
    "firebug/lib/persist",
    "firebug/chrome/menu",
    "firebug/lib/url",
    "firebug/css/cssModule",
    "firebug/css/cssReps",
    "firebug/css/selectorEditor",
    "firebug/editor/baseEditor",
    "firebug/editor/editor",
    "firebug/editor/inlineEditor",
<<<<<<< HEAD
    "firebug/debugger/breakpoints/breakpointGroup",
    "firebug/html/htmlEditor",
=======
>>>>>>> 760d4232
    "firebug/chrome/searchBox",
    "firebug/html/insideOutBox",
    "firebug/html/inspector",
    "firebug/html/layout"
],
<<<<<<< HEAD
function(Panel, Rep, Obj, Firebug, Domplate, FirebugReps, Locale, HTMLLib, Events, System,
    SourceLink, Css, Dom, Win, Options, Xpath, Str, Xml, Arr, Persist, Menu, Url, CSSModule,
    CSSSelectorEditor, CSSInfoTip, Module, BaseEditor, Editor, InlineEditor, BreakpointGroup,
    HTMLEditor) {
=======
function(Firebug, FBTrace, Panel, Obj, Domplate, Locale, AttributeEditor, HTMLLib, HTMLModule,
    HTMLReps, Events, SourceLink, Css, Dom, Win, Options, Str, Xml, Arr, Persist, Menu, Url,
    CSSModule, CSSInfoTip, CSSSelectorEditor, BaseEditor, Editor, InlineEditor) {
>>>>>>> 760d4232

// ********************************************************************************************* //
// Constants

var {domplate, DIV, TEXTAREA} = Domplate;

var KeyEvent = window.KeyEvent;

// ********************************************************************************************* //

Firebug.HTMLPanel = function() {};

var WalkingPanel = Obj.extend(Panel, HTMLLib.ElementWalkerFunctions);

Firebug.HTMLPanel.prototype = Obj.extend(WalkingPanel,
{
    inspectable: true,

    toggleEditing: function()
    {
        if (this.editing)
            this.stopEditing();
        else
            this.editNode(this.selection);
    },

    stopEditing: function()
    {
        Editor.stopEditing();
    },

    isEditing: function()
    {
        var editButton = Firebug.chrome.$("fbToggleHTMLEditing");
        return (this.editing && editButton.getAttribute("checked") === "true");
    },

    // Update the Edit button to reflect editability of the selection
    setEditEnableState: function(ignoreEditing)
    {
        var editButton = Firebug.chrome.$("fbToggleHTMLEditing");
        editButton.disabled = (this.selection && (!this.isEditing() || ignoreEditing) &&
            Css.nonEditableTags.hasOwnProperty(this.selection.localName));
    },

    resetSearch: function()
    {
        delete this.lastSearch;
    },

    select: function(object, forceUpdate, noEditChange)
    {
        if (!object)
            object = this.getDefaultSelection();

        if (FBTrace.DBG_PANELS)
        {
            FBTrace.sysout("firebug.select " + this.name + " forceUpdate: " + forceUpdate + " " +
                object + ((object == this.selection) ? "==" : "!=") + this.selection);
        }

        if (forceUpdate || object != this.selection)
        {
            this.selection = object;
            this.updateSelection(object);

            this.setEditEnableState();

            // Distribute selection change further to listeners.
            Events.dispatch(Firebug.uiListeners, "onObjectSelected", [object, this]);

            // If the 'free text' edit mode is active change the current markup
            // displayed in the editor so that it corresponds to the current
            // selection. This typically happens when the user clicks on object-status-path
            // buttons in the toolbar.
            // For the case when the selection is changed from within the editor, don't
            // change the edited element.
            if (this.isEditing() && !noEditChange)
                this.editNode(object);
        }
    },

    selectNext: function()
    {
        var objectBox = this.ioBox.createObjectBox(this.selection);
        var next = this.ioBox.getNextObjectBox(objectBox);
        if (next)
        {
            this.select(next.repObject);

            if (Firebug.Inspector.inspecting)
                Firebug.Inspector.inspectNode(next.repObject);
        }
    },

    selectPrevious: function()
    {
        var objectBox = this.ioBox.createObjectBox(this.selection);
        var previous = this.ioBox.getPreviousObjectBox(objectBox);
        if (previous)
        {
            this.select(previous.repObject);

            if (Firebug.Inspector.inspecting)
                Firebug.Inspector.inspectNode(previous.repObject);
        }
    },

    selectNodeBy: function(dir)
    {
        if (dir == "up")
        {
            this.selectPrevious();
        }
        else if (dir == "down")
        {
            this.selectNext();
        }
        else if (dir == "left")
        {
            var box = this.ioBox.createObjectBox(this.selection);
            if (Css.hasClass(box, "open"))
            {
                this.ioBox.contractObjectBox(box);
            }
            else
            {
                var parentBox = this.ioBox.getParentObjectBox(box);
                if (parentBox && parentBox.repObject instanceof window.Element)
                    this.select(parentBox.repObject);
            }
        }
        else if (dir == "right")
        {
            var box = this.ioBox.createObjectBox(this.selection);
            if (!Css.hasClass(box, "open"))
                this.ioBox.expandObject(this.selection);
            else
                this.selectNext();
        }

        Firebug.Inspector.highlightObject(this.selection, this.context);
    },

    // * * * * * * * * * * * * * * * * * * * * * * * * * * * * * * * * * * * * * * * * * * * * * //

    editNewAttribute: function(elt)
    {
        var objectNodeBox = this.ioBox.findObjectBox(elt);
        if (objectNodeBox)
        {
            var labelBox = objectNodeBox.querySelector("*> .nodeLabel > .nodeLabelBox");
            var bracketBox = labelBox.querySelector("*> .nodeBracket");
            Editor.insertRow(bracketBox, "before");
        }
    },

    editAttribute: function(elt, attrName)
    {
        var objectNodeBox = this.ioBox.findObjectBox(elt);
        if (objectNodeBox)
        {
            var attrBox = HTMLLib.findNodeAttrBox(objectNodeBox, attrName);
            if (attrBox)
            {
                var attrValueBox = attrBox.childNodes[3];
                var value = elt.getAttribute(attrName);
                Editor.startEditing(attrValueBox, value);
            }
        }
    },

    deleteAttribute: function(elt, attrName)
    {
        HTMLModule.deleteAttribute(elt, attrName, this.context);
    },

    localEditors:{}, // instantiated editor cache
    editNode: function(node)
    {
        var objectNodeBox = this.ioBox.findObjectBox(node);
        if (objectNodeBox)
        {
            var type = Xml.getElementType(node);
            var editor = this.localEditors[type];
            if (!editor)
            {
                // look for special purpose editor (inserted by an extension),
                // otherwise use our html editor
                var SpecializedEditor = Firebug.HTMLPanel.Editors[type] ||
                    Firebug.HTMLPanel.Editors.html;
                editor = this.localEditors[type] = new SpecializedEditor(this.document);
            }

            this.startEditingNode(node, objectNodeBox, editor, type);
        }
    },

    startEditingNode: function(node, box, editor, type)
    {
        if (type === "html" || type === "xhtml")
            this.startEditingHTMLNode(node, box, editor);
        else
            this.startEditingXMLNode(node, box, editor);
    },

    startEditingXMLNode: function(node, box, editor)
    {
        var xml = Xml.getElementXML(node);
        Editor.startEditing(box, xml, editor);
    },

    startEditingHTMLNode: function(node, box, editor)
    {
        if (Css.nonEditableTags.hasOwnProperty(node.localName))
            return;

        editor.innerEditMode = node.localName in Css.innerEditableTags;

        var html = editor.innerEditMode ? node.innerHTML : Xml.getElementHTML(node);
        html = Str.escapeForHtmlEditor(html);
        Editor.startEditing(box, html, editor);
    },

    deleteNode: function(node, dir)
    {
        var box = this.ioBox.createObjectBox(node);
        if (Css.hasClass(box, "open"))
            this.ioBox.contractObjectBox(box);

        if (dir === "up")
        {
            // We want a "backspace"-like behavior, including traversing parents.
            this.selectPrevious();
        }
        else
        {
            // Move to the next sibling if there is one, else backwards.
            var nextSelection = this.ioBox.getNextSiblingObjectBox(box);
            if (nextSelection)
                this.select(nextSelection.repObject);
            else
                this.selectPrevious();
        }

        HTMLModule.deleteNode(node, this.context);

        Firebug.Inspector.highlightObject(this.selection, this.context);
    },

    toggleAll: function(event, node)
    {
        var expandExternalContentNodes = Events.isShift(event);
        this.ioBox.toggleObject(node, true, expandExternalContentNodes ?
            null : ["link", "script", "style"]);
    },

    updateNodeVisibility: function(node)
    {
        var wasHidden = node.classList.contains("nodeHidden");
        if (!Xml.isVisible(node.repObject))
        {
            // Hide this node and, through CSS, every descendant.
            node.classList.add("nodeHidden");
        }
        else if (wasHidden)
        {
            // The node has changed state from hidden to shown. While in the
            // hidden state, some descendants may have been explicitly marked
            // with .nodeHidden (not just through CSS inheritance), so we need
            // to recheck the visibility of those.
            node.classList.remove("nodeHidden");
            var desc = Arr.cloneArray(node.getElementsByClassName("nodeHidden"));
            for (var i = 0; i < desc.length; ++i)
            {
                if (Xml.isVisible(desc[i].repObject))
                    desc[i].classList.remove("nodeHidden");
            }
        }
    },

    // * * * * * * * * * * * * * * * * * * * * * * * * * * * * * * * * * * * * * * * * * * * * * //

    getElementSourceText: function(node)
    {
        if (this.sourceElements)
        {
            var index = this.sourceElementNodes.indexOf(node);
            if (index != -1)
                return this.sourceElements[index];
        }

        var lines;

        var url = HTMLLib.getSourceHref(node);
        if (url)
        {
            lines = this.context.sourceCache.load(url);
        }
        else
        {
            var text = HTMLLib.getSourceText(node);
            lines = Str.splitLines(text);
        }

        var sourceElt = new HTMLReps.SourceText(lines, node);

        if (!this.sourceElements)
        {
            this.sourceElements =  [sourceElt];
            this.sourceElementNodes = [node];
        }
        else
        {
            this.sourceElements.push(sourceElt);
            this.sourceElementNodes.push(node);
        }

        return sourceElt;
    },

    // * * * * * * * * * * * * * * * * * * * * * * * * * * * * * * * * * * * * * * * * * * * * * //

    registerMutationListeners: function(win)
    {
        var context = this.context;
        if (!context.registeredHTMLMutationObservers)
            context.registeredHTMLMutationObservers = new WeakMap();

        var self = this;
        function addObserver(win)
        {
            var doc = win.document;
            if (context.registeredHTMLMutationObservers.has(doc))
                return;

            // xxxHonza: an iframe doesn't have to be loaded yet, so do not
            // register mutation observers in such cases since they wouldn't
            // be removed.
            // The listeners can be registered later in watchWindowDelayed,
            // but it's also risky. Mutation observers should be registered
            // at the moment when it's clear that the window/frame has been
            // loaded.

            // This breaks HTML panel for about:blank pages (see issue 5120).
            //if (doc.location == "about:blank")
            //    return;

            var observer = new MutationObserver(self.onMutationObserve);
            observer.observe(doc, {
                attributes: true,
                childList: true,
                characterData: true,
                subtree: true
            });
            context.registeredHTMLMutationObservers.set(doc, observer);
        }

        // If a window is specified use it, otherwise register observers for all
        // context windows (including the main window and all embedded iframes).
        if (win)
            addObserver(win);
        else
            Win.iterateWindows(this.context.window, addObserver);

        this.registerMutationBreakpointListeners(win);
    },

    unregisterMutationListeners: function(win)
    {
        this.unregisterMutationBreakpointListeners(win);

        var context = this.context;
        if (!context.registeredHTMLMutationObservers)
            return;

        function removeObserver(win)
        {
            var doc = win.document;
            var observer = context.registeredHTMLMutationObservers.get(doc);
            if (!observer)
                return;

            observer.disconnect();
            context.registeredHTMLMutationObservers.delete(doc);
        }

        if (win)
            removeObserver(win);
        else
            Win.iterateWindows(context.window, removeObserver);
    },

    // * * * * * * * * * * * * * * * * * * * * * * * * * * * * * * * * * * * * * * * * * * * * * //

    registerMutationBreakpointListeners: function(win)
    {
        var context = this.context;
        if (!context.mutationBreakpointListenersEnabled)
            return;

        if (!context.registeredHTMLMutationEvents)
            context.registeredHTMLMutationEvents = new WeakMap();

        var self = this;
        function addListeners(win)
        {
            var doc = win.document;
            if (context.registeredHTMLMutationEvents.has(doc))
                return;
            context.registeredHTMLMutationEvents.set(doc, 1);

            // (See also the changes in registerMutationListeners's addObserver)
            Events.addEventListener(doc, "DOMAttrModified", self.onMutateAttr, false);
            Events.addEventListener(doc, "DOMCharacterDataModified", self.onMutateText, false);
            Events.addEventListener(doc, "DOMNodeInserted", self.onMutateNode, false);
            Events.addEventListener(doc, "DOMNodeRemoved", self.onMutateNode, false);
        }

        if (win)
            addListeners(win);
        else
            Win.iterateWindows(context.window, addListeners);
    },

    unregisterMutationBreakpointListeners: function(win)
    {
        var context = this.context;
        if (!context.mutationBreakpointListenersEnabled)
            return;

        if (!context.registeredHTMLMutationEvents)
            return;

        var self = this;
        function removeListeners(win)
        {
            var doc = win.document;
            if (!context.registeredHTMLMutationEvents.has(doc))
                return;
            context.registeredHTMLMutationEvents.delete(doc);

            Events.removeEventListener(doc, "DOMAttrModified", self.onMutateAttr, false);
            Events.removeEventListener(doc, "DOMCharacterDataModified", self.onMutateText, false);
            Events.removeEventListener(doc, "DOMNodeInserted", self.onMutateNode, false);
            Events.removeEventListener(doc, "DOMNodeRemoved", self.onMutateNode, false);
        }

        if (win)
            removeListeners(win);
        else
            Win.iterateWindows(context.window, removeListeners);
    },

    updateMutationBreakpointListeners: function()
    {
        var context = this.context;
        var isEnabled = !!context.mutationBreakpointListenersEnabled;
        var shouldEnable = this.shouldBreakOnNext() ||
            context.mutationBreakpoints.hasEnabledBreakpoints();
        if (isEnabled === shouldEnable)
            return;
        if (shouldEnable)
        {
            context.mutationBreakpointListenersEnabled = true;
            this.registerMutationBreakpointListeners();
        }
        else
        {
            this.unregisterMutationBreakpointListeners();
            context.mutationBreakpointListenersEnabled = false;
        }
    },

    // * * * * * * * * * * * * * * * * * * * * * * * * * * * * * * * * * * * * * * * * * * * * * //

    mutateAttr: function(target, attrName, attrValue, removal)
    {
        // Due to the delay call this may or may not exist in the tree anymore
        if (!this.ioBox.isInExistingRoot(target))
        {
            if (FBTrace.DBG_HTML)
                FBTrace.sysout("mutateAttr: different tree " + target, target);
            return;
        }

        if (FBTrace.DBG_HTML)
        {
            FBTrace.sysout("html.mutateAttr target:" + target + " attrName:" + attrName +
                " attrValue: " + attrValue + " removal: " + removal, target);
        }

        this.markChange();

        var objectNodeBox = Firebug.scrollToMutations || Firebug.expandMutations ?
            this.ioBox.createObjectBox(target) : this.ioBox.findObjectBox(target);

        if (!objectNodeBox)
            return;

        this.updateNodeVisibility(objectNodeBox);

        if (!removal)
        {
            var nodeAttr = HTMLLib.findNodeAttrBox(objectNodeBox, attrName);

            if (FBTrace.DBG_HTML)
                FBTrace.sysout("mutateAttr " + removal + " " + attrName + "=" + attrValue +
                    " node: " + nodeAttr, nodeAttr);

            if (nodeAttr && nodeAttr.childNodes.length > 3)
            {
                var attrValueBox = nodeAttr.getElementsByClassName("nodeValue")[0];
                var attrValueText = attrValueBox.firstChild;
                if (attrValueText)
                    attrValueText.nodeValue = attrValue;
                else
                    attrValueBox.textContent = attrValue;

                this.highlightMutation(attrValueBox, objectNodeBox, "mutated");
            }
            else
            {
                var filterAttributeByName = function(attr)
                {
                    return attr.name == attrName;
                };

                var attributes = Array.prototype.slice.call(target.attributes);
                var attr = attributes.filter(filterAttributeByName)[0];

                if (FBTrace.DBG_HTML)
                {
                    FBTrace.sysout("mutateAttr attribute node " + removal + " " + attrName +
                        "=" + attrValue + " node: " + attr, attr);
                }

                if (attr)
                {
                    nodeAttr = Firebug.HTMLPanel.AttrNode.tag.replace({attr: attr},
                        this.document);

                    var labelBox = objectNodeBox.querySelector("*> .nodeLabel > .nodeLabelBox");
                    var bracketBox = labelBox.querySelector("*> .nodeBracket");
                    labelBox.insertBefore(nodeAttr, bracketBox);

                    this.highlightMutation(nodeAttr, objectNodeBox, "mutated");
                }
            }
        }
        else
        {
            var nodeAttr = HTMLLib.findNodeAttrBox(objectNodeBox, attrName);
            if (nodeAttr)
                nodeAttr.parentNode.removeChild(nodeAttr);

            // We want to highlight regardless as the domplate may have been
            // generated after the attribute was removed from the node
            this.highlightMutation(objectNodeBox, objectNodeBox, "mutated");
        }

        Firebug.Inspector.repaint();
    },

    mutateText: function(target, parent, textValue)
    {
        // Due to the delay call this may or may not exist in the tree anymore
        if (!this.ioBox.isInExistingRoot(target))
        {
            if (FBTrace.DBG_HTML)
                FBTrace.sysout("mutateText: different tree " + target, target);
            return;
        }

        this.markChange();

        var parentNodeBox = Firebug.scrollToMutations || Firebug.expandMutations ?
            this.ioBox.createObjectBox(parent) : this.ioBox.findObjectBox(parent);

        if (!parentNodeBox)
        {
            if (FBTrace.DBG_HTML)
                FBTrace.sysout("html.mutateText failed to update text, parent node " +
                    "box does not exist");
            return;
        }

        if (!Firebug.showFullTextNodes)
            textValue = Str.cropMultipleLines(textValue);

        var parentTag = getNodeBoxTag(parentNodeBox);
        if (parentTag == Firebug.HTMLPanel.TextElement.tag)
        {
            if (FBTrace.DBG_HTML)
                FBTrace.sysout("html.mutateText target: " + target + " parent: " + parent);

            // Rerender the entire parentNodeBox. Proper entity-display logic will
            // be automatically applied according to the preferences.
            var newParentNodeBox = parentTag.replace({object: parentNodeBox.repObject}, this.document);
            if (parentNodeBox.parentNode)
                parentNodeBox.parentNode.replaceChild(newParentNodeBox, parentNodeBox);

            // Reselect if the element was selected before.
            if (this.selection && (!this.selection.parentNode || parent == this.selection))
                this.ioBox.select(parent, true);

            var nodeText = HTMLLib.getTextElementTextBox(newParentNodeBox);
            if (!nodeText.firstChild)
            {
                if (FBTrace.DBG_HTML)
                {
                    FBTrace.sysout("html.mutateText failed to update text, " +
                        "TextElement firstChild does not exist");
                }
                return;
            }

            // Highlight the text box only (not the entire parentNodeBox/element).
            this.highlightMutation(nodeText, newParentNodeBox, "mutated");
        }
        else
        {
            var childBox = this.ioBox.getChildObjectBox(parentNodeBox);
            if (!childBox)
            {
                if (FBTrace.DBG_HTML)
                {
                    FBTrace.sysout("html.mutateText failed to update text, " +
                        "no child object box found");
                }
                return;
            }

            var textNodeBox = this.ioBox.findChildObjectBox(childBox, target);
            if (textNodeBox)
            {
                // structure for comment and cdata. Are there others?
                textNodeBox.firstChild.firstChild.nodeValue = textValue;

                this.highlightMutation(textNodeBox, parentNodeBox, "mutated");
            }
            else if (Firebug.scrollToMutations || Firebug.expandMutations)
            {
                // We are not currently rendered but we are set to highlight
                var objectBox = this.ioBox.createObjectBox(target);
                this.highlightMutation(objectBox, objectBox, "mutated");
            }
        }
    },

    mutateNode: function(target, parent, nextSibling, removal)
    {
        if (FBTrace.DBG_HTML)
            FBTrace.sysout("html.mutateNode target:" + target + " parent:" + parent +
                (removal ? "REMOVE" : ""));

        // Due to the delay call this may or may not exist in the tree anymore
        if (!removal && !this.ioBox.isInExistingRoot(target))
        {
            if (FBTrace.DBG_HTML)
                FBTrace.sysout("mutateNode: different tree " + target, target);
            return;
        }

        this.markChange();  // This invalidates the panels for every mutate

        var parentNodeBox = Firebug.scrollToMutations || Firebug.expandMutations
            ? this.ioBox.createObjectBox(parent)
            : this.ioBox.findObjectBox(parent);

        if (FBTrace.DBG_HTML)
            FBTrace.sysout("html.mutateNode parent:" + parent + " parentNodeBox:" +
                parentNodeBox);

        if (!parentNodeBox)
            return;

        // Ignore whitespace nodes.
        if (!Firebug.showTextNodesWithWhitespace && this.isWhitespaceText(target))
            return;

        var newParentTag = HTMLReps.getNodeTag(parent);
        var oldParentTag = getNodeBoxTag(parentNodeBox);

        var objectBox = null;

        if (newParentTag == oldParentTag)
        {
            if (parentNodeBox.populated)
            {
                if (removal)
                {
                    this.ioBox.removeChildBox(parentNodeBox, target);

                    // Special case for docType.
                    if (target instanceof HTMLHtmlElement)
                        this.ioBox.removeChildBox(parentNodeBox, target.parentNode.doctype);

                    this.highlightMutation(parentNodeBox, parentNodeBox, "mutated");
                }
                else
                {
                    var childBox = this.ioBox.getChildObjectBox(parentNodeBox);

                    var comments = Firebug.showCommentNodes;
                    var whitespaces = Firebug.showTextNodesWithWhitespace;

                    // Get the right next sibling that match following criteria:
                    // 1) It's not a whitespace text node in case 'show whitespaces' is false.
                    // 2) It's not a comment in case 'show comments' is false.
                    // 3) There is a child box already created for it in the HTML panel UI.
                    // The new node will then be inserted before that sibling's child box, or
                    // appended at the end (issue 5255).
                    while (nextSibling && (
                       (!whitespaces && HTMLLib.isWhitespaceText(nextSibling)) ||
                       (!comments && nextSibling instanceof window.Comment) ||
                       (!this.ioBox.findChildObjectBox(childBox, nextSibling))))
                    {
                       nextSibling = this.findNextSibling(nextSibling);
                    }

                    objectBox = nextSibling ?
                        this.ioBox.insertChildBoxBefore(parentNodeBox, target, nextSibling) :
                        this.ioBox.appendChildBox(parentNodeBox, target);

                    // Special case for docType.
                    if (target instanceof HTMLHtmlElement)
                    {
                        this.ioBox.insertChildBoxBefore(parentNodeBox,
                            target.parentNode.doctype, target);
                    }

                    this.highlightMutation(objectBox, objectBox, "mutated");
                }
            }
            else // !parentNodeBox.populated
            {
                var newParentNodeBox = newParentTag.replace({object: parent}, this.document);
                parentNodeBox.parentNode.replaceChild(newParentNodeBox, parentNodeBox);

                if (this.selection && (!this.selection.parentNode || parent == this.selection))
                    this.ioBox.select(parent, true);

                this.highlightMutation(newParentNodeBox, newParentNodeBox, "mutated");

                if (!removal && (Firebug.scrollToMutations || Firebug.expandMutations))
                {
                    objectBox = this.ioBox.createObjectBox(target);
                    this.highlightMutation(objectBox, objectBox, "mutated");
                }
            }
        }
        else // newParentTag != oldParentTag
        {
            var newParentNodeBox = newParentTag.replace({object: parent}, this.document);
            if (parentNodeBox.parentNode)
                parentNodeBox.parentNode.replaceChild(newParentNodeBox, parentNodeBox);

            if (Css.hasClass(parentNodeBox, "open"))
                this.ioBox.toggleObjectBox(newParentNodeBox, true);

            if (this.selection && (!this.selection.parentNode || parent == this.selection))
                this.ioBox.select(parent, true);

            this.highlightMutation(newParentNodeBox, newParentNodeBox, "mutated");

            if (!removal && (Firebug.scrollToMutations || Firebug.expandMutations))
            {
                objectBox = this.ioBox.createObjectBox(target);
                this.highlightMutation(objectBox, objectBox, "mutated");
            }
        }

        if (objectBox && this.selection === target)
            this.ioBox.selectObjectBox(objectBox);
    },

    highlightMutation: function(elt, objectBox, type)
    {
        if (FBTrace.DBG_HTML)
            FBTrace.sysout("html.highlightMutation Firebug.highlightMutations:" +
                Firebug.highlightMutations, {elt: elt, objectBox: objectBox, type: type});

        if (!elt)
            return;

        if (Firebug.scrollToMutations || Firebug.expandMutations)
        {
            if (this.context.mutationTimeout)
            {
                this.context.clearTimeout(this.context.mutationTimeout);
                delete this.context.mutationTimeout;
            }

            var ioBox = this.ioBox;
            var panelNode = this.panelNode;

            this.context.mutationTimeout = this.context.setTimeout(function()
            {
                ioBox.openObjectBox(objectBox);

                if (Firebug.scrollToMutations)
                    Dom.scrollIntoCenterView(objectBox, panelNode);
            }, 200);
        }

        if (Firebug.highlightMutations)
            Css.setClassTimed(elt, type, this.context);
    },

    // * * * * * * * * * * * * * * * * * * * * * * * * * * * * * * * * * * * * * * * * * * * * * //
    // InsideOutBoxView implementation

    createObjectBox: function(object, isRoot)
    {
        if (FBTrace.DBG_HTML)
        {
            FBTrace.sysout("html.createObjectBox(" + Css.getElementCSSSelector(object) +
                ", isRoot:" + (isRoot? "true" : "false")+")");
        }

        var tag = HTMLReps.getNodeTag(object);
        if (tag)
            return tag.replace({object: object}, this.document);
    },

    getParentObject: function(node)
    {
        if (node instanceof HTMLReps.SourceText)
            return node.owner;

        var parentNode = this.getParentNode(node);

        // for chromebug to avoid climbing out to browser.xul
        if (node.nodeName == "#document")
            return null;

        //if (FBTrace.DBG_HTML)
        //    FBTrace.sysout("html.getParentObject for "+node.nodeName+" parentNode:"+
        //        Css.getElementCSSSelector(parentNode));

        if (parentNode)
        {
            if (parentNode.nodeType == Node.DOCUMENT_NODE)
            {
                if (parentNode.defaultView)
                {
                    if (parentNode.defaultView == this.context.window)
                        return parentNode;

                    if (FBTrace.DBG_HTML)
                    {
                        FBTrace.sysout("getParentObject; node is document node"+
                            ", frameElement:" + parentNode.defaultView.frameElement);
                    }

                    return parentNode.defaultView.frameElement;
                }
                else
                {
                    var skipParent = this.getEmbedConnection(parentNode);
                    if (FBTrace.DBG_HTML)
                        FBTrace.sysout("getParentObject skipParent:" +
                            (skipParent ? skipParent.nodeName : "none"));

                    if (skipParent)
                        return skipParent;
                    else
                        return null; // parent is document element, but no window at defaultView.
                }
            }
            else if (!parentNode.localName)
            {
                if (FBTrace.DBG_HTML)
                    FBTrace.sysout("getParentObject: null localName must be window, no parentObject");
                return null;
            }
            else
            {
                return parentNode;
            }
        }
        else
        {
            // Documents have no parentNode; Attr, Document, DocumentFragment, Entity,
            // and Notation. top level windows have no parentNode
            if (node && node.nodeType == Node.DOCUMENT_NODE)
            {
                // generally a reference to the window object for the document, however
                // that is not defined in the specification
                if (node.defaultView)
                {
                    var embeddingFrame = node.defaultView.frameElement;
                    if (embeddingFrame)
                        return embeddingFrame.contentDocument;
                }
                else
                {
                    // a Document object without a parentNode or window
                    return null;  // top level has no parent
                }
            }
        }
    },

    setEmbedConnection: function(node, skipChild)
    {
        if (!this.embeddedBrowserParents)
        {
            this.embeddedBrowserParents = [];
            this.embeddedBrowserDocument = [];
        }

        this.embeddedBrowserDocument.push(skipChild);

        // store our adopted child in a side table
        this.embeddedBrowserParents.push(node);

        if (FBTrace.DBG_HTML)
            FBTrace.sysout("Found skipChild " + Css.getElementCSSSelector(skipChild) +
                " for  " + Css.getElementCSSSelector(node) + " with node.contentDocument " +
                node.contentDocument);

        return skipChild;
    },

    getEmbedConnection: function(node)
    {
        if (this.embeddedBrowserParents)
        {
            var index = this.embeddedBrowserParents.indexOf(node);
            if (index !== -1)
                return this.embeddedBrowserDocument[index];
        }
    },

    /**
     * @param: node a DOM node from the Web page
     * @param: index counter for important children, may skip whitespace
     * @param: previousSibling a node from the web page
     */
    getChildObject: function(node, index, previousSibling)
    {
        if (!node)
        {
            FBTrace.sysout("getChildObject: null node");
            return;
        }

        if (FBTrace.DBG_HTML)
            FBTrace.sysout("getChildObject " + node.tagName + " index " + index +
                " previousSibling: " +
                (previousSibling ? Css.getElementCSSSelector(previousSibling) : "null"),
                {node: node, previousSibling:previousSibling});

        if (this.isSourceElement(node))
        {
            if (index == 0)
                return this.getElementSourceText(node);
            else
                return null;  // no siblings of source elements
        }
        else if (node instanceof window.Document)
        {
            if (previousSibling !== null)
                return this.getNextSibling(previousSibling);
            else
                return this.getFirstChild(node);
        }
        else if (node.contentDocument)  // then the node is a frame
        {
            if (index == 0)
            {
                // punch thru and adopt the document node as our child
                var skipChild = node.contentDocument.firstChild;

                // (the node's).(type 9 document).(HTMLElement)
                return this.setEmbedConnection(node, skipChild);
            }
            else if (previousSibling)
            {
                // Next child of a document (after doc-type) is <html>.
                return this.getNextSibling(previousSibling);
            }
        }
        else if (node.getSVGDocument && node.getSVGDocument())  // then the node is a frame
        {
            if (index == 0)
            {
                var skipChild = node.getSVGDocument().documentElement; // unwrap

                // (the node's).(type 9 document).(HTMLElement)
                return this.setEmbedConnection(node, skipChild);
            }
            else
            {
                return null;
            }
        }

        var child;
        if (previousSibling)  // then we are walking
            child = this.getNextSibling(previousSibling);  // may return null, meaning done with iteration.
        else
            child = this.getFirstChild(node); // child is set to at the beginning of an iteration.

        if (FBTrace.DBG_HTML)
            FBTrace.sysout("getChildObject firstChild " + Css.getElementCSSSelector(child) +
                " with Firebug.showTextNodesWithWhitespace " +
                Firebug.showTextNodesWithWhitespace);

        if (Firebug.showTextNodesWithWhitespace)  // then the index is true to the node list
        {
            return child;
        }
        else
        {
            for (; child; child = this.getNextSibling(child))
            {
                if (!this.isWhitespaceText(child))
                    return child;
            }
        }

        return null;  // we have no children worth showing.
    },

    isWhitespaceText: function(node)
    {
        return HTMLLib.isWhitespaceText(node);
    },

    findNextSibling: function (node)
    {
        return HTMLLib.findNextSibling(node);
    },

    isSourceElement: function(element)
    {
        return HTMLLib.isSourceElement(element);
    },

    // * * * * * * * * * * * * * * * * * * * * * * * * * * * * * * * * * * * * * * * * * * * * * //
    // Events

    onMutationObserve: function(records)
    {
        for (var ri = 0; ri < records.length; ++ri)
        {
            var record = records[ri];

            var target = record.target;
            if (Firebug.shouldIgnore(target))
                continue;

            var type = record.type;
            if (type === "attributes")
            {
                var attrName = record.attributeName;
                var newValue = target.getAttribute(attrName);
                var removal = (newValue === null);
                this.context.throttle(this.mutateAttr, this,
                    [target, attrName, newValue, removal]);
            }
            else if (type === "childList")
            {
                var added = record.addedNodes, removed = record.removedNodes;
                if (added.length)
                {
                    var nextSibling = HTMLLib.findNextNodeFrom(record.nextSibling);
                    for (var i = 0; i < added.length; ++i)
                    {
                        var node = added[i];
                        if (Firebug.shouldIgnore(node))
                            continue;
                        this.context.throttle(this.mutateNode, this,
                            [node, target, nextSibling, false]);
                    }
                }
                for (var i = 0; i < removed.length; ++i)
                {
                    var node = removed[i];
                    if (Firebug.shouldIgnore(node))
                        continue;
                    this.context.throttle(this.mutateNode, this,
                        [node, target, null, true]);
                }
            }
            else if (type === "characterData")
            {
                this.context.throttle(this.mutateText, this,
                    [target, target.parentNode, target.data]);
            }
        }
    },

    onMutateAttr: function(event)
    {
        var target = event.target;
        if (Firebug.shouldIgnore(target))
            return;

        HTMLModule.MutationBreakpoints.onMutateAttr(event, this.context);
        this.updateMutationBreakpointListeners();
    },

    onMutateText: function(event)
    {
        if (FBTrace.DBG_HTML)
            FBTrace.sysout("html.onMutateText; ", event);

        HTMLModule.MutationBreakpoints.onMutateText(event, this.context);
        this.updateMutationBreakpointListeners();
    },

    onMutateNode: function(event)
    {
        var target = event.target;
        if (Firebug.shouldIgnore(target))
            return;

        HTMLModule.MutationBreakpoints.onMutateNode(event, this.context);
        this.updateMutationBreakpointListeners();
    },

    onClick: function(event)
    {
        if (Events.isLeftClick(event) && Events.isDoubleClick(event))
        {
            // The double-click expands an HTML element, but the user must click
            // on the element itself not on the twisty.
            // The logic should be as follows:
            // - click on the twisty expands/collapses the element
            // - double click on the element name expands/collapses it
            // - click on the element name selects it
            if (!Css.hasClass(event.target, "twisty") && !Css.hasClass(event.target, "nodeLabel"))
                this.toggleNode(event);
        }
        else if (Events.isAltClick(event) && !this.editing)
        {
            var node = Firebug.getRepObject(event.target);
            this.editNode(node);
            this.setEditEnableState();
        }
        else if (Dom.getAncestorByClass(event.target, "nodeBracket"))
        {
            var bracketBox = Dom.getAncestorByClass(event.target, "nodeBracket");
            Editor.insertRow(bracketBox, "before");
        }
    },

    onMouseDown: function(event)
    {
        if (!Events.isLeftClick(event))
            return;

        if (Dom.getAncestorByClass(event.target, "nodeTag"))
        {
            var node = Firebug.getRepObject(event.target);
            this.noScrollIntoView = true;
            this.select(node);

            delete this.noScrollIntoView;

            if (Css.hasClass(event.target, "twisty"))
                this.toggleNode(event);
        }
    },

    toggleNode: function(event)
    {
        var node = Firebug.getRepObject(event.target);
        var box = this.ioBox.createObjectBox(node);
        if (!Css.hasClass(box, "open"))
            this.ioBox.expandObject(node);
        else
            this.ioBox.contractObject(this.selection);
    },

    onKeyPress: function(event)
    {
        if (this.editing)
            return;

        var node = this.selection;
        if (!node)
            return;

        // * expands the node with all its children
        // + expands the node
        // - collapses the node
        var ch = String.fromCharCode(event.charCode);
        if (ch == "*")
            this.toggleAll(event, node);

        // Edit the HTML on Ctrl/Meta+E
        if (Events.isControl(event) && ch === "e")
            this.editNode(node);

        if (!Events.noKeyModifiers(event))
          return;

        if (ch == "+")
            this.ioBox.expandObject(node);
        else if (ch == "-")
            this.ioBox.contractObject(node);

        if (event.keyCode == KeyEvent.DOM_VK_UP)
            this.selectNodeBy("up");
        else if (event.keyCode == KeyEvent.DOM_VK_DOWN)
            this.selectNodeBy("down");
        else if (event.keyCode == KeyEvent.DOM_VK_LEFT)
            this.selectNodeBy("left");
        else if (event.keyCode == KeyEvent.DOM_VK_RIGHT)
            this.selectNodeBy("right");
        else if (event.keyCode == KeyEvent.DOM_VK_BACK_SPACE)
        {
            if (!Css.nonDeletableTags.hasOwnProperty(node.localName))
                this.deleteNode(node, "up");
        }
        else if (event.keyCode == KeyEvent.DOM_VK_DELETE)
        {
            if (!Css.nonDeletableTags.hasOwnProperty(node.localName))
                this.deleteNode(node, "down");
        }
        else
            return;

        Events.cancelEvent(event);
    },

    // * * * * * * * * * * * * * * * * * * * * * * * * * * * * * * * * * * * * * * * * * * * * * //
    // CSS Listener

    updateVisibilitiesForSelectorInSheet: function(sheet, selector)
    {
        if (!selector)
            return;
        var doc = (sheet && sheet.ownerNode && sheet.ownerNode.ownerDocument);
        if (!doc)
            return;

        var affected = doc.querySelectorAll(selector);
        if (!affected.length || !this.ioBox.isInExistingRoot(affected[0]))
            return;

        for (var i = 0; i < affected.length; ++i)
        {
            var node = this.ioBox.findObjectBox(affected[i]);
            if (node)
                this.updateNodeVisibility(node);
        }
    },

    updateVisibilitiesForRule: function(rule)
    {
        this.updateVisibilitiesForSelectorInSheet(rule.parentStyleSheet, rule.selectorText);
    },

    cssPropAffectsVisibility: function(propName)
    {
        // Pretend that "display" is the only property which affects visibility,
        // which is a half-truth. We could make this more technically correct
        // by unconditionally returning true, but forcing a synchronous reflow
        // and computing offsetWidth/Height on up to every element on the page
        // isn't worth it.
        return (propName === "display");
    },

    cssTextAffectsVisibility: function(cssText)
    {
        return (cssText.indexOf("display:") !== -1);
    },

    onAfterCSSDeleteRule: function(styleSheet, cssText, selector)
    {
        if (this.cssTextAffectsVisibility(cssText))
            this.updateVisibilitiesForSelectorInSheet(styleSheet, selector);
    },

    onCSSInsertRule: function(styleSheet, cssText, ruleIndex)
    {
        if (this.cssTextAffectsVisibility(cssText))
            this.updateVisibilitiesForRule(styleSheet.cssRules[ruleIndex]);
    },

    onCSSSetProperty: function(style, propName, propValue, propPriority, prevValue,
        prevPriority, rule, baseText)
    {
        if (this.cssPropAffectsVisibility(propName))
            this.updateVisibilitiesForRule(rule);
    },

    onCSSRemoveProperty: function(style, propName, prevValue, prevPriority, rule, baseText)
    {
        if (this.cssPropAffectsVisibility(propName))
            this.updateVisibilitiesForRule(rule);
    },

    // * * * * * * * * * * * * * * * * * * * * * * * * * * * * * * * * * * * * * * * * * * * * * //
    // extends Panel

    name: "html",
    searchable: true,
    searchPlaceholder: "search.html.Search_by_text_or_CSS_selector",
    breakable: true,
    dependents: ["css", "computed", "layout", "dom", "domSide", "watch"],
    inspectorHistory: new Array(5),
    enableA11y: true,
    order: 20,

    initialize: function()
    {
        this.onMutationObserve = this.onMutationObserve.bind(this);
        this.onMutateText = this.onMutateText.bind(this);
        this.onMutateAttr = this.onMutateAttr.bind(this);
        this.onMutateNode = this.onMutateNode.bind(this);
        this.onClick = this.onClick.bind(this);
        this.onMouseDown = this.onMouseDown.bind(this);
        this.onKeyPress = this.onKeyPress.bind(this);

        Panel.initialize.apply(this, arguments);
        CSSModule.addListener(this);
    },

    destroy: function(state)
    {
        Persist.persistObjects(this, state);

        Panel.destroy.apply(this, arguments);

        delete this.embeddedBrowserParents;
        delete this.embeddedBrowserDocument;

        // xxxHonza: I don't know why this helps, but it helps to release the
        // page compartment (at least by observing about:memory);
        // Note that inspectorHistory holds references to page elements.
        for (var i=0; i<this.inspectorHistory.length; i++)
            delete this.inspectorHistory[i];
        delete this.inspectorHistory;

        CSSModule.removeListener(this);
        this.unregisterMutationListeners();
    },

    initializeNode: function(oldPanelNode)
    {
        if (!this.ioBox)
            this.ioBox = new Firebug.InsideOutBox(this, this.panelNode);

        Events.addEventListener(this.panelNode, "click", this.onClick, false);
        Events.addEventListener(this.panelNode, "mousedown", this.onMouseDown, false);

        Panel.initializeNode.apply(this, arguments);
    },

    destroyNode: function()
    {
        Events.removeEventListener(this.panelNode, "click", this.onClick, false);
        Events.removeEventListener(this.panelNode, "mousedown", this.onMouseDown, false);

        Events.removeEventListener(this.panelNode.ownerDocument, "keypress",
            this.onKeyPress, true);

        if (this.ioBox)
        {
            this.ioBox.destroy();
            delete this.ioBox;
        }

        Panel.destroyNode.apply(this, arguments);
    },

    show: function(state)
    {
        this.showToolbarButtons("fbHTMLButtons", true);
        this.showToolbarButtons("fbStatusButtons", true);

        Events.addEventListener(this.panelNode.ownerDocument, "keypress", this.onKeyPress, true);

        if (this.context.loaded)
        {
            this.registerMutationListeners();

            Persist.restoreObjects(this, state);
        }
    },

    hide: function()
    {
        // clear the state that is tracking the infotip so it is reset after next show()
        delete this.infoTipURL;

        Events.removeEventListener(this.panelNode.ownerDocument, "keypress", this.onKeyPress, true);
    },

    watchWindow: function(context, win)
    {
        var self = this;
        setTimeout(function() {
            self.watchWindowDelayed(context, win);
        }, 100);
    },

    watchWindowDelayed: function(context, win)
    {
        if (this.context.window && this.context.window != win)
        {
            // then I guess we are an embedded window
            var htmlPanel = this;
            Win.iterateWindows(this.context.window, function(subwin)
            {
                if (win == subwin)
                {
                    if (FBTrace.DBG_HTML)
                        FBTrace.sysout("html.watchWindow found subwin.location.href="+
                            win.location.href);

                    htmlPanel.mutateDocumentEmbedded(win, false);
                }
            });
        }

        this.registerMutationListeners(win);
    },

    unwatchWindow: function(context, win)
    {
        if (this.context.window && this.context.window != win)
        {
            // then I guess we are an embedded window
            var htmlPanel = this;
            Win.iterateWindows(this.context.window, function(subwin)
            {
                if (win == subwin)
                {
                    if (FBTrace.DBG_HTML)
                        FBTrace.sysout("html.unwatchWindow found subwin.location.href="+
                            win.location.href);

                    htmlPanel.mutateDocumentEmbedded(win, true);
                }
            });
        }

        this.unregisterMutationListeners(win);
    },

    mutateDocumentEmbedded: function(win, remove)
    {
        //xxxHonza: win.document.documentElement is null if this method is synchronously
        // called after watchWindow. This is why watchWindowDelayed is introduced.
        // See issue 3342

        // document.documentElement - Returns the Element that is a direct child of document.
        // For HTML documents, this normally the HTML element.
        var target = win.document.documentElement;
        var parent = win.frameElement;
        var nextSibling = this.findNextSibling(target || parent);
        try
        {
            this.mutateNode(target, parent, nextSibling, remove);
        }
        catch (exc)
        {
            if (FBTrace.DBG_ERRORS)
                FBTrace.sysout("html.mutateDocumentEmbedded FAILS " + exc, exc);
        }
    },

    supportsObject: function(object, type)
    {
        if (object instanceof window.Element || object instanceof window.Text ||
            object instanceof window.CDATASection)
        {
            return 2;
        }
        else if (object instanceof SourceLink && object.type == "css" &&
            !Url.reCSS.test(object.href))
        {
            return 2;
        }
        else
        {
            return 0;
        }
    },

    updateOption: function(name, value)
    {
        var options = new Set();
        options.add("showCommentNodes");
        options.add("entityDisplay");
        options.add("showTextNodesWithWhitespace");
        options.add("showFullTextNodes");

        if (options.has(name))
        {
            this.resetSearch();
            Dom.clearNode(this.panelNode);
            if (this.ioBox)
                this.ioBox.destroy();

            this.ioBox = new Firebug.InsideOutBox(this, this.panelNode);
            this.ioBox.select(this.selection, true, true);
        }
    },

    updateSelection: function(object)
    {
        if (FBTrace.DBG_HTML)
            FBTrace.sysout("html.updateSelection " + object, object);

        if (this.ioBox.sourceRow)
            this.ioBox.sourceRow.removeAttribute("exe_line");

        // && object.type == "css" and !Url.reCSS(object.href) by supports
        if (object instanceof SourceLink)
        {
            var sourceLink = object;
            var stylesheet = Css.getStyleSheetByHref(sourceLink.href, this.context);
            if (stylesheet)
            {
                var ownerNode = stylesheet.ownerNode;

                if (FBTrace.DBG_CSS)
                {
                    FBTrace.sysout("html panel updateSelection stylesheet.ownerNode=" +
                        stylesheet.ownerNode + " href:" + sourceLink.href);
                }

                if (ownerNode)
                {
                    var objectbox = this.ioBox.select(ownerNode, true, true, this.noScrollIntoView);

                    // XXXjjb seems like this could be bad for errors at the end of long files
                    // first source row in style
                    var sourceRow = objectbox.getElementsByClassName("sourceRow").item(0);
                    for (var lineNo = 1; lineNo < sourceLink.line; lineNo++)
                    {
                        if (!sourceRow) break;
                        sourceRow = Dom.getNextByClass(sourceRow,  "sourceRow");
                    }

                    if (FBTrace.DBG_CSS)
                    {
                        FBTrace.sysout("html panel updateSelection sourceLink.line=" +
                            sourceLink.line + " sourceRow=" +
                            (sourceRow ? sourceRow.innerHTML : "undefined"));
                    }

                    if (sourceRow)
                    {
                        this.ioBox.sourceRow = sourceRow;
                        this.ioBox.sourceRow.setAttribute("exe_line", "true");

                        Dom.scrollIntoCenterView(sourceRow);

                        // sourceRow isn't an objectBox, but the function should work anyway...
                        this.ioBox.selectObjectBox(sourceRow, false);
                    }
                }
            }
        }
        else if (Firebug.Inspector.inspecting)
        {
            this.ioBox.highlight(object);
        }
        else
        {
            var found = this.ioBox.select(object, true, false, this.noScrollIntoView);
            if (!found)
            {
                // Look up for an enclosing parent. NB this will mask failures in createObjectBoxes
                var parentNode = this.getParentObject(object);

                if (FBTrace.DBG_ERRORS && FBTrace.DBG_HTML)
                    FBTrace.sysout("html.updateSelect no objectBox for object:"+
                        Css.getElementCSSSelector(object) + " trying "+
                        Css.getElementCSSSelector(parentNode));

                this.updateSelection(parentNode);
                return;
            }

            this.inspectorHistory.unshift(object);
            if (this.inspectorHistory.length > 5)
                this.inspectorHistory.pop();
        }
    },

    stopInspecting: function(object, canceled)
    {
        if (object != this.inspectorHistory)
        {
            // Manage history of selection for later access in the command line.
            this.inspectorHistory.unshift(object);
            if (this.inspectorHistory.length > 5)
                this.inspectorHistory.pop();

            if (FBTrace.DBG_HTML)
                FBTrace.sysout("html.stopInspecting: inspectoryHistory updated",
                    this.inspectorHistory);
        }

        this.ioBox.highlight(null);

        if (!canceled)
            this.ioBox.select(object, true);
    },

    search: function(text, reverse)
    {
        if (!text)
            return;

        var search;
        if (text == this.searchText && this.lastSearch)
        {
            search = this.lastSearch;
        }
        else
        {
            var doc = this.context.window.document;
            search = this.lastSearch = new HTMLLib.NodeSearch(text, doc, this.panelNode, this.ioBox);
        }

        var loopAround = search.find(reverse, Firebug.Search.isCaseSensitive(text));
        if (loopAround)
        {
            this.resetSearch();
            this.search(text, reverse);
        }

        return !search.noMatch && (loopAround ? "wraparound" : true);
    },

    shouldIgnoreIntermediateSearchFailure: function(value)
    {
        // Ignore failures for values that, according to the auto-completion system,
        // can be extended into valid selectors, or that are obviously incomplete
        // selectors.
        var editor = new CSSSelectorEditor();
        var range = editor.getAutoCompleteRange(value, value.length);
        var preExpr = value.slice(0, range.start);
        var expr = value.slice(range.start);

        if (preExpr.lastIndexOf("[") > preExpr.lastIndexOf("]"))
            return true;
        if (preExpr.lastIndexOf("(") > preExpr.lastIndexOf(")"))
            return true;

        var list = editor.getAutoCompleteList(preExpr, expr, "", range, false, this.context, {});
        return list && list.some(function(x)
        {
            return x.startsWith(expr);
        });
    },

    getSearchOptionsMenuItems: function()
    {
        return [
            Firebug.Search.searchOptionMenu("search.Case_Sensitive", "searchCaseSensitive",
                "search.tip.Case_Sensitive")
        ];
    },

    getDefaultSelection: function()
    {
        try
        {
            var doc = this.context.window.document;
            return doc.body ? doc.body : Dom.getPreviousElement(doc.documentElement.lastChild);
        }
        catch (exc)
        {
            return null;
        }
    },

    getObjectPath: function(element)
    {
        var path = [];
        for (; element; element = this.getParentObject(element))
        {
            // Ignore the document itself, it shouldn't be displayed in
            // the object path (aka breadcrumbs).
            if (element instanceof window.Document)
                continue;

            // Ignore elements without parent
            if (!element.parentNode)
                continue;

            path.push(element);
        }
        return path;
    },

    getPopupObject: function(target)
    {
        return Firebug.getRepObject(target);
    },

    getTooltipObject: function(target)
    {
        if (Dom.getAncestorByClass(target, "nodeLabelBox") ||
            Dom.getAncestorByClass(target, "nodeCloseLabelBox"))
        {
            return Firebug.getRepObject(target);
        }
    },

    getOptionsMenuItems: function()
    {
        return [
            Menu.optionMenu("ShowFullText", "showFullTextNodes",
                "html.option.tip.Show_Full_Text"),
            Menu.optionMenu("ShowWhitespace", "showTextNodesWithWhitespace",
                "html.option.tip.Show_Whitespace"),
            Menu.optionMenu("ShowComments", "showCommentNodes",
                "html.option.tip.Show_Comments"),
            "-",
            {
                label: "html.option.Show_Entities_As_Symbols",
                tooltiptext: "html.option.tip.Show_Entities_As_Symbols",
                type: "radio",
                name: "entityDisplay",
                id: "entityDisplaySymbols",
                command: Obj.bind(this.setEntityDisplay, this, "symbols"),
                checked: Options.get("entityDisplay") == "symbols"
            },
            {
                label: "html.option.Show_Entities_As_Names",
                tooltiptext: "html.option.tip.Show_Entities_As_Names",
                type: "radio",
                name: "entityDisplay",
                id: "entityDisplayNames",
                command: Obj.bind(this.setEntityDisplay, this, "names"),
                checked: Options.get("entityDisplay") == "names"
            },
            {
                label: "html.option.Show_Entities_As_Unicode",
                tooltiptext: "html.option.tip.Show_Entities_As_Unicode",
                type: "radio",
                name: "entityDisplay",
                id: "entityDisplayUnicode",
                command: Obj.bind(this.setEntityDisplay, this, "unicode"),
                checked: Options.get("entityDisplay") == "unicode"
            },
            "-",
            Menu.optionMenu("HighlightMutations", "highlightMutations",
                "html.option.tip.Highlight_Mutations"),
            Menu.optionMenu("ExpandMutations", "expandMutations",
                "html.option.tip.Expand_Mutations"),
            Menu.optionMenu("ScrollToMutations", "scrollToMutations",
                "html.option.tip.Scroll_To_Mutations"),
            "-",
            Menu.optionMenu("ShadeBoxModel", "shadeBoxModel",
                "inspect.option.tip.Shade_Box_Model"),
            Menu.optionMenu("ShowQuickInfoBox","showQuickInfoBox",
                "inspect.option.tip.Show_Quick_Info_Box")
        ];
    },

    getContextMenuItems: function(node, target)
    {
        if (!node)
            return null;

        var items = [];

        if (node.nodeType == Node.ELEMENT_NODE)
        {
            items.push(
                "-",
                {
                    label: "NewAttribute",
                    id: "htmlNewAttribute",
                    tooltiptext: "html.tip.New_Attribute",
                    command: Obj.bindFixed(this.editNewAttribute, this, node)
                }
            );

            var attrBox = Dom.getAncestorByClass(target, "nodeAttr");
            if (Dom.getAncestorByClass(target, "nodeAttr"))
            {
                var attrName = attrBox.childNodes[1].textContent;

                items.push(
                    {
                        label: Locale.$STRF("EditAttribute", [attrName]),
                        tooltiptext: Locale.$STRF("html.tip.Edit_Attribute", [attrName]),
                        nol10n: true,
                        command: Obj.bindFixed(this.editAttribute, this, node, attrName)
                    },
                    {
                        label: Locale.$STRF("DeleteAttribute", [attrName]),
                        tooltiptext: Locale.$STRF("html.tip.Delete_Attribute", [attrName]),
                        nol10n: true,
                        command: Obj.bindFixed(this.deleteAttribute, this, node, attrName)
                    }
                );
            }

            if (!(Css.nonEditableTags.hasOwnProperty(node.localName)))
            {
                var type;

                if (Xml.isElementHTMLOrXHTML(node))
                    type = "HTML";
                else if (Xml.isElementMathML(node))
                    type = "MathML";
                else if (Xml.isElementSVG(node))
                    type = "SVG";
                else if (Xml.isElementXUL(node))
                    type = "XUL";
                else
                    type = "XML";

                items.push("-",
                {
                    label: Locale.$STRF("html.Edit_Node", [type]),
                    tooltiptext: Locale.$STRF("html.tip.Edit_Node", [type]),
                    nol10n: true,
                    acceltext: (Locale.getFormattedKey(window, "accel", "E")),
                    command: Obj.bindFixed(this.editNode, this, node)
                },
                {
                    label: "DeleteElement",
                    tooltiptext: "html.Delete_Element",
                    acceltext: Locale.getFormattedKey(window, null, null, "VK_DELETE"),
                    command: Obj.bindFixed(this.deleteNode, this, node),
                    disabled:(node.localName in Css.innerEditableTags)
                });
            }

            var objectBox = Dom.getAncestorByClass(target, "nodeBox");
            var nodeChildBox = this.ioBox.getChildObjectBox(objectBox);
            if (nodeChildBox)
            {
                items.push(
                    "-",
                    {
                        label: "html.label.Expand/Contract_All",
                        tooltiptext: "html.tip.Expand/Contract_All",
                        acceltext: Locale.getFormattedKey(window, null, "*"),
                        command: Obj.bind(this.toggleAll, this, node)
                    }
                );
            }
        }
        else
        {
            var nodeLabel = Locale.$STR("html.Node");
            items.push(
                "-",
                {
                    label: Locale.$STRF("html.Edit_Node", [nodeLabel]),
                    tooltiptext: Locale.$STRF("html.tip.Edit_Node", [nodeLabel]),
                    nol10n: true,
                    command: Obj.bindFixed(this.editNode, this, node)
                },
                {
                    label: "DeleteNode",
                    tooltiptext: "html.Delete_Node",
                    command: Obj.bindFixed(this.deleteNode, this, node)
                }
            );
        }

        HTMLModule.MutationBreakpoints.getContextMenuItems(this.context, node, target, items);

        return items;
    },

    showInfoTip: function(infoTip, target, x, y)
    {
        if (!Css.hasClass(target, "nodeValue"))
            return;

        var node = Firebug.getRepObject(target);
        if (node && node.nodeType == Node.ELEMENT_NODE)
        {
            var nodeName = node.localName.toUpperCase();
            var attribute = Dom.getAncestorByClass(target, "nodeAttr");
            var attributeName = attribute.getElementsByClassName("nodeName").item(0).textContent;

            if ((nodeName == "IMG" || nodeName == "INPUT") && attributeName == "src")
            {
                var url = node.src;

                // This state cleared in hide()
                if (url == this.infoTipURL)
                    return true;

                this.infoTipURL = url;
                return CSSInfoTip.populateImageInfoTip(infoTip, url);
            }
        }
    },

    getEditor: function(target, value)
    {
        if (Css.hasClass(target, "nodeName") || Css.hasClass(target, "nodeValue") ||
            Css.hasClass(target, "nodeBracket"))
        {
            if (!this.attrEditor)
                this.attrEditor = new Firebug.HTMLPanel.Editors.Attribute(this.document);

            return this.attrEditor;
        }
        else if (Css.hasClass(target, "nodeComment") || Css.hasClass(target, "nodeCDATA"))
        {
            if (!this.textDataEditor)
                this.textDataEditor = new Firebug.HTMLPanel.Editors.TextData(this.document);

            return this.textDataEditor;
        }
        else if (Css.hasClass(target, "nodeText"))
        {
            if (!this.textNodeEditor)
                this.textNodeEditor = new Firebug.HTMLPanel.Editors.TextNode(this.document);

            return this.textNodeEditor;
        }
    },

    getInspectorVars: function()
    {
        var vars = {};
        for (var i=0; i<this.inspectorHistory.length; i++)
            vars["$"+i] = this.inspectorHistory[i] || null;

        return vars;
    },

    setEntityDisplay: function(event, type)
    {
        Options.set("entityDisplay", type);

        var menuItem = event.target;
        menuItem.setAttribute("checked", "true");
    },

    // * * * * * * * * * * * * * * * * * * * * * * * * * * * * * * * * * * * * * * * * * * * * * //
    // Break on Mutate

    breakOnNext: function(breaking)
    {
        HTMLModule.MutationBreakpoints.breakOnNext(this.context, breaking);
        this.updateMutationBreakpointListeners();
    },

    shouldBreakOnNext: function()
    {
        return !!this.context.breakOnNextMutate;
    },

    getBreakOnNextTooltip: function(enabled)
    {
        return (enabled ? Locale.$STR("html.Disable Break On Mutate") :
            Locale.$STR("html.Break On Mutate"));
    }
});

// ********************************************************************************************* //


// ********************************************************************************************* //
// TextDataEditor

/**
 * TextDataEditor deals with text of comments and cdata nodes
 */
function TextDataEditor(doc)
{
    this.initializeInline(doc);
}

TextDataEditor.prototype = domplate(InlineEditor.prototype,
{
    saveEdit: function(target, value, previousValue)
    {
        var node = Firebug.getRepObject(target);
        if (!node)
            return;

        target.data = value;
        node.data = value;
    }
});

// ********************************************************************************************* //
// TextNodeEditor

/**
 * TextNodeEditor deals with text nodes that do and do not have sibling elements. If
 * there are no sibling elements, the parent is known as a TextElement. In other cases
 * we keep track of their position via a range (this is in part because as people type
 * html, the range will keep track of the text nodes and elements that the user
 * is creating as they type, and this range could be in the middle of the parent
 * elements children).
 */
function TextNodeEditor(doc)
{
    this.initializeInline(doc);
}

TextNodeEditor.prototype = domplate(InlineEditor.prototype,
{
    getInitialValue: function(target, value)
    {
        // The text displayed within the HTML panel can be shortened if the 'Show Full Text'
        // option is false, so get the original textContent from the associated page element
        // (issue 2183).
        var repObject = Firebug.getRepObject(target);
        if (repObject)
            return repObject.textContent;

        return value;
    },

    beginEditing: function(target, value)
    {
        var node = Firebug.getRepObject(target);
        if (!node || node instanceof window.Element)
            return;

        var document = node.ownerDocument;
        this.range = document.createRange();
        this.range.setStartBefore(node);
        this.range.setEndAfter(node);
    },

    endEditing: function(target, value, cancel)
    {
        if (this.range)
        {
            this.range.detach();
            delete this.range;
        }

        // Remove empty groups by default
        return true;
    },

    saveEdit: function(target, value, previousValue)
    {
        var node = Firebug.getRepObject(target);
        if (!node)
            return;

        value = Str.unescapeForTextNode(value || "");
        target.textContent = value;

        if (node instanceof window.Element)
        {
            if (Xml.isElementMathML(node) || Xml.isElementSVG(node))
                node.textContent = value;
            else
                node.innerHTML = value;
        }
        else
        {
            try
            {
                var documentFragment = this.range.createContextualFragment(value);
                var cnl = documentFragment.childNodes.length;
                this.range.deleteContents();
                this.range.insertNode(documentFragment);
                var r = this.range, sc = r.startContainer, so = r.startOffset;
                this.range.setEnd(sc,so+cnl);
            }
            catch (e)
            {
                if (FBTrace.DBG_ERRORS)
                    FBTrace.sysout("TextNodeEditor.saveEdit; EXCEPTION " + e, e);
            }
        }
    }
});

// ********************************************************************************************* //
<<<<<<< HEAD
// AttributeEditor

function AttributeEditor(doc)
{
    this.initializeInline(doc);
}

AttributeEditor.prototype = domplate(InlineEditor.prototype,
{
    saveEdit: function(target, value, previousValue)
    {
        var element = Firebug.getRepObject(target);
        if (!element)
            return;

        if (Css.hasClass(target, "nodeName"))
        {
            // For HTML elements, make the attribute name into lower case to match
            // what it gets normalized to by the browser - otherwise we will be
            // fooled into thinking that an extra attribute has appeared (issue 6996).
            if (Xml.isElementHTML(element))
                value = value.toLowerCase();

            if (value != previousValue)
                element.removeAttribute(previousValue);

            if (value)
            {
                var attrValue = Dom.getNextByClass(target, "nodeValue").textContent;
                element.setAttribute(value, attrValue);
            }
            else
            {
                element.removeAttribute(value);
            }
        }
        else if (Css.hasClass(target, "nodeValue"))
        {
            var attrName = Dom.getPreviousByClass(target, "nodeName").textContent;
            element.setAttribute(attrName, value);
        }

        target.textContent = value;

        var panel = Firebug.getElementPanel(target);
        Events.dispatch(Firebug.uiListeners, "onObjectChanged", [element, panel]);

        //this.panel.markChange();
    },

    advanceToNext: function(target, charCode)
    {
        if (charCode == 61 /* '=' */ && Css.hasClass(target, "nodeName"))
        {
            return true;
        }
        else if ((charCode == 34 /* '"' */ || charCode == 39 /* ''' */) &&
            Css.hasClass(target, "nodeValue"))
        {
            var nonRestrictiveAttributes =
            [
                "onabort",
                "onblur",
                "onchange",
                "onclick",
                "ondblclick",
                "onerror",
                "onfocus",
                "onkeydown",
                "onkeypress",
                "onkeyup",
                "onload",
                "onmousedown",
                "onmousemove",
                "onmouseout",
                "onmouseover",
                "onmouseup",
                "onreset",
                "onselect",
                "onsubmit",
                "onunload",
                "title",
                "alt",
                "style"
            ];

            var attrName = Dom.getPreviousByClass(target, "nodeName").textContent;

            // This should cover most of the cases where quotes are allowed inside the value
            // See issue 4542
            for (var i = 0; i < nonRestrictiveAttributes.length; i++)
            {
                if (attrName == nonRestrictiveAttributes[i])
                    return false;
            }
            return true;
        }
    },

    insertNewRow: function(target, insertWhere)
    {
        var emptyAttr = {name: "", value: ""};
        var sibling = insertWhere == "before" ? target.previousSibling : target;
        return AttrTag.insertAfter({attr: emptyAttr}, sibling);
    },

    getInitialValue: function(target, value)
    {
        if (value == "")
            return value;

        var element = Firebug.getRepObject(target);
        if (element && element instanceof window.Element)
        {
            // If object that was clicked to edit was
            // attribute value, not attribute name.
            if (Css.hasClass(target, "nodeValue"))
            {
                var attributeName = Dom.getPreviousByClass(target, "nodeName").textContent;
                return element.getAttribute(attributeName);
            }
        }
        return value;
=======
// HTMLEditor

function HTMLEditor(doc)
{
    this.box = this.tag.replace({}, doc, this);
    this.input = this.box.firstChild;
    this.multiLine = true;
    this.tabNavigation = false;
    this.arrowCompletion = false;
}

HTMLEditor.prototype = domplate(BaseEditor,
{
    tag:
        DIV(
            TEXTAREA({"class": "htmlEditor fullPanelEditor", oninput: "$onInput"})
        ),

    getValue: function()
    {
        return this.input.value;
    },

    setValue: function(value)
    {
        return this.input.value = value;
    },

    show: function(target, panel, value, textSize)
    {
        this.target = target;
        this.panel = panel;
        var el = target.repObject;
        if (this.innerEditMode)
        {
            this.editingParent = el;
        }
        else
        {
            this.editingRange = el.ownerDocument.createRange();
            this.editingRange.selectNode(el);
            this.originalLocalName = el.localName;
        }

        this.panel.panelNode.appendChild(this.box);

        this.input.value = value;
        this.input.focus();

        var command = Firebug.chrome.$("cmd_firebug_toggleHTMLEditing");
        command.setAttribute("checked", true);
    },

    hide: function()
    {
        var command = Firebug.chrome.$("cmd_firebug_toggleHTMLEditing");
        command.setAttribute("checked", false);

        this.panel.panelNode.removeChild(this.box);

        delete this.editingParent;
        delete this.editingRange;
        delete this.originalLocalName;
        delete this.target;
        delete this.panel;
    },

    getNewSelection: function(fragment)
    {
        // Get a new element to select in the HTML panel. An element with the
        // same localName is preferred, or just any element. If there is none,
        // we choose the parent instead.
        var found = null;
        var nodes = fragment.childNodes;
        for (var i = 0; i < nodes.length; ++i)
        {
            var n = nodes[i];
            if (n.nodeType === Node.ELEMENT_NODE)
            {
                if (n.localName === this.originalLocalName)
                    return n;
                if (!found)
                    found = n;
            }
        }
        if (found)
            return found;
        return this.editingRange.startContainer;
    },

    saveEdit: function(target, value, previousValue)
    {
        if (this.innerEditMode)
        {
            try
            {
                // xxxHonza: Catch "can't access dead object" exception.
                this.editingParent.innerHTML = value;
            }
            catch (e)
            {
                FBTrace.sysout("htmlPanel.saveEdit; EXCEPTION " + e, e);
            }
        }
        else
        {
            try
            {
                var range = this.editingRange;
                var fragment = range.createContextualFragment(value);
                var sel = this.getNewSelection(fragment);

                var cnl = fragment.childNodes.length;
                range.deleteContents();
                range.insertNode(fragment);
                var sc = range.startContainer, so = range.startOffset;
                range.setEnd(sc, so + cnl);

                this.panel.select(sel, false, true);

                // Clear and update the status path, to make sure it doesn't
                // show elements no longer in the DOM.
                Firebug.chrome.clearStatusPath();
                Firebug.chrome.syncStatusPath();
            }
            catch (e)
            {
                if (FBTrace.DBG_ERRORS)
                    FBTrace.sysout("HTMLEditor.saveEdit; EXCEPTION " + e, e);
            }
        }
    },

    endEditing: function()
    {
        //this.panel.markChange();
        this.panel.setEditEnableState(true);
        return true;
    },

    // * * * * * * * * * * * * * * * * * * * * * * * * * * * * * * * * * * * * * * * * * * * * * //

    onInput: function()
    {
        Editor.update();
>>>>>>> 760d4232
    }
});

// ********************************************************************************************* //
// Editors

Firebug.HTMLPanel.Editors = {
    html: HTMLEditor,
    Attribute: AttributeEditor,
    TextNode: TextNodeEditor,
    TextData: TextDataEditor
};

// ********************************************************************************************* //
// Local Helpers

function getNodeBoxTag(nodeBox)
{
    var re = /([^\s]+)NodeBox/;
    var m = re.exec(nodeBox.className);
    if (!m)
        return null;

    var nodeBoxType = m[1];
    if (nodeBoxType == "container")
        return HTMLReps.Element.tag;
    else if (nodeBoxType == "text")
        return HTMLReps.TextElement.tag;
    else if (nodeBoxType == "empty")
        return HTMLReps.EmptyElement.tag;
}

// ********************************************************************************************* //
// Registration

<<<<<<< HEAD
Firebug.HTMLModule.SourceText = function(lines, owner)
{
    this.lines = lines;
    this.owner = owner;
};

Firebug.HTMLModule.SourceText.getLineAsHTML = function(lineNo)
{
    return Str.escapeForSourceLine(this.lines[lineNo-1]);
};

// ********************************************************************************************* //
// Mutation Breakpoints

/**
 * @class Represents {@link Firebug.Debugger} listener. This listener is reponsible for
 * providing a list of mutation-breakpoints into the Breakpoints side-panel.
 */
Firebug.HTMLModule.DebuggerListener =
{
    getBreakpoints: function(context, groups)
    {
        if (!context.mutationBreakpoints.isEmpty())
            groups.push(context.mutationBreakpoints);
    }
};

Firebug.HTMLModule.MutationBreakpoints =
{
    breakOnNext: function(context, breaking)
    {
        context.breakOnNextMutate = breaking;
    },

    breakOnNextMutate: function(event, context, type)
    {
        if (!context.breakOnNextMutate)
            return false;

        // Ignore changes in ignored branches
        if (isAncestorIgnored(event.target))
            return false;

        context.breakOnNextMutate = false;

        this.breakWithCause(event, context, type);
    },

    breakWithCause: function(event, context, type)
    {
        var changeLabel = Firebug.HTMLModule.BreakpointRep.getChangeLabel({type: type});
        context.breakingCause = {
            title: Locale.$STR("html.Break On Mutate"),
            message: changeLabel,
            type: event.type,
            target: event.target,
            relatedNode: event.relatedNode, // http://www.w3.org/TR/DOM-Level-2-Events/events.html
            prevValue: event.prevValue,
            newValue: event.newValue,
            attrName: event.attrName,
            attrChange: event.attrChange,
        };

        Firebug.Breakpoint.breakNow(context.getPanel("html", true));
        return true;
    },

    // * * * * * * * * * * * * * * * * * * * * * * * * * * * * * * * * * * * * * * * * * * * * * //
    // Mutation event handlers.

    onMutateAttr: function(event, context)
    {
        if (this.breakOnNextMutate(event, context, BP_BREAKONATTRCHANGE))
            return;

        var breakpoints = context.mutationBreakpoints;
        var self = this;
        breakpoints.enumerateBreakpoints(function(bp) {
            if (bp.checked && bp.node == event.target && bp.type == BP_BREAKONATTRCHANGE) {
                self.breakWithCause(event, context, BP_BREAKONATTRCHANGE);
                return true;
            }
        });
    },

    onMutateText: function(event, context)
    {
        if (this.breakOnNextMutate(event, context, BP_BREAKONTEXT))
            return;
    },

    onMutateNode: function(event, context)
    {
        var node = event.target;
        var removal = event.type == "DOMNodeRemoved";

        if (this.breakOnNextMutate(event, context, removal ?
            BP_BREAKONREMOVE : BP_BREAKONCHILDCHANGE))
        {
            return;
        }

        var breakpoints = context.mutationBreakpoints;
        var breaked = false;

        if (removal)
        {
            var self = this;
            breaked = breakpoints.enumerateBreakpoints(function(bp) {
                if (bp.checked && bp.node == node && bp.type == BP_BREAKONREMOVE) {
                    self.breakWithCause(event, context, BP_BREAKONREMOVE);
                    return true;
                }
            });
        }

        if (!breaked)
        {
            // Collect all parents of the mutated node.
            var parents = [];
            for (var parent = node.parentNode; parent; parent = parent.parentNode)
                parents.push(parent);

            // Iterate over all parents and see if some of them has a breakpoint.
            var self = this;
            breakpoints.enumerateBreakpoints(function(bp)
            {
                for (var i=0; i<parents.length; i++)
                {
                    if (bp.checked && bp.node == parents[i] && bp.type == BP_BREAKONCHILDCHANGE)
                    {
                        self.breakWithCause(event, context, BP_BREAKONCHILDCHANGE);
                        return true;
                    }
                }
            });
        }

        if (removal)
        {
            // Remove all breakpoints associated with removed node.
            var invalidate = false;
            breakpoints.enumerateBreakpoints(function(bp)
            {
                if (bp.node == node)
                {
                    breakpoints.removeBreakpoint(bp);
                    invalidate = true;
                }
            });

            if (invalidate)
                context.invalidatePanels("breakpoints");
        }
    },

    // * * * * * * * * * * * * * * * * * * * * * * * * * * * * * * * * * * * * * * * * * * * * * //
    // Context menu items

    getContextMenuItems: function(context, node, target, items)
    {
        if (!(node && node.nodeType == Node.ELEMENT_NODE))
            return;

        var breakpoints = context.mutationBreakpoints;

        var attrBox = Dom.getAncestorByClass(target, "nodeAttr");
        if (Dom.getAncestorByClass(target, "nodeAttr"))
        {
        }

        if (!(Css.nonEditableTags.hasOwnProperty(node.localName)))
        {
            items.push(
                "-",
                {
                    label: "html.label.Break_On_Attribute_Change",
                    tooltiptext: "html.tip.Break_On_Attribute_Change",
                    type: "checkbox",
                    checked: breakpoints.findBreakpoint(node, BP_BREAKONATTRCHANGE),
                    command: Obj.bindFixed(this.onModifyBreakpoint, this, context, node,
                        BP_BREAKONATTRCHANGE)
                },
                {
                    label: "html.label.Break_On_Child_Addition_or_Removal",
                    tooltiptext: "html.tip.Break_On_Child_Addition_or_Removal",
                    type: "checkbox",
                    checked: breakpoints.findBreakpoint(node, BP_BREAKONCHILDCHANGE),
                    command: Obj.bindFixed(this.onModifyBreakpoint, this, context, node,
                        BP_BREAKONCHILDCHANGE)
                },
                {
                    label: "html.label.Break_On_Element_Removal",
                    tooltiptext: "html.tip.Break_On_Element_Removal",
                    type: "checkbox",
                    checked: breakpoints.findBreakpoint(node, BP_BREAKONREMOVE),
                    command: Obj.bindFixed(this.onModifyBreakpoint, this, context, node,
                        BP_BREAKONREMOVE)
                }
            );
        }
    },

    onModifyBreakpoint: function(context, node, type)
    {
        var xpath = Xpath.getElementXPath(node);
        if (FBTrace.DBG_HTML)
            FBTrace.sysout("html.onModifyBreakpoint " + xpath );

        var breakpoints = context.mutationBreakpoints;
        var bp = breakpoints.findBreakpoint(node, type);

        // Remove an existing or create new breakpoint.
        if (bp)
            breakpoints.removeBreakpoint(bp);
        else
            breakpoints.addBreakpoint(node, type);

        Events.dispatch(Firebug.HTMLModule.fbListeners, "onModifyBreakpoint",
            [context, xpath, type]);
    }
};

Firebug.HTMLModule.Breakpoint = function(node, type)
{
    this.node = node;
    this.xpath = Xpath.getElementXPath(node);
    this.checked = true;
    this.type = type;
};

Firebug.HTMLModule.BreakpointRep = domplate(Rep,
{
    inspectable: false,

    tag:
        DIV({"class": "breakpointRow focusRow", $disabled: "$bp|isDisabled", _repObject: "$bp",
            role: "option", "aria-checked": "$bp.checked"},
            DIV({"class": "breakpointBlockHead"},
                INPUT({"class": "breakpointCheckbox", type: "checkbox",
                    _checked: "$bp.checked", tabindex: "-1", onclick: "$onEnable"}),
                TAG("$bp.node|getNodeTag", {object: "$bp.node"}),
                DIV({"class": "breakpointMutationType"}, "$bp|getChangeLabel"),
                SPAN({"class": "closeButton", onclick: "$onRemove"})
            ),
            DIV({"class": "breakpointCode"},
                TAG("$bp.node|getSourceLine", {object: "$bp.node"})
            )
        ),

    getNodeTag: function(node)
    {
        var rep = Firebug.getRep(node, Firebug.currentContext);
        return rep.shortTag ? rep.shortTag : rep.tag;
    },

    getSourceLine: function(node)
    {
        return getNodeTag(node, false);
    },

    getChangeLabel: function(bp)
    {
        switch (bp.type)
        {
        case BP_BREAKONATTRCHANGE:
            return Locale.$STR("html.label.Break On Attribute Change");
        case BP_BREAKONCHILDCHANGE:
            return Locale.$STR("html.label.Break On Child Addition or Removal");
        case BP_BREAKONREMOVE:
            return Locale.$STR("html.label.Break On Element Removal");
        case BP_BREAKONTEXT:
            return Locale.$STR("html.label.Break On Text Change");
        }

        return "";
    },

    isDisabled: function(bp)
    {
        return !bp.checked;
    },

    onRemove: function(event)
    {
        Events.cancelEvent(event);

        var bpPanel = Firebug.getElementPanel(event.target);
        var context = bpPanel.context;

        if (Css.hasClass(event.target, "closeButton"))
        {
            // Remove from list of breakpoints.
            var row = Dom.getAncestorByClass(event.target, "breakpointRow");
            context.mutationBreakpoints.removeBreakpoint(row.repObject);

            bpPanel.refresh();
        }
    },

    onEnable: function(event)
    {
        var checkBox = event.target;
        var bpRow = Dom.getAncestorByClass(checkBox, "breakpointRow");

        if (checkBox.checked)
        {
            Css.removeClass(bpRow, "disabled");
            bpRow.setAttribute("aria-checked", "true");
        }
        else
        {
            Css.setClass(bpRow, "disabled");
            bpRow.setAttribute("aria-checked", "false");
        }

        var bp = bpRow.repObject;
        bp.checked = checkBox.checked;

        var bpPanel = Firebug.getElementPanel(event.target);
        var context = bpPanel.context;

        context.mutationBreakpoints.updateListeners();
    },

    supportsObject: function(object, type)
    {
        return object instanceof Firebug.HTMLModule.Breakpoint;
    }
});

// ********************************************************************************************* //

function MutationBreakpointGroup(context)
{
    this.breakpoints = [];
    this.context = context;
}

MutationBreakpointGroup.prototype = Obj.extend(new BreakpointGroup(),
=======
// Backwards compatibility
["AttrTag", "TextTag", "CompleteElement", "SoloElement", "Element", "HTMLDocument",
"HTMLDocType", "HTMLHtmlElement", "TextElement", "EmptyElement", "XEmptyElement",
"AttrNode", "TextNode", "CDATANode", "CommentNode"].forEach(function(name)
>>>>>>> 760d4232
{
    Firebug.HTMLPanel[name] = HTMLReps[name];
});

Firebug.registerPanel(Firebug.HTMLPanel);

return HTMLModule;

// ********************************************************************************************* //
});<|MERGE_RESOLUTION|>--- conflicted
+++ resolved
@@ -9,16 +9,12 @@
     "firebug/lib/domplate",
     "firebug/lib/locale",
     "firebug/html/attributeEditor",
+    "firebug/html/htmlEditor",
     "firebug/html/htmlLib",
     "firebug/html/htmlModule",
     "firebug/html/htmlReps",
     "firebug/lib/events",
-<<<<<<< HEAD
-    "firebug/lib/system",
     "firebug/debugger/script/sourceLink",
-=======
-    "firebug/js/sourceLink",
->>>>>>> 760d4232
     "firebug/lib/css",
     "firebug/lib/dom",
     "firebug/chrome/window",
@@ -35,26 +31,15 @@
     "firebug/editor/baseEditor",
     "firebug/editor/editor",
     "firebug/editor/inlineEditor",
-<<<<<<< HEAD
-    "firebug/debugger/breakpoints/breakpointGroup",
-    "firebug/html/htmlEditor",
-=======
->>>>>>> 760d4232
     "firebug/chrome/searchBox",
     "firebug/html/insideOutBox",
     "firebug/html/inspector",
     "firebug/html/layout"
 ],
-<<<<<<< HEAD
-function(Panel, Rep, Obj, Firebug, Domplate, FirebugReps, Locale, HTMLLib, Events, System,
-    SourceLink, Css, Dom, Win, Options, Xpath, Str, Xml, Arr, Persist, Menu, Url, CSSModule,
-    CSSSelectorEditor, CSSInfoTip, Module, BaseEditor, Editor, InlineEditor, BreakpointGroup,
-    HTMLEditor) {
-=======
-function(Firebug, FBTrace, Panel, Obj, Domplate, Locale, AttributeEditor, HTMLLib, HTMLModule,
-    HTMLReps, Events, SourceLink, Css, Dom, Win, Options, Str, Xml, Arr, Persist, Menu, Url,
-    CSSModule, CSSInfoTip, CSSSelectorEditor, BaseEditor, Editor, InlineEditor) {
->>>>>>> 760d4232
+function(Firebug, FBTrace, Panel, Obj, Domplate, Locale, AttributeEditor, HTMLEditor, HTMLLib,
+    HTMLModule, HTMLReps, Events, SourceLink, Css, Dom, Win, Options, Str, Xml, Arr, Persist,
+    Menu, Url, CSSModule, CSSInfoTip, CSSSelectorEditor, BaseEditor, Editor, InlineEditor,
+    SearchBox) {
 
 // ********************************************************************************************* //
 // Constants
@@ -1682,7 +1667,7 @@
             search = this.lastSearch = new HTMLLib.NodeSearch(text, doc, this.panelNode, this.ioBox);
         }
 
-        var loopAround = search.find(reverse, Firebug.Search.isCaseSensitive(text));
+        var loopAround = search.find(reverse, SearchBox.isCaseSensitive(text));
         if (loopAround)
         {
             this.resetSearch();
@@ -1717,7 +1702,7 @@
     getSearchOptionsMenuItems: function()
     {
         return [
-            Firebug.Search.searchOptionMenu("search.Case_Sensitive", "searchCaseSensitive",
+            SearchBox.searchOptionMenu("search.Case_Sensitive", "searchCaseSensitive",
                 "search.tip.Case_Sensitive")
         ];
     },
@@ -2139,281 +2124,6 @@
 });
 
 // ********************************************************************************************* //
-<<<<<<< HEAD
-// AttributeEditor
-
-function AttributeEditor(doc)
-{
-    this.initializeInline(doc);
-}
-
-AttributeEditor.prototype = domplate(InlineEditor.prototype,
-{
-    saveEdit: function(target, value, previousValue)
-    {
-        var element = Firebug.getRepObject(target);
-        if (!element)
-            return;
-
-        if (Css.hasClass(target, "nodeName"))
-        {
-            // For HTML elements, make the attribute name into lower case to match
-            // what it gets normalized to by the browser - otherwise we will be
-            // fooled into thinking that an extra attribute has appeared (issue 6996).
-            if (Xml.isElementHTML(element))
-                value = value.toLowerCase();
-
-            if (value != previousValue)
-                element.removeAttribute(previousValue);
-
-            if (value)
-            {
-                var attrValue = Dom.getNextByClass(target, "nodeValue").textContent;
-                element.setAttribute(value, attrValue);
-            }
-            else
-            {
-                element.removeAttribute(value);
-            }
-        }
-        else if (Css.hasClass(target, "nodeValue"))
-        {
-            var attrName = Dom.getPreviousByClass(target, "nodeName").textContent;
-            element.setAttribute(attrName, value);
-        }
-
-        target.textContent = value;
-
-        var panel = Firebug.getElementPanel(target);
-        Events.dispatch(Firebug.uiListeners, "onObjectChanged", [element, panel]);
-
-        //this.panel.markChange();
-    },
-
-    advanceToNext: function(target, charCode)
-    {
-        if (charCode == 61 /* '=' */ && Css.hasClass(target, "nodeName"))
-        {
-            return true;
-        }
-        else if ((charCode == 34 /* '"' */ || charCode == 39 /* ''' */) &&
-            Css.hasClass(target, "nodeValue"))
-        {
-            var nonRestrictiveAttributes =
-            [
-                "onabort",
-                "onblur",
-                "onchange",
-                "onclick",
-                "ondblclick",
-                "onerror",
-                "onfocus",
-                "onkeydown",
-                "onkeypress",
-                "onkeyup",
-                "onload",
-                "onmousedown",
-                "onmousemove",
-                "onmouseout",
-                "onmouseover",
-                "onmouseup",
-                "onreset",
-                "onselect",
-                "onsubmit",
-                "onunload",
-                "title",
-                "alt",
-                "style"
-            ];
-
-            var attrName = Dom.getPreviousByClass(target, "nodeName").textContent;
-
-            // This should cover most of the cases where quotes are allowed inside the value
-            // See issue 4542
-            for (var i = 0; i < nonRestrictiveAttributes.length; i++)
-            {
-                if (attrName == nonRestrictiveAttributes[i])
-                    return false;
-            }
-            return true;
-        }
-    },
-
-    insertNewRow: function(target, insertWhere)
-    {
-        var emptyAttr = {name: "", value: ""};
-        var sibling = insertWhere == "before" ? target.previousSibling : target;
-        return AttrTag.insertAfter({attr: emptyAttr}, sibling);
-    },
-
-    getInitialValue: function(target, value)
-    {
-        if (value == "")
-            return value;
-
-        var element = Firebug.getRepObject(target);
-        if (element && element instanceof window.Element)
-        {
-            // If object that was clicked to edit was
-            // attribute value, not attribute name.
-            if (Css.hasClass(target, "nodeValue"))
-            {
-                var attributeName = Dom.getPreviousByClass(target, "nodeName").textContent;
-                return element.getAttribute(attributeName);
-            }
-        }
-        return value;
-=======
-// HTMLEditor
-
-function HTMLEditor(doc)
-{
-    this.box = this.tag.replace({}, doc, this);
-    this.input = this.box.firstChild;
-    this.multiLine = true;
-    this.tabNavigation = false;
-    this.arrowCompletion = false;
-}
-
-HTMLEditor.prototype = domplate(BaseEditor,
-{
-    tag:
-        DIV(
-            TEXTAREA({"class": "htmlEditor fullPanelEditor", oninput: "$onInput"})
-        ),
-
-    getValue: function()
-    {
-        return this.input.value;
-    },
-
-    setValue: function(value)
-    {
-        return this.input.value = value;
-    },
-
-    show: function(target, panel, value, textSize)
-    {
-        this.target = target;
-        this.panel = panel;
-        var el = target.repObject;
-        if (this.innerEditMode)
-        {
-            this.editingParent = el;
-        }
-        else
-        {
-            this.editingRange = el.ownerDocument.createRange();
-            this.editingRange.selectNode(el);
-            this.originalLocalName = el.localName;
-        }
-
-        this.panel.panelNode.appendChild(this.box);
-
-        this.input.value = value;
-        this.input.focus();
-
-        var command = Firebug.chrome.$("cmd_firebug_toggleHTMLEditing");
-        command.setAttribute("checked", true);
-    },
-
-    hide: function()
-    {
-        var command = Firebug.chrome.$("cmd_firebug_toggleHTMLEditing");
-        command.setAttribute("checked", false);
-
-        this.panel.panelNode.removeChild(this.box);
-
-        delete this.editingParent;
-        delete this.editingRange;
-        delete this.originalLocalName;
-        delete this.target;
-        delete this.panel;
-    },
-
-    getNewSelection: function(fragment)
-    {
-        // Get a new element to select in the HTML panel. An element with the
-        // same localName is preferred, or just any element. If there is none,
-        // we choose the parent instead.
-        var found = null;
-        var nodes = fragment.childNodes;
-        for (var i = 0; i < nodes.length; ++i)
-        {
-            var n = nodes[i];
-            if (n.nodeType === Node.ELEMENT_NODE)
-            {
-                if (n.localName === this.originalLocalName)
-                    return n;
-                if (!found)
-                    found = n;
-            }
-        }
-        if (found)
-            return found;
-        return this.editingRange.startContainer;
-    },
-
-    saveEdit: function(target, value, previousValue)
-    {
-        if (this.innerEditMode)
-        {
-            try
-            {
-                // xxxHonza: Catch "can't access dead object" exception.
-                this.editingParent.innerHTML = value;
-            }
-            catch (e)
-            {
-                FBTrace.sysout("htmlPanel.saveEdit; EXCEPTION " + e, e);
-            }
-        }
-        else
-        {
-            try
-            {
-                var range = this.editingRange;
-                var fragment = range.createContextualFragment(value);
-                var sel = this.getNewSelection(fragment);
-
-                var cnl = fragment.childNodes.length;
-                range.deleteContents();
-                range.insertNode(fragment);
-                var sc = range.startContainer, so = range.startOffset;
-                range.setEnd(sc, so + cnl);
-
-                this.panel.select(sel, false, true);
-
-                // Clear and update the status path, to make sure it doesn't
-                // show elements no longer in the DOM.
-                Firebug.chrome.clearStatusPath();
-                Firebug.chrome.syncStatusPath();
-            }
-            catch (e)
-            {
-                if (FBTrace.DBG_ERRORS)
-                    FBTrace.sysout("HTMLEditor.saveEdit; EXCEPTION " + e, e);
-            }
-        }
-    },
-
-    endEditing: function()
-    {
-        //this.panel.markChange();
-        this.panel.setEditEnableState(true);
-        return true;
-    },
-
-    // * * * * * * * * * * * * * * * * * * * * * * * * * * * * * * * * * * * * * * * * * * * * * //
-
-    onInput: function()
-    {
-        Editor.update();
->>>>>>> 760d4232
-    }
-});
-
-// ********************************************************************************************* //
 // Editors
 
 Firebug.HTMLPanel.Editors = {
@@ -2445,353 +2155,10 @@
 // ********************************************************************************************* //
 // Registration
 
-<<<<<<< HEAD
-Firebug.HTMLModule.SourceText = function(lines, owner)
-{
-    this.lines = lines;
-    this.owner = owner;
-};
-
-Firebug.HTMLModule.SourceText.getLineAsHTML = function(lineNo)
-{
-    return Str.escapeForSourceLine(this.lines[lineNo-1]);
-};
-
-// ********************************************************************************************* //
-// Mutation Breakpoints
-
-/**
- * @class Represents {@link Firebug.Debugger} listener. This listener is reponsible for
- * providing a list of mutation-breakpoints into the Breakpoints side-panel.
- */
-Firebug.HTMLModule.DebuggerListener =
-{
-    getBreakpoints: function(context, groups)
-    {
-        if (!context.mutationBreakpoints.isEmpty())
-            groups.push(context.mutationBreakpoints);
-    }
-};
-
-Firebug.HTMLModule.MutationBreakpoints =
-{
-    breakOnNext: function(context, breaking)
-    {
-        context.breakOnNextMutate = breaking;
-    },
-
-    breakOnNextMutate: function(event, context, type)
-    {
-        if (!context.breakOnNextMutate)
-            return false;
-
-        // Ignore changes in ignored branches
-        if (isAncestorIgnored(event.target))
-            return false;
-
-        context.breakOnNextMutate = false;
-
-        this.breakWithCause(event, context, type);
-    },
-
-    breakWithCause: function(event, context, type)
-    {
-        var changeLabel = Firebug.HTMLModule.BreakpointRep.getChangeLabel({type: type});
-        context.breakingCause = {
-            title: Locale.$STR("html.Break On Mutate"),
-            message: changeLabel,
-            type: event.type,
-            target: event.target,
-            relatedNode: event.relatedNode, // http://www.w3.org/TR/DOM-Level-2-Events/events.html
-            prevValue: event.prevValue,
-            newValue: event.newValue,
-            attrName: event.attrName,
-            attrChange: event.attrChange,
-        };
-
-        Firebug.Breakpoint.breakNow(context.getPanel("html", true));
-        return true;
-    },
-
-    // * * * * * * * * * * * * * * * * * * * * * * * * * * * * * * * * * * * * * * * * * * * * * //
-    // Mutation event handlers.
-
-    onMutateAttr: function(event, context)
-    {
-        if (this.breakOnNextMutate(event, context, BP_BREAKONATTRCHANGE))
-            return;
-
-        var breakpoints = context.mutationBreakpoints;
-        var self = this;
-        breakpoints.enumerateBreakpoints(function(bp) {
-            if (bp.checked && bp.node == event.target && bp.type == BP_BREAKONATTRCHANGE) {
-                self.breakWithCause(event, context, BP_BREAKONATTRCHANGE);
-                return true;
-            }
-        });
-    },
-
-    onMutateText: function(event, context)
-    {
-        if (this.breakOnNextMutate(event, context, BP_BREAKONTEXT))
-            return;
-    },
-
-    onMutateNode: function(event, context)
-    {
-        var node = event.target;
-        var removal = event.type == "DOMNodeRemoved";
-
-        if (this.breakOnNextMutate(event, context, removal ?
-            BP_BREAKONREMOVE : BP_BREAKONCHILDCHANGE))
-        {
-            return;
-        }
-
-        var breakpoints = context.mutationBreakpoints;
-        var breaked = false;
-
-        if (removal)
-        {
-            var self = this;
-            breaked = breakpoints.enumerateBreakpoints(function(bp) {
-                if (bp.checked && bp.node == node && bp.type == BP_BREAKONREMOVE) {
-                    self.breakWithCause(event, context, BP_BREAKONREMOVE);
-                    return true;
-                }
-            });
-        }
-
-        if (!breaked)
-        {
-            // Collect all parents of the mutated node.
-            var parents = [];
-            for (var parent = node.parentNode; parent; parent = parent.parentNode)
-                parents.push(parent);
-
-            // Iterate over all parents and see if some of them has a breakpoint.
-            var self = this;
-            breakpoints.enumerateBreakpoints(function(bp)
-            {
-                for (var i=0; i<parents.length; i++)
-                {
-                    if (bp.checked && bp.node == parents[i] && bp.type == BP_BREAKONCHILDCHANGE)
-                    {
-                        self.breakWithCause(event, context, BP_BREAKONCHILDCHANGE);
-                        return true;
-                    }
-                }
-            });
-        }
-
-        if (removal)
-        {
-            // Remove all breakpoints associated with removed node.
-            var invalidate = false;
-            breakpoints.enumerateBreakpoints(function(bp)
-            {
-                if (bp.node == node)
-                {
-                    breakpoints.removeBreakpoint(bp);
-                    invalidate = true;
-                }
-            });
-
-            if (invalidate)
-                context.invalidatePanels("breakpoints");
-        }
-    },
-
-    // * * * * * * * * * * * * * * * * * * * * * * * * * * * * * * * * * * * * * * * * * * * * * //
-    // Context menu items
-
-    getContextMenuItems: function(context, node, target, items)
-    {
-        if (!(node && node.nodeType == Node.ELEMENT_NODE))
-            return;
-
-        var breakpoints = context.mutationBreakpoints;
-
-        var attrBox = Dom.getAncestorByClass(target, "nodeAttr");
-        if (Dom.getAncestorByClass(target, "nodeAttr"))
-        {
-        }
-
-        if (!(Css.nonEditableTags.hasOwnProperty(node.localName)))
-        {
-            items.push(
-                "-",
-                {
-                    label: "html.label.Break_On_Attribute_Change",
-                    tooltiptext: "html.tip.Break_On_Attribute_Change",
-                    type: "checkbox",
-                    checked: breakpoints.findBreakpoint(node, BP_BREAKONATTRCHANGE),
-                    command: Obj.bindFixed(this.onModifyBreakpoint, this, context, node,
-                        BP_BREAKONATTRCHANGE)
-                },
-                {
-                    label: "html.label.Break_On_Child_Addition_or_Removal",
-                    tooltiptext: "html.tip.Break_On_Child_Addition_or_Removal",
-                    type: "checkbox",
-                    checked: breakpoints.findBreakpoint(node, BP_BREAKONCHILDCHANGE),
-                    command: Obj.bindFixed(this.onModifyBreakpoint, this, context, node,
-                        BP_BREAKONCHILDCHANGE)
-                },
-                {
-                    label: "html.label.Break_On_Element_Removal",
-                    tooltiptext: "html.tip.Break_On_Element_Removal",
-                    type: "checkbox",
-                    checked: breakpoints.findBreakpoint(node, BP_BREAKONREMOVE),
-                    command: Obj.bindFixed(this.onModifyBreakpoint, this, context, node,
-                        BP_BREAKONREMOVE)
-                }
-            );
-        }
-    },
-
-    onModifyBreakpoint: function(context, node, type)
-    {
-        var xpath = Xpath.getElementXPath(node);
-        if (FBTrace.DBG_HTML)
-            FBTrace.sysout("html.onModifyBreakpoint " + xpath );
-
-        var breakpoints = context.mutationBreakpoints;
-        var bp = breakpoints.findBreakpoint(node, type);
-
-        // Remove an existing or create new breakpoint.
-        if (bp)
-            breakpoints.removeBreakpoint(bp);
-        else
-            breakpoints.addBreakpoint(node, type);
-
-        Events.dispatch(Firebug.HTMLModule.fbListeners, "onModifyBreakpoint",
-            [context, xpath, type]);
-    }
-};
-
-Firebug.HTMLModule.Breakpoint = function(node, type)
-{
-    this.node = node;
-    this.xpath = Xpath.getElementXPath(node);
-    this.checked = true;
-    this.type = type;
-};
-
-Firebug.HTMLModule.BreakpointRep = domplate(Rep,
-{
-    inspectable: false,
-
-    tag:
-        DIV({"class": "breakpointRow focusRow", $disabled: "$bp|isDisabled", _repObject: "$bp",
-            role: "option", "aria-checked": "$bp.checked"},
-            DIV({"class": "breakpointBlockHead"},
-                INPUT({"class": "breakpointCheckbox", type: "checkbox",
-                    _checked: "$bp.checked", tabindex: "-1", onclick: "$onEnable"}),
-                TAG("$bp.node|getNodeTag", {object: "$bp.node"}),
-                DIV({"class": "breakpointMutationType"}, "$bp|getChangeLabel"),
-                SPAN({"class": "closeButton", onclick: "$onRemove"})
-            ),
-            DIV({"class": "breakpointCode"},
-                TAG("$bp.node|getSourceLine", {object: "$bp.node"})
-            )
-        ),
-
-    getNodeTag: function(node)
-    {
-        var rep = Firebug.getRep(node, Firebug.currentContext);
-        return rep.shortTag ? rep.shortTag : rep.tag;
-    },
-
-    getSourceLine: function(node)
-    {
-        return getNodeTag(node, false);
-    },
-
-    getChangeLabel: function(bp)
-    {
-        switch (bp.type)
-        {
-        case BP_BREAKONATTRCHANGE:
-            return Locale.$STR("html.label.Break On Attribute Change");
-        case BP_BREAKONCHILDCHANGE:
-            return Locale.$STR("html.label.Break On Child Addition or Removal");
-        case BP_BREAKONREMOVE:
-            return Locale.$STR("html.label.Break On Element Removal");
-        case BP_BREAKONTEXT:
-            return Locale.$STR("html.label.Break On Text Change");
-        }
-
-        return "";
-    },
-
-    isDisabled: function(bp)
-    {
-        return !bp.checked;
-    },
-
-    onRemove: function(event)
-    {
-        Events.cancelEvent(event);
-
-        var bpPanel = Firebug.getElementPanel(event.target);
-        var context = bpPanel.context;
-
-        if (Css.hasClass(event.target, "closeButton"))
-        {
-            // Remove from list of breakpoints.
-            var row = Dom.getAncestorByClass(event.target, "breakpointRow");
-            context.mutationBreakpoints.removeBreakpoint(row.repObject);
-
-            bpPanel.refresh();
-        }
-    },
-
-    onEnable: function(event)
-    {
-        var checkBox = event.target;
-        var bpRow = Dom.getAncestorByClass(checkBox, "breakpointRow");
-
-        if (checkBox.checked)
-        {
-            Css.removeClass(bpRow, "disabled");
-            bpRow.setAttribute("aria-checked", "true");
-        }
-        else
-        {
-            Css.setClass(bpRow, "disabled");
-            bpRow.setAttribute("aria-checked", "false");
-        }
-
-        var bp = bpRow.repObject;
-        bp.checked = checkBox.checked;
-
-        var bpPanel = Firebug.getElementPanel(event.target);
-        var context = bpPanel.context;
-
-        context.mutationBreakpoints.updateListeners();
-    },
-
-    supportsObject: function(object, type)
-    {
-        return object instanceof Firebug.HTMLModule.Breakpoint;
-    }
-});
-
-// ********************************************************************************************* //
-
-function MutationBreakpointGroup(context)
-{
-    this.breakpoints = [];
-    this.context = context;
-}
-
-MutationBreakpointGroup.prototype = Obj.extend(new BreakpointGroup(),
-=======
 // Backwards compatibility
 ["AttrTag", "TextTag", "CompleteElement", "SoloElement", "Element", "HTMLDocument",
 "HTMLDocType", "HTMLHtmlElement", "TextElement", "EmptyElement", "XEmptyElement",
 "AttrNode", "TextNode", "CDATANode", "CommentNode"].forEach(function(name)
->>>>>>> 760d4232
 {
     Firebug.HTMLPanel[name] = HTMLReps[name];
 });
