--- conflicted
+++ resolved
@@ -27,12 +27,7 @@
     "firebug/css/cssReps",
     "firebug/chrome/module",
     "firebug/debugger/breakpoints/breakpointGroup",
-<<<<<<< HEAD
-    "firebug/console/commandLine",
-    "firebug/editor/sourceEditor",
-=======
     "firebug/html/htmlEditor",
->>>>>>> ebee6063
     "firebug/editor/editor",
     "firebug/chrome/searchBox",
     "firebug/html/insideOutBox",
@@ -41,11 +36,7 @@
 ],
 function(Panel, Rep, Obj, Firebug, Domplate, FirebugReps, Locale, HTMLLib, Events, System,
     SourceLink, Css, Dom, Win, Options, Xpath, Str, Xml, Arr, Persist, Menu,
-<<<<<<< HEAD
-    Url, CSSModule, CSSInfoTip, BreakpointGroup, CommandLine, SourceEditor) {
-=======
     Url, CSSModule, CSSInfoTip, Module, BreakpointGroup, HTMLEditor) {
->>>>>>> ebee6063
 
 // ********************************************************************************************* //
 // Constants
@@ -1428,7 +1419,6 @@
 
         Panel.initialize.apply(this, arguments);
         Firebug.CSSModule.addListener(this);
-        CommandLine.addListener(this);
     },
 
     destroy: function(state)
@@ -2020,31 +2010,13 @@
         }
     },
 
-    /**
-     * Returns the inspector variables ($0, $1, ... $5).
-     *
-     * @param {object} [vars] If provided, extends the |vars| object with the inspector variables.
-     *                        Otherwise, the function returns a new object with the variables.
-     *
-     * @return {object} An object, whose keys are the variable name and the values 
-     *                  the variable values.
-     */
-    getInspectorVars: function(vars)
-    {
-        vars = vars || {};
+    getInspectorVars: function()
+    {
+        var vars = {};
         for (var i=0; i<this.inspectorHistory.length; i++)
             vars["$"+i] = this.inspectorHistory[i] || null;
 
         return vars;
-    },
-
-    /**
-     * Used by CommandLineExposed to extend the evaluation binding variables.
-     */
-    extendCommandLineVars: function(vars)
-    {
-        // Extending the inspector variables to the Command Line Bindings.
-        this.getInspectorVars(vars);
     },
 
     setEntityDisplay: function(event, type)
