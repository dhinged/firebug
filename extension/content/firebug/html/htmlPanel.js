/* See license.txt for terms of usage */

define([
    "firebug/chrome/panel",
    "firebug/chrome/rep",
    "firebug/lib/object",
    "firebug/firebug",
    "firebug/lib/domplate",
    "firebug/chrome/reps",
    "firebug/lib/locale",
    "firebug/html/htmlLib",
    "firebug/lib/events",
    "firebug/lib/system",
    "firebug/debugger/script/sourceLink",
    "firebug/lib/css",
    "firebug/lib/dom",
    "firebug/chrome/window",
    "firebug/lib/options",
    "firebug/lib/xpath",
    "firebug/lib/string",
    "firebug/lib/xml",
    "firebug/lib/array",
    "firebug/lib/persist",
    "firebug/chrome/menu",
    "firebug/lib/url",
    "firebug/css/cssModule",
    "firebug/css/selectorEditor",
    "firebug/css/cssReps",
    "firebug/chrome/module",
<<<<<<< HEAD
    "firebug/debugger/breakpoints/breakpointGroup",
    "firebug/html/htmlEditor",
=======
    "firebug/js/breakpoint",
>>>>>>> db725a3f
    "firebug/editor/editor",
    "firebug/chrome/searchBox",
    "firebug/html/insideOutBox",
    "firebug/html/inspector",
    "firebug/html/layout"
],
function(Panel, Rep, Obj, Firebug, Domplate, FirebugReps, Locale, HTMLLib, Events, System,
<<<<<<< HEAD
    SourceLink, Css, Dom, Win, Options, Xpath, Str, Xml, Arr, Persist, Menu,
    Url, CSSModule, CSSInfoTip, Module, BreakpointGroup, HTMLEditor) {
=======
    SourceLink, Css, Dom, Win, Options, Xpath, Str, Xml, Arr, Persist, Menu, Url, CSSModule,
    CSSSelectorEditor, CSSInfoTip, Module) {
>>>>>>> db725a3f

// ********************************************************************************************* //
// Constants

var {domplate, FOR, TAG, DIV, SPAN, TR, P, UL, LI, A, IMG, INPUT, TEXTAREA} = Domplate;

const Cc = Components.classes;
const Ci = Components.interfaces;

const BP_BREAKONATTRCHANGE = 1;
const BP_BREAKONCHILDCHANGE = 2;
const BP_BREAKONREMOVE = 3;
const BP_BREAKONTEXT = 4;

var KeyEvent = window.KeyEvent;

// ********************************************************************************************* //

Firebug.HTMLModule = Obj.extend(Module,
{
    dispatchName: "htmlModule",

    initialize: function(prefDomain, prefNames)
    {
        Module.initialize.apply(this, arguments);
        Firebug.connection.addListener(this.DebuggerListener);
    },

    shutdown: function()
    {
        Module.shutdown.apply(this, arguments);
        Firebug.connection.removeListener(this.DebuggerListener);
    },

    initContext: function(context, persistedState)
    {
        Module.initContext.apply(this, arguments);
        context.mutationBreakpoints = new MutationBreakpointGroup(context);
    },

    loadedContext: function(context, persistedState)
    {
        context.mutationBreakpoints.load(context);
    },

    destroyContext: function(context, persistedState)
    {
        Module.destroyContext.apply(this, arguments);

        context.mutationBreakpoints.store(context);
    },

    deleteNode: function(node, context)
    {
        Events.dispatch(this.fbListeners, "onBeginFirebugChange", [node, context]);
        node.parentNode.removeChild(node);
        Events.dispatch(this.fbListeners, "onEndFirebugChange", [node, context]);
    },

    deleteAttribute: function(node, attr, context)
    {
        Events.dispatch(this.fbListeners, "onBeginFirebugChange", [node, context]);
        node.removeAttribute(attr);
        Events.dispatch(this.fbListeners, "onEndFirebugChange", [node, context]);
    }
});

// ********************************************************************************************* //

Firebug.HTMLPanel = function() {};

var WalkingPanel = Obj.extend(Panel, HTMLLib.ElementWalkerFunctions);

Firebug.HTMLPanel.prototype = Obj.extend(WalkingPanel,
{
    inspectable: true,

    toggleEditing: function()
    {
        if (this.editing)
            this.stopEditing();
        else
            this.editNode(this.selection);
    },

    stopEditing: function()
    {
        Firebug.Editor.stopEditing();
    },

    isEditing: function()
    {
        var editButton = Firebug.chrome.$("fbToggleHTMLEditing");
        return (this.editing && editButton.getAttribute("checked") === "true");
    },

    // Update the Edit button to reflect editability of the selection
    setEditEnableState: function(ignoreEditing)
    {
        var editButton = Firebug.chrome.$("fbToggleHTMLEditing");
        editButton.disabled = (this.selection && (!this.isEditing() || ignoreEditing) &&
            Css.nonEditableTags.hasOwnProperty(this.selection.localName));
    },

    resetSearch: function()
    {
        delete this.lastSearch;
    },

    select: function(object, forceUpdate, noEditChange)
    {
        if (!object)
            object = this.getDefaultSelection();

        if (FBTrace.DBG_PANELS)
        {
            FBTrace.sysout("firebug.select " + this.name + " forceUpdate: " + forceUpdate + " " +
                object + ((object == this.selection) ? "==" : "!=") + this.selection);
        }

        if (forceUpdate || object != this.selection)
        {
            this.selection = object;
            this.updateSelection(object);

            this.setEditEnableState();

            // Distribute selection change further to listeners.
            Events.dispatch(Firebug.uiListeners, "onObjectSelected", [object, this]);

            // If the 'free text' edit mode is active change the current markup
            // displayed in the editor so that it corresponds to the current
            // selection. This typically happens when the user clicks on object-status-path
            // buttons in the toolbar.
            // For the case when the selection is changed from within the editor, don't
            // change the edited element.
            if (this.isEditing() && !noEditChange)
                this.editNode(object);
        }
    },

    selectNext: function()
    {
        var objectBox = this.ioBox.createObjectBox(this.selection);
        var next = this.ioBox.getNextObjectBox(objectBox);
        if (next)
        {
            this.select(next.repObject);

            if (Firebug.Inspector.inspecting)
                Firebug.Inspector.inspectNode(next.repObject);
        }
    },

    selectPrevious: function()
    {
        var objectBox = this.ioBox.createObjectBox(this.selection);
        var previous = this.ioBox.getPreviousObjectBox(objectBox);
        if (previous)
        {
            this.select(previous.repObject);

            if (Firebug.Inspector.inspecting)
                Firebug.Inspector.inspectNode(previous.repObject);
        }
    },

    selectNodeBy: function(dir)
    {
        if (dir == "up")
        {
            this.selectPrevious();
        }
        else if (dir == "down")
        {
            this.selectNext();
        }
        else if (dir == "left")
        {
            var box = this.ioBox.createObjectBox(this.selection);
            if (Css.hasClass(box, "open"))
            {
                this.ioBox.contractObjectBox(box);
            }
            else
            {
                var parentBox = this.ioBox.getParentObjectBox(box);
                if (parentBox && parentBox.repObject instanceof window.Element)
                    this.select(parentBox.repObject);
            }
        }
        else if (dir == "right")
        {
            var box = this.ioBox.createObjectBox(this.selection);
            if (!Css.hasClass(box, "open"))
                this.ioBox.expandObject(this.selection);
            else
                this.selectNext();
        }

        Firebug.Inspector.highlightObject(this.selection, this.context);
    },

    // * * * * * * * * * * * * * * * * * * * * * * * * * * * * * * * * * * * * * * * * * * * * * //

    editNewAttribute: function(elt)
    {
        var objectNodeBox = this.ioBox.findObjectBox(elt);
        if (objectNodeBox)
        {
            var labelBox = objectNodeBox.querySelector("*> .nodeLabel > .nodeLabelBox");
            var bracketBox = labelBox.querySelector("*> .nodeBracket");
            Firebug.Editor.insertRow(bracketBox, "before");
        }
    },

    editAttribute: function(elt, attrName)
    {
        var objectNodeBox = this.ioBox.findObjectBox(elt);
        if (objectNodeBox)
        {
            var attrBox = HTMLLib.findNodeAttrBox(objectNodeBox, attrName);
            if (attrBox)
            {
                var attrValueBox = attrBox.childNodes[3];
                var value = elt.getAttribute(attrName);
                Firebug.Editor.startEditing(attrValueBox, value);
            }
        }
    },

    deleteAttribute: function(elt, attrName)
    {
        Firebug.HTMLModule.deleteAttribute(elt, attrName, this.context);
    },

    localEditors:{}, // instantiated editor cache
    editNode: function(node)
    {
        var objectNodeBox = this.ioBox.findObjectBox(node);
        if (objectNodeBox)
        {
            var type = Xml.getElementType(node);
            var editor = this.localEditors[type];
            if (!editor)
            {
                // look for special purpose editor (inserted by an extension),
                // otherwise use our html editor
                var specializedEditor = Firebug.HTMLPanel.Editors[type] ||
                    Firebug.HTMLPanel.Editors["html"];
                editor = this.localEditors[type] = new specializedEditor(this.document);
            }

            this.startEditingNode(node, objectNodeBox, editor, type);
        }
    },

    startEditingNode: function(node, box, editor, type)
    {
        if (type === "html" || type === "xhtml")
            this.startEditingHTMLNode(node, box, editor);
        else
            this.startEditingXMLNode(node, box, editor);
    },

    startEditingXMLNode: function(node, box, editor)
    {
        var xml = Xml.getElementXML(node);
        Firebug.Editor.startEditing(box, xml, editor);
    },

    startEditingHTMLNode: function(node, box, editor)
    {
        if (Css.nonEditableTags.hasOwnProperty(node.localName))
            return;

        editor.innerEditMode = node.localName in Css.innerEditableTags;

        var html = editor.innerEditMode ? node.innerHTML : Xml.getElementHTML(node);
        html = Str.escapeForHtmlEditor(html);
        Firebug.Editor.startEditing(box, html, editor);
    },

    deleteNode: function(node, dir)
    {
        var box = this.ioBox.createObjectBox(node);
        if (Css.hasClass(box, "open"))
            this.ioBox.contractObjectBox(box);

        if (dir === "up")
        {
            // We want a "backspace"-like behavior, including traversing parents.
            this.selectPrevious();
        }
        else
        {
            // Move to the next sibling if there is one, else backwards.
            var nextSelection = this.ioBox.getNextSiblingObjectBox(box);
            if (nextSelection)
                this.select(nextSelection.repObject);
            else
                this.selectPrevious();
        }

        Firebug.HTMLModule.deleteNode(node, this.context);

        Firebug.Inspector.highlightObject(this.selection, this.context);
    },

    toggleAll: function(event, node)
    {
        var expandExternalContentNodes = Events.isShift(event);
        this.ioBox.toggleObject(node, true, expandExternalContentNodes ?
            null : ["link", "script", "style"]);
    },

    updateNodeVisibility: function(node)
    {
        var wasHidden = node.classList.contains("nodeHidden");
        if (!Xml.isVisible(node.repObject))
        {
            // Hide this node and, through CSS, every descendant.
            node.classList.add("nodeHidden");
        }
        else if (wasHidden)
        {
            // The node has changed state from hidden to shown. While in the
            // hidden state, some descendants may have been explicitly marked
            // with .nodeHidden (not just through CSS inheritance), so we need
            // to recheck the visibility of those.
            node.classList.remove("nodeHidden");
            var desc = Arr.cloneArray(node.getElementsByClassName("nodeHidden"));
            for (var i = 0; i < desc.length; ++i)
            {
                if (Xml.isVisible(desc[i].repObject))
                    desc[i].classList.remove("nodeHidden");
            }
        }
    },

    // * * * * * * * * * * * * * * * * * * * * * * * * * * * * * * * * * * * * * * * * * * * * * //

    getElementSourceText: function(node)
    {
        if (this.sourceElements)
        {
            var index = this.sourceElementNodes.indexOf(node);
            if (index != -1)
                return this.sourceElements[index];
        }

        var lines;

        var url = HTMLLib.getSourceHref(node);
        if (url)
        {
            lines = this.context.sourceCache.load(url);
        }
        else
        {
            var text = HTMLLib.getSourceText(node);
            lines = Str.splitLines(text);
        }

        var sourceElt = new Firebug.HTMLModule.SourceText(lines, node);

        if (!this.sourceElements)
        {
            this.sourceElements =  [sourceElt];
            this.sourceElementNodes = [node];
        }
        else
        {
            this.sourceElements.push(sourceElt);
            this.sourceElementNodes.push(node);
        }

        return sourceElt;
    },

    // * * * * * * * * * * * * * * * * * * * * * * * * * * * * * * * * * * * * * * * * * * * * * //

    registerMutationListeners: function(win)
    {
        var context = this.context;
        if (!context.registeredHTMLMutationObservers)
            context.registeredHTMLMutationObservers = new WeakMap();

        var self = this;
        function addObserver(win)
        {
            var doc = win.document;
            if (context.registeredHTMLMutationObservers.has(doc))
                return;

            // xxxHonza: an iframe doesn't have to be loaded yet, so do not
            // register mutation observers in such cases since they wouldn't
            // be removed.
            // The listeners can be registered later in watchWindowDelayed,
            // but it's also risky. Mutation observers should be registered
            // at the moment when it's clear that the window/frame has been
            // loaded.

            // This breaks HTML panel for about:blank pages (see issue 5120).
            //if (doc.location == "about:blank")
            //    return;

            var observer = new MutationObserver(self.onMutationObserve);
            observer.observe(doc, {
                attributes: true,
                childList: true,
                characterData: true,
                subtree: true
            });
            context.registeredHTMLMutationObservers.set(doc, observer);
        }

        // If a window is specified use it, otherwise register observers for all
        // context windows (including the main window and all embedded iframes).
        if (win)
            addObserver(win);
        else
            Win.iterateWindows(this.context.window, addObserver);

        this.registerMutationBreakpointListeners(win);
    },

    unregisterMutationListeners: function(win)
    {
        this.unregisterMutationBreakpointListeners(win);

        var context = this.context;
        if (!context.registeredHTMLMutationObservers)
            return;

        function removeObserver(win)
        {
            var doc = win.document;
            var observer = context.registeredHTMLMutationObservers.get(doc);
            if (!observer)
                return;

            observer.disconnect();
            context.registeredHTMLMutationObservers.delete(doc);
        }

        if (win)
            removeObserver(win);
        else
            Win.iterateWindows(context.window, removeObserver);
    },

    // * * * * * * * * * * * * * * * * * * * * * * * * * * * * * * * * * * * * * * * * * * * * * //

    registerMutationBreakpointListeners: function(win)
    {
        var context = this.context;
        if (!context.mutationBreakpointListenersEnabled)
            return;

        if (!context.registeredHTMLMutationEvents)
            context.registeredHTMLMutationEvents = new WeakMap();

        var self = this;
        function addListeners(win)
        {
            var doc = win.document;
            if (context.registeredHTMLMutationEvents.has(doc))
                return;
            context.registeredHTMLMutationEvents.set(doc, 1);

            // (See also the changes in registerMutationListeners's addObserver)
            Events.addEventListener(doc, "DOMAttrModified", self.onMutateAttr, false);
            Events.addEventListener(doc, "DOMCharacterDataModified", self.onMutateText, false);
            Events.addEventListener(doc, "DOMNodeInserted", self.onMutateNode, false);
            Events.addEventListener(doc, "DOMNodeRemoved", self.onMutateNode, false);
        }

        if (win)
            addListeners(win);
        else
            Win.iterateWindows(context.window, addListeners);
    },

    unregisterMutationBreakpointListeners: function(win)
    {
        var context = this.context;
        if (!context.mutationBreakpointListenersEnabled)
            return;

        if (!context.registeredHTMLMutationEvents)
            return;

        var self = this;
        function removeListeners(win)
        {
            var doc = win.document;
            if (!context.registeredHTMLMutationEvents.has(doc))
                return;
            context.registeredHTMLMutationEvents.delete(doc);

            Events.removeEventListener(doc, "DOMAttrModified", self.onMutateAttr, false);
            Events.removeEventListener(doc, "DOMCharacterDataModified", self.onMutateText, false);
            Events.removeEventListener(doc, "DOMNodeInserted", self.onMutateNode, false);
            Events.removeEventListener(doc, "DOMNodeRemoved", self.onMutateNode, false);
        }

        if (win)
            removeListeners(win);
        else
            Win.iterateWindows(context.window, removeListeners);
    },

    updateMutationBreakpointListeners: function()
    {
        var context = this.context;
        var isEnabled = !!context.mutationBreakpointListenersEnabled;
        var shouldEnable = this.shouldBreakOnNext() ||
            context.mutationBreakpoints.hasEnabledBreakpoints();
        if (isEnabled === shouldEnable)
            return;
        if (shouldEnable)
        {
            context.mutationBreakpointListenersEnabled = true;
            this.registerMutationBreakpointListeners();
        }
        else
        {
            this.unregisterMutationBreakpointListeners();
            context.mutationBreakpointListenersEnabled = false;
        }
    },

    // * * * * * * * * * * * * * * * * * * * * * * * * * * * * * * * * * * * * * * * * * * * * * //

    mutateAttr: function(target, attrName, attrValue, removal)
    {
        // Due to the delay call this may or may not exist in the tree anymore
        if (!this.ioBox.isInExistingRoot(target))
        {
            if (FBTrace.DBG_HTML)
                FBTrace.sysout("mutateAttr: different tree " + target, target);
            return;
        }

        if (FBTrace.DBG_HTML)
        {
            FBTrace.sysout("html.mutateAttr target:" + target + " attrName:" + attrName +
                " attrValue: " + attrValue + " removal: " + removal, target);
        }

        this.markChange();

        var objectNodeBox = Firebug.scrollToMutations || Firebug.expandMutations ?
            this.ioBox.createObjectBox(target) : this.ioBox.findObjectBox(target);

        if (!objectNodeBox)
            return;

        this.updateNodeVisibility(objectNodeBox);

        if (!removal)
        {
            var nodeAttr = HTMLLib.findNodeAttrBox(objectNodeBox, attrName);

            if (FBTrace.DBG_HTML)
                FBTrace.sysout("mutateAttr " + removal + " " + attrName + "=" + attrValue +
                    " node: " + nodeAttr, nodeAttr);

            if (nodeAttr && nodeAttr.childNodes.length > 3)
            {
                var attrValueBox = nodeAttr.getElementsByClassName("nodeValue")[0];
                var attrValueText = attrValueBox.firstChild;
                if (attrValueText)
                    attrValueText.nodeValue = attrValue;
                else
                    attrValueBox.textContent = attrValue;

                this.highlightMutation(attrValueBox, objectNodeBox, "mutated");
            }
            else
            {
                function filterAttributeByName(attr)
                {
                    return attr.name == attrName;
                }

                var attributes = Array.prototype.slice.call(target.attributes);
                var attr = attributes.filter(filterAttributeByName)[0];

                if (FBTrace.DBG_HTML)
                {
                    FBTrace.sysout("mutateAttr attribute node " + removal + " " + attrName +
                        "=" + attrValue + " node: " + attr, attr);
                }

                if (attr)
                {
                    nodeAttr = Firebug.HTMLPanel.AttrNode.tag.replace({attr: attr},
                        this.document);

                    var labelBox = objectNodeBox.querySelector("*> .nodeLabel > .nodeLabelBox");
                    var bracketBox = labelBox.querySelector("*> .nodeBracket");
                    labelBox.insertBefore(nodeAttr, bracketBox);

                    this.highlightMutation(nodeAttr, objectNodeBox, "mutated");
                }
            }
        }
        else
        {
            var nodeAttr = HTMLLib.findNodeAttrBox(objectNodeBox, attrName);
            if (nodeAttr)
                nodeAttr.parentNode.removeChild(nodeAttr);

            // We want to highlight regardless as the domplate may have been
            // generated after the attribute was removed from the node
            this.highlightMutation(objectNodeBox, objectNodeBox, "mutated");
        }

        Firebug.Inspector.repaint();
    },

    mutateText: function(target, parent, textValue)
    {
        // Due to the delay call this may or may not exist in the tree anymore
        if (!this.ioBox.isInExistingRoot(target))
        {
            if (FBTrace.DBG_HTML)
                FBTrace.sysout("mutateText: different tree " + target, target);
            return;
        }

        this.markChange();

        var parentNodeBox = Firebug.scrollToMutations || Firebug.expandMutations ?
            this.ioBox.createObjectBox(parent) : this.ioBox.findObjectBox(parent);

        if (!parentNodeBox)
        {
            if (FBTrace.DBG_HTML)
                FBTrace.sysout("html.mutateText failed to update text, parent node " +
                    "box does not exist");
            return;
        }

        if (!Firebug.showFullTextNodes)
            textValue = Str.cropMultipleLines(textValue);

        var parentTag = getNodeBoxTag(parentNodeBox);
        if (parentTag == Firebug.HTMLPanel.TextElement.tag)
        {
            if (FBTrace.DBG_HTML)
                FBTrace.sysout("html.mutateText target: " + target + " parent: " + parent);

            // Rerender the entire parentNodeBox. Proper entity-display logic will
            // be automatically applied according to the preferences.
            var newParentNodeBox = parentTag.replace({object: parentNodeBox.repObject}, this.document);
            if (parentNodeBox.parentNode)
                parentNodeBox.parentNode.replaceChild(newParentNodeBox, parentNodeBox);

            // Reselect if the element was selected before.
            if (this.selection && (!this.selection.parentNode || parent == this.selection))
                this.ioBox.select(parent, true);

            var nodeText = HTMLLib.getTextElementTextBox(newParentNodeBox);
            if (!nodeText.firstChild)
            {
                if (FBTrace.DBG_HTML)
                {
                    FBTrace.sysout("html.mutateText failed to update text, " +
                        "TextElement firstChild does not exist");
                }
                return;
            }

            // Highlight the text box only (not the entire parentNodeBox/element).
            this.highlightMutation(nodeText, newParentNodeBox, "mutated");
        }
        else
        {
            var childBox = this.ioBox.getChildObjectBox(parentNodeBox);
            if (!childBox)
            {
                if (FBTrace.DBG_HTML)
                {
                    FBTrace.sysout("html.mutateText failed to update text, " +
                        "no child object box found");
                }
                return;
            }

            var textNodeBox = this.ioBox.findChildObjectBox(childBox, target);
            if (textNodeBox)
            {
                // structure for comment and cdata. Are there others?
                textNodeBox.firstChild.firstChild.nodeValue = textValue;

                this.highlightMutation(textNodeBox, parentNodeBox, "mutated");
            }
            else if (Firebug.scrollToMutations || Firebug.expandMutations)
            {
                // We are not currently rendered but we are set to highlight
                var objectBox = this.ioBox.createObjectBox(target);
                this.highlightMutation(objectBox, objectBox, "mutated");
            }
        }
    },

    mutateNode: function(target, parent, nextSibling, removal)
    {
        if (FBTrace.DBG_HTML)
            FBTrace.sysout("html.mutateNode target:" + target + " parent:" + parent +
                (removal ? "REMOVE" : ""));

        // Due to the delay call this may or may not exist in the tree anymore
        if (!removal && !this.ioBox.isInExistingRoot(target))
        {
            if (FBTrace.DBG_HTML)
                FBTrace.sysout("mutateNode: different tree " + target, target);
            return;
        }

        this.markChange();  // This invalidates the panels for every mutate

        var parentNodeBox = Firebug.scrollToMutations || Firebug.expandMutations
            ? this.ioBox.createObjectBox(parent)
            : this.ioBox.findObjectBox(parent);

        if (FBTrace.DBG_HTML)
            FBTrace.sysout("html.mutateNode parent:" + parent + " parentNodeBox:" +
                parentNodeBox);

        if (!parentNodeBox)
            return;

        // Ignore whitespace nodes.
        if (!Firebug.showTextNodesWithWhitespace && this.isWhitespaceText(target))
            return;

        var newParentTag = getNodeTag(parent);
        var oldParentTag = getNodeBoxTag(parentNodeBox);

        var objectBox = null;

        if (newParentTag == oldParentTag)
        {
            if (parentNodeBox.populated)
            {
                if (removal)
                {
                    this.ioBox.removeChildBox(parentNodeBox, target);

                    // Special case for docType.
                    if (target instanceof HTMLHtmlElement)
                        this.ioBox.removeChildBox(parentNodeBox, target.parentNode.doctype);

                    this.highlightMutation(parentNodeBox, parentNodeBox, "mutated");
                }
                else
                {
                    var childBox = this.ioBox.getChildObjectBox(parentNodeBox);

                    var comments = Firebug.showCommentNodes;
                    var whitespaces = Firebug.showTextNodesWithWhitespace;

                    // Get the right next sibling that match following criteria:
                    // 1) It's not a whitespace text node in case 'show whitespaces' is false.
                    // 2) It's not a comment in case 'show comments' is false.
                    // 3) There is a child box already created for it in the HTML panel UI.
                    // The new node will then be inserted before that sibling's child box, or
                    // appended at the end (issue 5255).
                    while (nextSibling && (
                       (!whitespaces && HTMLLib.isWhitespaceText(nextSibling)) ||
                       (!comments && nextSibling instanceof window.Comment) ||
                       (!this.ioBox.findChildObjectBox(childBox, nextSibling))))
                    {
                       nextSibling = this.findNextSibling(nextSibling);
                    }

                    objectBox = nextSibling ?
                        this.ioBox.insertChildBoxBefore(parentNodeBox, target, nextSibling) :
                        this.ioBox.appendChildBox(parentNodeBox, target);

                    // Special case for docType.
                    if (target instanceof HTMLHtmlElement)
                    {
                        this.ioBox.insertChildBoxBefore(parentNodeBox,
                            target.parentNode.doctype, target);
                    }

                    this.highlightMutation(objectBox, objectBox, "mutated");
                }
            }
            else // !parentNodeBox.populated
            {
                var newParentNodeBox = newParentTag.replace({object: parent}, this.document);
                parentNodeBox.parentNode.replaceChild(newParentNodeBox, parentNodeBox);

                if (this.selection && (!this.selection.parentNode || parent == this.selection))
                    this.ioBox.select(parent, true);

                this.highlightMutation(newParentNodeBox, newParentNodeBox, "mutated");

                if (!removal && (Firebug.scrollToMutations || Firebug.expandMutations))
                {
                    objectBox = this.ioBox.createObjectBox(target);
                    this.highlightMutation(objectBox, objectBox, "mutated");
                }
            }
        }
        else // newParentTag != oldParentTag
        {
            var newParentNodeBox = newParentTag.replace({object: parent}, this.document);
            if (parentNodeBox.parentNode)
                parentNodeBox.parentNode.replaceChild(newParentNodeBox, parentNodeBox);

            if (Css.hasClass(parentNodeBox, "open"))
                this.ioBox.toggleObjectBox(newParentNodeBox, true);

            if (this.selection && (!this.selection.parentNode || parent == this.selection))
                this.ioBox.select(parent, true);

            this.highlightMutation(newParentNodeBox, newParentNodeBox, "mutated");

            if (!removal && (Firebug.scrollToMutations || Firebug.expandMutations))
            {
                objectBox = this.ioBox.createObjectBox(target);
                this.highlightMutation(objectBox, objectBox, "mutated");
            }
        }

        if (objectBox && this.selection === target)
            this.ioBox.selectObjectBox(objectBox);
    },

    highlightMutation: function(elt, objectBox, type)
    {
        if (FBTrace.DBG_HTML)
            FBTrace.sysout("html.highlightMutation Firebug.highlightMutations:" +
                Firebug.highlightMutations, {elt: elt, objectBox: objectBox, type: type});

        if (!elt)
            return;

        if (Firebug.scrollToMutations || Firebug.expandMutations)
        {
            if (this.context.mutationTimeout)
            {
                this.context.clearTimeout(this.context.mutationTimeout);
                delete this.context.mutationTimeout;
            }

            var ioBox = this.ioBox;
            var panelNode = this.panelNode;

            this.context.mutationTimeout = this.context.setTimeout(function()
            {
                ioBox.openObjectBox(objectBox);

                if (Firebug.scrollToMutations)
                    Dom.scrollIntoCenterView(objectBox, panelNode);
            }, 200);
        }

        if (Firebug.highlightMutations)
            Css.setClassTimed(elt, type, this.context);
    },

    // * * * * * * * * * * * * * * * * * * * * * * * * * * * * * * * * * * * * * * * * * * * * * //
    // InsideOutBoxView implementation

    createObjectBox: function(object, isRoot)
    {
        if (FBTrace.DBG_HTML)
        {
            FBTrace.sysout("html.createObjectBox(" + Css.getElementCSSSelector(object) +
                ", isRoot:" + (isRoot? "true" : "false")+")");
        }

        var tag = getNodeTag(object);
        if (tag)
            return tag.replace({object: object}, this.document);
    },

    getParentObject: function(node)
    {
        if (node instanceof Firebug.HTMLModule.SourceText)
            return node.owner;

        var parentNode = this.getParentNode(node);

        // for chromebug to avoid climbing out to browser.xul
        if (node.nodeName == "#document")
            return null;

        //if (FBTrace.DBG_HTML)
        //    FBTrace.sysout("html.getParentObject for "+node.nodeName+" parentNode:"+
        //        Css.getElementCSSSelector(parentNode));

        if (parentNode)
        {
            if (parentNode.nodeType == Node.DOCUMENT_NODE)
            {
                if (parentNode.defaultView)
                {
                    if (parentNode.defaultView == this.context.window)
                        return parentNode;

                    if (FBTrace.DBG_HTML)
                    {
                        FBTrace.sysout("getParentObject; node is document node"+
                            ", frameElement:" + parentNode.defaultView.frameElement);
                    }

                    return parentNode.defaultView.frameElement;
                }
                else
                {
                    var skipParent = this.getEmbedConnection(parentNode);
                    if (FBTrace.DBG_HTML)
                        FBTrace.sysout("getParentObject skipParent:" +
                            (skipParent ? skipParent.nodeName : "none"));

                    if (skipParent)
                        return skipParent;
                    else
                        return null; // parent is document element, but no window at defaultView.
                }
            }
            else if (!parentNode.localName)
            {
                if (FBTrace.DBG_HTML)
                    FBTrace.sysout("getParentObject: null localName must be window, no parentObject");
                return null;
            }
            else
            {
                return parentNode;
            }
        }
        else
        {
            // Documents have no parentNode; Attr, Document, DocumentFragment, Entity,
            // and Notation. top level windows have no parentNode
            if (node && node.nodeType == Node.DOCUMENT_NODE)
            {
                // generally a reference to the window object for the document, however
                // that is not defined in the specification
                if (node.defaultView)
                {
                    var embeddingFrame = node.defaultView.frameElement;
                    if (embeddingFrame)
                        return embeddingFrame.contentDocument;
                }
                else
                {
                    // a Document object without a parentNode or window
                    return null;  // top level has no parent
                }
            }
        }
    },

    setEmbedConnection: function(node, skipChild)
    {
        if (!this.embeddedBrowserParents)
        {
            this.embeddedBrowserParents = [];
            this.embeddedBrowserDocument = [];
        }

        this.embeddedBrowserDocument.push(skipChild);

        // store our adopted child in a side table
        this.embeddedBrowserParents.push(node);

        if (FBTrace.DBG_HTML)
            FBTrace.sysout("Found skipChild " + Css.getElementCSSSelector(skipChild) +
                " for  " + Css.getElementCSSSelector(node) + " with node.contentDocument " +
                node.contentDocument);

        return skipChild;
    },

    getEmbedConnection: function(node)
    {
        if (this.embeddedBrowserParents)
        {
            var index = this.embeddedBrowserParents.indexOf(node);
            if (index !== -1)
                return this.embeddedBrowserDocument[index];
        }
    },

    /**
     * @param: node a DOM node from the Web page
     * @param: index counter for important children, may skip whitespace
     * @param: previousSibling a node from the web page
     */
    getChildObject: function(node, index, previousSibling)
    {
        if (!node)
        {
            FBTrace.sysout("getChildObject: null node");
            return;
        }

        if (FBTrace.DBG_HTML)
            FBTrace.sysout("getChildObject " + node.tagName + " index " + index +
                " previousSibling: " +
                (previousSibling ? Css.getElementCSSSelector(previousSibling) : "null"),
                {node: node, previousSibling:previousSibling});

        if (this.isSourceElement(node))
        {
            if (index == 0)
                return this.getElementSourceText(node);
            else
                return null;  // no siblings of source elements
        }
        else if (node instanceof window.Document)
        {
            if (previousSibling !== null)
                return this.getNextSibling(previousSibling);
            else
                return this.getFirstChild(node);
        }
        else if (node.contentDocument)  // then the node is a frame
        {
            if (index == 0)
            {
                // punch thru and adopt the document node as our child
                var skipChild = node.contentDocument.firstChild;

                // (the node's).(type 9 document).(HTMLElement)
                return this.setEmbedConnection(node, skipChild);
            }
            else if (previousSibling)
            {
                // Next child of a document (after doc-type) is <html>.
                return this.getNextSibling(previousSibling);
            }
        }
        else if (node.getSVGDocument && node.getSVGDocument())  // then the node is a frame
        {
            if (index == 0)
            {
                var skipChild = node.getSVGDocument().documentElement; // unwrap

                // (the node's).(type 9 document).(HTMLElement)
                return this.setEmbedConnection(node, skipChild);
            }
            else
            {
                return null;
            }
        }

        var child;
        if (previousSibling)  // then we are walking
            child = this.getNextSibling(previousSibling);  // may return null, meaning done with iteration.
        else
            child = this.getFirstChild(node); // child is set to at the beginning of an iteration.

        if (FBTrace.DBG_HTML)
            FBTrace.sysout("getChildObject firstChild " + Css.getElementCSSSelector(child) +
                " with Firebug.showTextNodesWithWhitespace " +
                Firebug.showTextNodesWithWhitespace);

        if (Firebug.showTextNodesWithWhitespace)  // then the index is true to the node list
        {
            return child;
        }
        else
        {
            for (; child; child = this.getNextSibling(child))
            {
                if (!this.isWhitespaceText(child))
                    return child;
            }
        }

        return null;  // we have no children worth showing.
    },

    isWhitespaceText: function(node)
    {
        return HTMLLib.isWhitespaceText(node);
    },

    findNextSibling: function (node)
    {
        return HTMLLib.findNextSibling(node);
    },

    isSourceElement: function(element)
    {
        return HTMLLib.isSourceElement(element);
    },

    // * * * * * * * * * * * * * * * * * * * * * * * * * * * * * * * * * * * * * * * * * * * * * //
    // Events

    onMutationObserve: function(records)
    {
        for (var ri = 0; ri < records.length; ++ri)
        {
            var record = records[ri];

            var target = record.target;
            if (Firebug.shouldIgnore(target))
                continue;

            var type = record.type;
            if (type === "attributes")
            {
                var attrName = record.attributeName;
                var newValue = target.getAttribute(attrName);
                var removal = (newValue === null);
                this.context.throttle(this.mutateAttr, this,
                    [target, attrName, newValue, removal]);
            }
            else if (type === "childList")
            {
                var added = record.addedNodes, removed = record.removedNodes;
                if (added.length)
                {
                    var nextSibling = HTMLLib.findNextNodeFrom(record.nextSibling);
                    for (var i = 0; i < added.length; ++i)
                    {
                        var node = added[i];
                        if (Firebug.shouldIgnore(node))
                            continue;
                        this.context.throttle(this.mutateNode, this,
                            [node, target, nextSibling, false]);
                    }
                }
                for (var i = 0; i < removed.length; ++i)
                {
                    var node = removed[i];
                    if (Firebug.shouldIgnore(node))
                        continue;
                    this.context.throttle(this.mutateNode, this,
                        [node, target, null, true]);
                }
            }
            else if (type === "characterData")
            {
                this.context.throttle(this.mutateText, this,
                    [target, target.parentNode, target.data]);
            }
        }
    },

    onMutateAttr: function(event)
    {
        var target = event.target;
        if (Firebug.shouldIgnore(target))
            return;

        Firebug.HTMLModule.MutationBreakpoints.onMutateAttr(event, this.context);
        this.updateMutationBreakpointListeners();
    },

    onMutateText: function(event)
    {
        if (FBTrace.DBG_HTML)
            FBTrace.sysout("html.onMutateText; ", event);

        Firebug.HTMLModule.MutationBreakpoints.onMutateText(event, this.context);
        this.updateMutationBreakpointListeners();
    },

    onMutateNode: function(event)
    {
        var target = event.target;
        if (Firebug.shouldIgnore(target))
            return;

        Firebug.HTMLModule.MutationBreakpoints.onMutateNode(event, this.context);
        this.updateMutationBreakpointListeners();
    },

    onClick: function(event)
    {
        if (Events.isLeftClick(event) && Events.isDoubleClick(event))
        {
            // The double-click expands an HTML element, but the user must click
            // on the element itself not on the twisty.
            // The logic should be as follows:
            // - click on the twisty expands/collapses the element
            // - double click on the element name expands/collapses it
            // - click on the element name selects it
            if (!Css.hasClass(event.target, "twisty") && !Css.hasClass(event.target, "nodeLabel"))
                this.toggleNode(event);
        }
        else if (Events.isAltClick(event) && !this.editing)
        {
            var node = Firebug.getRepObject(event.target);
            this.editNode(node);
            this.setEditEnableState();
        }
        else if (Dom.getAncestorByClass(event.target, "nodeBracket"))
        {
            var bracketBox = Dom.getAncestorByClass(event.target, "nodeBracket");
            Firebug.Editor.insertRow(bracketBox, "before");
        }
    },

    onMouseDown: function(event)
    {
        if (!Events.isLeftClick(event))
            return;

        if (Dom.getAncestorByClass(event.target, "nodeTag"))
        {
            var node = Firebug.getRepObject(event.target);
            this.noScrollIntoView = true;
            this.select(node);

            delete this.noScrollIntoView;

            if (Css.hasClass(event.target, "twisty"))
                this.toggleNode(event);
        }
    },

    toggleNode: function(event)
    {
        var node = Firebug.getRepObject(event.target);
        var box = this.ioBox.createObjectBox(node);
        if (!Css.hasClass(box, "open"))
            this.ioBox.expandObject(node);
        else
            this.ioBox.contractObject(this.selection);
    },

    onKeyPress: function(event)
    {
        if (this.editing)
            return;

        var node = this.selection;
        if (!node)
            return;

        // * expands the node with all its children
        // + expands the node
        // - collapses the node
        var ch = String.fromCharCode(event.charCode);
        if (ch == "*")
            this.toggleAll(event, node);

        // Edit the HTML on Ctrl/Meta+E
        if (Events.isControl(event) && ch === "e")
            this.editNode(node);

        if (!Events.noKeyModifiers(event))
          return;

        if (ch == "+")
            this.ioBox.expandObject(node);
        else if (ch == "-")
            this.ioBox.contractObject(node);

        if (event.keyCode == KeyEvent.DOM_VK_UP)
            this.selectNodeBy("up");
        else if (event.keyCode == KeyEvent.DOM_VK_DOWN)
            this.selectNodeBy("down");
        else if (event.keyCode == KeyEvent.DOM_VK_LEFT)
            this.selectNodeBy("left");
        else if (event.keyCode == KeyEvent.DOM_VK_RIGHT)
            this.selectNodeBy("right");
        else if (event.keyCode == KeyEvent.DOM_VK_BACK_SPACE)
        {
            if (!Css.nonDeletableTags.hasOwnProperty(node.localName))
                this.deleteNode(node, "up");
        }
        else if (event.keyCode == KeyEvent.DOM_VK_DELETE)
        {
            if (!Css.nonDeletableTags.hasOwnProperty(node.localName))
                this.deleteNode(node, "down");
        }
        else
            return;

        Events.cancelEvent(event);
    },

    // * * * * * * * * * * * * * * * * * * * * * * * * * * * * * * * * * * * * * * * * * * * * * //
    // CSS Listener

    updateVisibilitiesForSelectorInSheet: function(sheet, selector)
    {
        if (!selector)
            return;
        var doc = (sheet && sheet.ownerNode && sheet.ownerNode.ownerDocument);
        if (!doc)
            return;

        var affected = doc.querySelectorAll(selector);
        if (!affected.length || !this.ioBox.isInExistingRoot(affected[0]))
            return;

        for (var i = 0; i < affected.length; ++i)
        {
            var node = this.ioBox.findObjectBox(affected[i]);
            if (node)
                this.updateNodeVisibility(node);
        }
    },

    updateVisibilitiesForRule: function(rule)
    {
        this.updateVisibilitiesForSelectorInSheet(rule.parentStyleSheet, rule.selectorText);
    },

    cssPropAffectsVisibility: function(propName)
    {
        // Pretend that "display" is the only property which affects visibility,
        // which is a half-truth. We could make this more technically correct
        // by unconditionally returning true, but forcing a synchronous reflow
        // and computing offsetWidth/Height on up to every element on the page
        // isn't worth it.
        return (propName === "display");
    },

    cssTextAffectsVisibility: function(cssText)
    {
        return (cssText.indexOf("display:") !== -1);
    },

    onAfterCSSDeleteRule: function(styleSheet, cssText, selector)
    {
        if (this.cssTextAffectsVisibility(cssText))
            this.updateVisibilitiesForSelectorInSheet(styleSheet, selector);
    },

    onCSSInsertRule: function(styleSheet, cssText, ruleIndex)
    {
        if (this.cssTextAffectsVisibility(cssText))
            this.updateVisibilitiesForRule(styleSheet.cssRules[ruleIndex]);
    },

    onCSSSetProperty: function(style, propName, propValue, propPriority, prevValue,
        prevPriority, rule, baseText)
    {
        if (this.cssPropAffectsVisibility(propName))
            this.updateVisibilitiesForRule(rule);
    },

    onCSSRemoveProperty: function(style, propName, prevValue, prevPriority, rule, baseText)
    {
        if (this.cssPropAffectsVisibility(propName))
            this.updateVisibilitiesForRule(rule);
    },

    // * * * * * * * * * * * * * * * * * * * * * * * * * * * * * * * * * * * * * * * * * * * * * //
    // extends Panel

    name: "html",
    searchable: true,
    searchPlaceholder: "search.html.Search_by_text_or_CSS_selector",
    breakable: true,
    dependents: ["css", "computed", "layout", "dom", "domSide", "watch"],
    inspectorHistory: new Array(5),
    enableA11y: true,
    order: 20,

    initialize: function()
    {
        this.onMutationObserve = this.onMutationObserve.bind(this);
        this.onMutateText = this.onMutateText.bind(this);
        this.onMutateAttr = this.onMutateAttr.bind(this);
        this.onMutateNode = this.onMutateNode.bind(this);
        this.onClick = this.onClick.bind(this);
        this.onMouseDown = this.onMouseDown.bind(this);
        this.onKeyPress = this.onKeyPress.bind(this);

        Panel.initialize.apply(this, arguments);
        Firebug.CSSModule.addListener(this);
    },

    destroy: function(state)
    {
        Persist.persistObjects(this, state);

        Panel.destroy.apply(this, arguments);

        delete this.embeddedBrowserParents;
        delete this.embeddedBrowserDocument;

        // xxxHonza: I don't know why this helps, but it helps to release the
        // page compartment (at least by observing about:memory);
        // Note that inspectorHistory holds references to page elements.
        for (var i=0; i<this.inspectorHistory.length; i++)
            delete this.inspectorHistory[i];
        delete this.inspectorHistory;

        Firebug.CSSModule.removeListener(this);
        this.unregisterMutationListeners();
    },

    initializeNode: function(oldPanelNode)
    {
        if (!this.ioBox)
            this.ioBox = new Firebug.InsideOutBox(this, this.panelNode);

        Events.addEventListener(this.panelNode, "click", this.onClick, false);
        Events.addEventListener(this.panelNode, "mousedown", this.onMouseDown, false);

        Panel.initializeNode.apply(this, arguments);
    },

    destroyNode: function()
    {
        Events.removeEventListener(this.panelNode, "click", this.onClick, false);
        Events.removeEventListener(this.panelNode, "mousedown", this.onMouseDown, false);

        Events.removeEventListener(this.panelNode.ownerDocument, "keypress",
            this.onKeyPress, true);

        if (this.ioBox)
        {
            this.ioBox.destroy();
            delete this.ioBox;
        }

        Panel.destroyNode.apply(this, arguments);
    },

    show: function(state)
    {
        this.showToolbarButtons("fbHTMLButtons", true);
        this.showToolbarButtons("fbStatusButtons", true);

        Events.addEventListener(this.panelNode.ownerDocument, "keypress", this.onKeyPress, true);

        if (this.context.loaded)
        {
            this.registerMutationListeners();

            Persist.restoreObjects(this, state);
        }
    },

    hide: function()
    {
        // clear the state that is tracking the infotip so it is reset after next show()
        delete this.infoTipURL;

        Events.removeEventListener(this.panelNode.ownerDocument, "keypress", this.onKeyPress, true);
    },

    watchWindow: function(context, win)
    {
        var self = this;
        setTimeout(function() {
            self.watchWindowDelayed(context, win);
        }, 100);
    },

    watchWindowDelayed: function(context, win)
    {
        if (this.context.window && this.context.window != win)
        {
            // then I guess we are an embedded window
            var htmlPanel = this;
            Win.iterateWindows(this.context.window, function(subwin)
            {
                if (win == subwin)
                {
                    if (FBTrace.DBG_HTML)
                        FBTrace.sysout("html.watchWindow found subwin.location.href="+
                            win.location.href);

                    htmlPanel.mutateDocumentEmbedded(win, false);
                }
            });
        }

        this.registerMutationListeners(win);
    },

    unwatchWindow: function(context, win)
    {
        if (this.context.window && this.context.window != win)
        {
            // then I guess we are an embedded window
            var htmlPanel = this;
            Win.iterateWindows(this.context.window, function(subwin)
            {
                if (win == subwin)
                {
                    if (FBTrace.DBG_HTML)
                        FBTrace.sysout("html.unwatchWindow found subwin.location.href="+
                            win.location.href);

                    htmlPanel.mutateDocumentEmbedded(win, true);
                }
            });
        }

        this.unregisterMutationListeners(win);
    },

    mutateDocumentEmbedded: function(win, remove)
    {
        //xxxHonza: win.document.documentElement is null if this method is synchronously
        // called after watchWindow. This is why watchWindowDelayed is introduced.
        // See issue 3342

        // document.documentElement - Returns the Element that is a direct child of document.
        // For HTML documents, this normally the HTML element.
        var target = win.document.documentElement;
        var parent = win.frameElement;
        var nextSibling = this.findNextSibling(target || parent);
        try
        {
            this.mutateNode(target, parent, nextSibling, remove);
        }
        catch (exc)
        {
            if (FBTrace.DBG_ERRORS)
                FBTrace.sysout("html.mutateDocumentEmbedded FAILS " + exc, exc);
        }
    },

    supportsObject: function(object, type)
    {
        if (object instanceof window.Element || object instanceof window.Text ||
            object instanceof window.CDATASection)
        {
            return 2;
        }
        else if (object instanceof SourceLink && object.type == "css" &&
            !Url.reCSS.test(object.href))
        {
            return 2;
        }
        else
        {
            return 0;
        }
    },

    updateOption: function(name, value)
    {
        var options = new Set();
        options.add("showCommentNodes");
        options.add("entityDisplay");
        options.add("showTextNodesWithWhitespace");
        options.add("showFullTextNodes");

        if (options.has(name))
        {
            this.resetSearch();
            Dom.clearNode(this.panelNode);
            if (this.ioBox)
                this.ioBox.destroy();

            this.ioBox = new Firebug.InsideOutBox(this, this.panelNode);
            this.ioBox.select(this.selection, true, true);
        }
    },

    updateSelection: function(object)
    {
        if (FBTrace.DBG_HTML)
            FBTrace.sysout("html.updateSelection " + object, object);

        if (this.ioBox.sourceRow)
            this.ioBox.sourceRow.removeAttribute("exe_line");

        // && object.type == "css" and !Url.reCSS(object.href) by supports
        if (object instanceof SourceLink)
        {
            var sourceLink = object;
            var stylesheet = Css.getStyleSheetByHref(sourceLink.href, this.context);
            if (stylesheet)
            {
                var ownerNode = stylesheet.ownerNode;

                if (FBTrace.DBG_CSS)
                {
                    FBTrace.sysout("html panel updateSelection stylesheet.ownerNode=" +
                        stylesheet.ownerNode + " href:" + sourceLink.href);
                }

                if (ownerNode)
                {
                    var objectbox = this.ioBox.select(ownerNode, true, true, this.noScrollIntoView);

                    // XXXjjb seems like this could be bad for errors at the end of long files
                    // first source row in style
                    var sourceRow = objectbox.getElementsByClassName("sourceRow").item(0);
                    for (var lineNo = 1; lineNo < sourceLink.line; lineNo++)
                    {
                        if (!sourceRow) break;
                        sourceRow = Dom.getNextByClass(sourceRow,  "sourceRow");
                    }

                    if (FBTrace.DBG_CSS)
                    {
                        FBTrace.sysout("html panel updateSelection sourceLink.line=" +
                            sourceLink.line + " sourceRow=" +
                            (sourceRow ? sourceRow.innerHTML : "undefined"));
                    }

                    if (sourceRow)
                    {
                        this.ioBox.sourceRow = sourceRow;
                        this.ioBox.sourceRow.setAttribute("exe_line", "true");

                        Dom.scrollIntoCenterView(sourceRow);

                        // sourceRow isn't an objectBox, but the function should work anyway...
                        this.ioBox.selectObjectBox(sourceRow, false);
                    }
                }
            }
        }
        else if (Firebug.Inspector.inspecting)
        {
            this.ioBox.highlight(object);
        }
        else
        {
            var found = this.ioBox.select(object, true, false, this.noScrollIntoView);
            if (!found)
            {
                // Look up for an enclosing parent. NB this will mask failures in createObjectBoxes
                var parentNode = this.getParentObject(object);

                if (FBTrace.DBG_ERRORS && FBTrace.DBG_HTML)
                    FBTrace.sysout("html.updateSelect no objectBox for object:"+
                        Css.getElementCSSSelector(object) + " trying "+
                        Css.getElementCSSSelector(parentNode));

                this.updateSelection(parentNode);
                return;
            }

            this.inspectorHistory.unshift(object);
            if (this.inspectorHistory.length > 5)
                this.inspectorHistory.pop();
        }
    },

    stopInspecting: function(object, canceled)
    {
        if (object != this.inspectorHistory)
        {
            // Manage history of selection for later access in the command line.
            this.inspectorHistory.unshift(object);
            if (this.inspectorHistory.length > 5)
                this.inspectorHistory.pop();

            if (FBTrace.DBG_HTML)
                FBTrace.sysout("html.stopInspecting: inspectoryHistory updated",
                    this.inspectorHistory);
        }

        this.ioBox.highlight(null);

        if (!canceled)
            this.ioBox.select(object, true);
    },

    search: function(text, reverse)
    {
        if (!text)
            return;

        var search;
        if (text == this.searchText && this.lastSearch)
        {
            search = this.lastSearch;
        }
        else
        {
            var doc = this.context.window.document;
            search = this.lastSearch = new HTMLLib.NodeSearch(text, doc, this.panelNode, this.ioBox);
        }

        var loopAround = search.find(reverse, Firebug.Search.isCaseSensitive(text));
        if (loopAround)
        {
            this.resetSearch();
            this.search(text, reverse);
        }

        return !search.noMatch && (loopAround ? "wraparound" : true);
    },

    shouldIgnoreIntermediateSearchFailure: function(value)
    {
        // Ignore failures for values that, according to the auto-completion system,
        // can be extended into valid selectors, or that are obviously incomplete
        // selectors.
        var editor = new CSSSelectorEditor();
        var range = editor.getAutoCompleteRange(value, value.length);
        var preExpr = value.slice(0, range.start);
        var expr = value.slice(range.start);

        if (preExpr.lastIndexOf("[") > preExpr.lastIndexOf("]"))
            return true;
        if (preExpr.lastIndexOf("(") > preExpr.lastIndexOf(")"))
            return true;

        var list = editor.getAutoCompleteList(preExpr, expr, "", range, false, this.context, {});
        return list && list.some(function(x)
        {
            return x.startsWith(expr);
        });
    },

    getSearchOptionsMenuItems: function()
    {
        return [
            Firebug.Search.searchOptionMenu("search.Case_Sensitive", "searchCaseSensitive",
                "search.tip.Case_Sensitive")
        ];
    },

    getDefaultSelection: function()
    {
        try
        {
            var doc = this.context.window.document;
            return doc.body ? doc.body : Dom.getPreviousElement(doc.documentElement.lastChild);
        }
        catch (exc)
        {
            return null;
        }
    },

    getObjectPath: function(element)
    {
        var path = [];
        for (; element; element = this.getParentObject(element))
        {
            // Ignore the document itself, it shouldn't be displayed in
            // the object path (aka breadcrumbs).
            if (element instanceof window.Document)
                continue;

            // Ignore elements without parent
            if (!element.parentNode)
                continue;

            path.push(element);
        }
        return path;
    },

    getPopupObject: function(target)
    {
        return Firebug.getRepObject(target);
    },

    getTooltipObject: function(target)
    {
        if (Dom.getAncestorByClass(target, "nodeLabelBox") ||
            Dom.getAncestorByClass(target, "nodeCloseLabelBox"))
        {
            return Firebug.getRepObject(target);
        }
    },

    getOptionsMenuItems: function()
    {
        return [
            Menu.optionMenu("ShowFullText", "showFullTextNodes",
                "html.option.tip.Show_Full_Text"),
            Menu.optionMenu("ShowWhitespace", "showTextNodesWithWhitespace",
                "html.option.tip.Show_Whitespace"),
            Menu.optionMenu("ShowComments", "showCommentNodes",
                "html.option.tip.Show_Comments"),
            "-",
            {
                label: "html.option.Show_Entities_As_Symbols",
                tooltiptext: "html.option.tip.Show_Entities_As_Symbols",
                type: "radio",
                name: "entityDisplay",
                id: "entityDisplaySymbols",
                command: Obj.bind(this.setEntityDisplay, this, "symbols"),
                checked: Options.get("entityDisplay") == "symbols"
            },
            {
                label: "html.option.Show_Entities_As_Names",
                tooltiptext: "html.option.tip.Show_Entities_As_Names",
                type: "radio",
                name: "entityDisplay",
                id: "entityDisplayNames",
                command: Obj.bind(this.setEntityDisplay, this, "names"),
                checked: Options.get("entityDisplay") == "names"
            },
            {
                label: "html.option.Show_Entities_As_Unicode",
                tooltiptext: "html.option.tip.Show_Entities_As_Unicode",
                type: "radio",
                name: "entityDisplay",
                id: "entityDisplayUnicode",
                command: Obj.bind(this.setEntityDisplay, this, "unicode"),
                checked: Options.get("entityDisplay") == "unicode"
            },
            "-",
            Menu.optionMenu("HighlightMutations", "highlightMutations",
                "html.option.tip.Highlight_Mutations"),
            Menu.optionMenu("ExpandMutations", "expandMutations",
                "html.option.tip.Expand_Mutations"),
            Menu.optionMenu("ScrollToMutations", "scrollToMutations",
                "html.option.tip.Scroll_To_Mutations"),
            "-",
            Menu.optionMenu("ShadeBoxModel", "shadeBoxModel",
                "inspect.option.tip.Shade_Box_Model"),
            Menu.optionMenu("ShowQuickInfoBox","showQuickInfoBox",
                "inspect.option.tip.Show_Quick_Info_Box")
        ];
    },

    getContextMenuItems: function(node, target)
    {
        if (!node)
            return null;

        var items = [];

        if (node.nodeType == Node.ELEMENT_NODE)
        {
            items.push(
                "-",
                {
                    label: "NewAttribute",
                    id: "htmlNewAttribute",
                    tooltiptext: "html.tip.New_Attribute",
                    command: Obj.bindFixed(this.editNewAttribute, this, node)
                }
            );

            var attrBox = Dom.getAncestorByClass(target, "nodeAttr");
            if (Dom.getAncestorByClass(target, "nodeAttr"))
            {
                var attrName = attrBox.childNodes[1].textContent;

                items.push(
                    {
                        label: Locale.$STRF("EditAttribute", [attrName]),
                        tooltiptext: Locale.$STRF("html.tip.Edit_Attribute", [attrName]),
                        nol10n: true,
                        command: Obj.bindFixed(this.editAttribute, this, node, attrName)
                    },
                    {
                        label: Locale.$STRF("DeleteAttribute", [attrName]),
                        tooltiptext: Locale.$STRF("html.tip.Delete_Attribute", [attrName]),
                        nol10n: true,
                        command: Obj.bindFixed(this.deleteAttribute, this, node, attrName)
                    }
                );
            }

            if (!(Css.nonEditableTags.hasOwnProperty(node.localName)))
            {
                var type;

                if (Xml.isElementHTMLOrXHTML(node))
                    type = "HTML";
                else if (Xml.isElementMathML(node))
                    type = "MathML";
                else if (Xml.isElementSVG(node))
                    type = "SVG";
                else if (Xml.isElementXUL(node))
                    type = "XUL";
                else
                    type = "XML";

                items.push("-",
                {
                    label: Locale.$STRF("html.Edit_Node", [type]),
                    tooltiptext: Locale.$STRF("html.tip.Edit_Node", [type]),
                    nol10n: true,
                    acceltext: (Locale.getFormattedKey(window, "accel", "E")),
                    command: Obj.bindFixed(this.editNode, this, node)
                },
                {
                    label: "DeleteElement",
                    tooltiptext: "html.Delete_Element",
                    acceltext: Locale.getFormattedKey(window, null, null, "VK_DELETE"),
                    command: Obj.bindFixed(this.deleteNode, this, node),
                    disabled:(node.localName in Css.innerEditableTags)
                });
            }

            var objectBox = Dom.getAncestorByClass(target, "nodeBox");
            var nodeChildBox = this.ioBox.getChildObjectBox(objectBox);
            if (nodeChildBox)
            {
                items.push(
                    "-",
                    {
                        label: "html.label.Expand/Contract_All",
                        tooltiptext: "html.tip.Expand/Contract_All",
                        acceltext: Locale.getFormattedKey(window, null, "*"),
                        command: Obj.bind(this.toggleAll, this, node)
                    }
                );
            }
        }
        else
        {
            var nodeLabel = Locale.$STR("html.Node");
            items.push(
                "-",
                {
                    label: Locale.$STRF("html.Edit_Node", [nodeLabel]),
                    tooltiptext: Locale.$STRF("html.tip.Edit_Node", [nodeLabel]),
                    nol10n: true,
                    command: Obj.bindFixed(this.editNode, this, node)
                },
                {
                    label: "DeleteNode",
                    tooltiptext: "html.Delete_Node",
                    command: Obj.bindFixed(this.deleteNode, this, node)
                }
            );
        }

        Firebug.HTMLModule.MutationBreakpoints.getContextMenuItems(
            this.context, node, target, items);

        return items;
    },

    showInfoTip: function(infoTip, target, x, y)
    {
        if (!Css.hasClass(target, "nodeValue"))
            return;

        var node = Firebug.getRepObject(target);
        if (node && node.nodeType == Node.ELEMENT_NODE)
        {
            var nodeName = node.localName.toUpperCase();
            var attribute = Dom.getAncestorByClass(target, "nodeAttr");
            var attributeName = attribute.getElementsByClassName("nodeName").item(0).textContent;

            if ((nodeName == "IMG" || nodeName == "INPUT") && attributeName == "src")
            {
                var url = node.src;

                // This state cleared in hide()
                if (url == this.infoTipURL)
                    return true;

                this.infoTipURL = url;
                return CSSInfoTip.populateImageInfoTip(infoTip, url);
            }
        }
    },

    getEditor: function(target, value)
    {
        if (Css.hasClass(target, "nodeName") || Css.hasClass(target, "nodeValue") ||
            Css.hasClass(target, "nodeBracket"))
        {
            if (!this.attrEditor)
                this.attrEditor = new Firebug.HTMLPanel.Editors.Attribute(this.document);

            return this.attrEditor;
        }
        else if (Css.hasClass(target, "nodeComment") || Css.hasClass(target, "nodeCDATA"))
        {
            if (!this.textDataEditor)
                this.textDataEditor = new Firebug.HTMLPanel.Editors.TextData(this.document);

            return this.textDataEditor;
        }
        else if (Css.hasClass(target, "nodeText"))
        {
            if (!this.textNodeEditor)
                this.textNodeEditor = new Firebug.HTMLPanel.Editors.TextNode(this.document);

            return this.textNodeEditor;
        }
    },

    getInspectorVars: function()
    {
        var vars = {};
        for (var i=0; i<this.inspectorHistory.length; i++)
            vars["$"+i] = this.inspectorHistory[i] || null;

        return vars;
    },

    setEntityDisplay: function(event, type)
    {
        Options.set("entityDisplay", type);

        var menuItem = event.target;
        menuItem.setAttribute("checked", "true");
    },

    // * * * * * * * * * * * * * * * * * * * * * * * * * * * * * * * * * * * * * * * * * * * * * //
    // Break on Mutate

    breakOnNext: function(breaking)
    {
        Firebug.HTMLModule.MutationBreakpoints.breakOnNext(this.context, breaking);
        this.updateMutationBreakpointListeners();
    },

    shouldBreakOnNext: function()
    {
        return !!this.context.breakOnNextMutate;
    },

    getBreakOnNextTooltip: function(enabled)
    {
        return (enabled ? Locale.$STR("html.Disable Break On Mutate") :
            Locale.$STR("html.Break On Mutate"));
    }
});

// ********************************************************************************************* //

var AttrTag = Firebug.HTMLPanel.AttrTag =
    SPAN({"class": "nodeAttr editGroup"},
        "&nbsp;", SPAN({"class": "nodeName editable"}, "$attr.name"), "=&quot;",
        SPAN({"class": "nodeValue editable"}, "$attr|getAttrValue"), "&quot;"
    );

var TextTag = Firebug.HTMLPanel.TextTag =
    SPAN({"class": "nodeText editable"},
        FOR("char", "$object|getNodeTextGroups",
            SPAN({"class": "$char.class $char.extra"}, "$char.str")
        )
    );

// ********************************************************************************************* //

Firebug.HTMLPanel.CompleteElement = domplate(FirebugReps.Element,
{
    tag:
        DIV({"class": "nodeBox open $object|getHidden", _repObject: "$object", role: "presentation"},
            DIV({"class": "nodeLabel", role: "presentation"},
                SPAN({"class": "nodeLabelBox repTarget", role: "treeitem", "aria-expanded": "false"},
                    "&lt;",
                    SPAN({"class": "nodeTag"}, "$object|getNodeName"),
                    FOR("attr", "$object|attrIterator", AttrTag),
                    SPAN({"class": "nodeBracket"}, "&gt;")
                )
            ),
            DIV({"class": "nodeChildBox", role: "group"},
                FOR("child", "$object|childIterator",
                    TAG("$child|getNodeTag", {object: "$child"})
                )
            ),
            DIV({"class": "nodeCloseLabel", role:"presentation"},
                "&lt;/",
                SPAN({"class": "nodeTag"}, "$object|getNodeName"),
                "&gt;"
             )
        ),

    getNodeTag: function(node)
    {
        return getNodeTag(node, true);
    },

    childIterator: function(node)
    {
        if (node.contentDocument)
            return [node.contentDocument.documentElement];

        if (Firebug.showTextNodesWithWhitespace)
        {
            return Arr.cloneArray(node.childNodes);
        }
        else
        {
            var nodes = [];
            var walker = new HTMLLib.ElementWalker();

            for (var child = walker.getFirstChild(node); child; child = walker.getNextSibling(child))
            {
                if (child.nodeType != Node.TEXT_NODE || !HTMLLib.isWhitespaceText(child))
                    nodes.push(child);
            }

            return nodes;
        }
    }
});

Firebug.HTMLPanel.SoloElement = domplate(Firebug.HTMLPanel.CompleteElement,
{
    tag:
        DIV({"class": "soloElement", onmousedown: "$onMouseDown"},
            Firebug.HTMLPanel.CompleteElement.tag
        ),

    onMouseDown: function(event)
    {
        for (var child = event.target; child; child = child.parentNode)
        {
            if (child.repObject)
            {
                var panel = Firebug.getElementPanel(child);
                Firebug.chrome.select(child.repObject);
                break;
            }
        }
    }
});

Firebug.HTMLPanel.Element = domplate(FirebugReps.Element,
{
    tag:
    DIV({"class": "nodeBox containerNodeBox $object|getHidden", _repObject: "$object",
            role: "presentation"},
        DIV({"class": "nodeLabel", role: "presentation"},
            DIV({"class": "twisty", role: "presentation"}),
            SPAN({"class": "nodeLabelBox repTarget", role: "treeitem", "aria-expanded": "false"},
                "&lt;",
                SPAN({"class": "nodeTag"}, "$object|getNodeName"),
                FOR("attr", "$object|attrIterator", AttrTag),
                SPAN({"class": "nodeBracket editable insertBefore"}, "&gt;")
            )
        ),
        DIV({"class": "nodeChildBox", role: "group"}), /* nodeChildBox is special signal in insideOutBox */
        DIV({"class": "nodeCloseLabel", role: "presentation"},
            SPAN({"class": "nodeCloseLabelBox repTarget"},
                "&lt;/",
                SPAN({"class": "nodeTag"}, "$object|getNodeName"),
                "&gt;"
            )
        )
    )
});

Firebug.HTMLPanel.HTMLDocument = domplate(FirebugReps.Element,
{
    tag:
        DIV({"class": "nodeBox documentNodeBox containerNodeBox",
            _repObject: "$object", role: "presentation"},
            DIV({"class": "nodeChildBox", role: "group"})
        )
});

Firebug.HTMLPanel.HTMLDocType = domplate(FirebugReps.Element,
{
    tag:
        DIV({"class": "nodeBox docTypeNodeBox containerNodeBox",
            _repObject: "$object", role: "presentation"},
            DIV({"class": "docType"},
                "$object|getDocType"
            )
        ),

    getDocType: function(doctype)
    {
        return "<!DOCTYPE " + doctype.name + (doctype.publicId ? " PUBLIC \"" + doctype.publicId +
            "\"": "") + (doctype.systemId ? " \"" + doctype.systemId + "\"" : "") + ">";
    }
});

Firebug.HTMLPanel.HTMLHtmlElement = domplate(FirebugReps.Element,
{
    tag:
        DIV({"class": "nodeBox htmlNodeBox containerNodeBox $object|getHidden",
            _repObject: "$object", role: "presentation"},
            DIV({"class": "nodeLabel", role: "presentation"},
                DIV({"class": "twisty", role: "presentation"}),
                SPAN({"class": "nodeLabelBox repTarget", role: "treeitem",
                    "aria-expanded": "false"},
                    "&lt;",
                    SPAN({"class": "nodeTag"}, "$object|getNodeName"),
                    FOR("attr", "$object|attrIterator", AttrTag),
                    SPAN({"class": "nodeBracket editable insertBefore"}, "&gt;")
                )
            ),
            DIV({"class": "nodeChildBox", role: "group"}), /* nodeChildBox is special signal in insideOutBox */
            DIV({"class": "nodeCloseLabel", role: "presentation"},
                SPAN({"class": "nodeCloseLabelBox repTarget"},
                    "&lt;/",
                    SPAN({"class": "nodeTag"}, "$object|getNodeName"),
                    "&gt;"
                )
            )
        )
});

Firebug.HTMLPanel.TextElement = domplate(FirebugReps.Element,
{
    tag:
        DIV({"class": "nodeBox textNodeBox $object|getHidden", _repObject: "$object", role: "presentation"},
            DIV({"class": "nodeLabel", role: "presentation"},
                SPAN({"class": "nodeLabelBox repTarget", role: "treeitem"},
                    "&lt;",
                    SPAN({"class": "nodeTag"}, "$object|getNodeName"),
                    FOR("attr", "$object|attrIterator", AttrTag),
                    SPAN({"class": "nodeBracket editable insertBefore"}, "&gt;"),
                    TextTag,
                    "&lt;/",
                    SPAN({"class": "nodeTag"}, "$object|getNodeName"),
                    "&gt;"
                )
            )
        )
});

Firebug.HTMLPanel.EmptyElement = domplate(FirebugReps.Element,
{
    tag:
        DIV({"class": "nodeBox emptyNodeBox $object|getHidden", _repObject: "$object", role: "presentation"},
            DIV({"class": "nodeLabel", role: "presentation"},
                SPAN({"class": "nodeLabelBox repTarget", role: "treeitem"},
                    "&lt;",
                    SPAN({"class": "nodeTag"}, "$object|getNodeName"),
                    FOR("attr", "$object|attrIterator", AttrTag),
                    SPAN({"class": "nodeBracket editable insertBefore"}, "&gt;")
                )
            )
        )
});

Firebug.HTMLPanel.XEmptyElement = domplate(FirebugReps.Element,
{
    tag:
        DIV({"class": "nodeBox emptyNodeBox $object|getHidden", _repObject: "$object", role: "presentation"},
            DIV({"class": "nodeLabel", role: "presentation"},
                SPAN({"class": "nodeLabelBox repTarget", role: "treeitem"},
                    "&lt;",
                    SPAN({"class": "nodeTag"}, "$object|getNodeName"),
                    FOR("attr", "$object|attrIterator", AttrTag),
                    SPAN({"class": "nodeBracket editable insertBefore"}, "/&gt;")
                )
            )
        )
});

Firebug.HTMLPanel.AttrNode = domplate(FirebugReps.Element,
{
    tag: AttrTag
});

Firebug.HTMLPanel.TextNode = domplate(FirebugReps.Element,
{
    tag:
        DIV({"class": "nodeBox", _repObject: "$object", role: "presentation"},
            TextTag
        )
});

Firebug.HTMLPanel.CDATANode = domplate(FirebugReps.Element,
{
    tag:
        DIV({"class": "nodeBox", _repObject: "$object", role: "presentation"},
            "&lt;![CDATA[",
            SPAN({"class": "nodeText nodeCDATA editable"}, "$object.nodeValue"),
            "]]&gt;"
        )
});

Firebug.HTMLPanel.CommentNode = domplate(FirebugReps.Element,
{
    tag:
        DIV({"class": "nodeBox nodeComment", _repObject: "$object", role: "presentation"},
            "&lt;!--",
            SPAN({"class": "nodeComment editable"}, "$object.nodeValue"),
            "--&gt;"
        )
});

// ********************************************************************************************* //
// TextDataEditor

/**
 * TextDataEditor deals with text of comments and cdata nodes
 */
function TextDataEditor(doc)
{
    this.initializeInline(doc);
}

TextDataEditor.prototype = domplate(Firebug.InlineEditor.prototype,
{
    saveEdit: function(target, value, previousValue)
    {
        var node = Firebug.getRepObject(target);
        if (!node)
            return;

        target.data = value;
        node.data = value;
    }
});

// ********************************************************************************************* //
// TextNodeEditor

/**
 * TextNodeEditor deals with text nodes that do and do not have sibling elements. If
 * there are no sibling elements, the parent is known as a TextElement. In other cases
 * we keep track of their position via a range (this is in part because as people type
 * html, the range will keep track of the text nodes and elements that the user
 * is creating as they type, and this range could be in the middle of the parent
 * elements children).
 */
function TextNodeEditor(doc)
{
    this.initializeInline(doc);
}

TextNodeEditor.prototype = domplate(Firebug.InlineEditor.prototype,
{
    getInitialValue: function(target, value)
    {
        // The text displayed within the HTML panel can be shortened if the 'Show Full Text'
        // option is false, so get the original textContent from the associated page element
        // (issue 2183).
        var repObject = Firebug.getRepObject(target);
        if (repObject)
            return repObject.textContent;

        return value;
    },

    beginEditing: function(target, value)
    {
        var node = Firebug.getRepObject(target);
        if (!node || node instanceof window.Element)
            return;

        var document = node.ownerDocument;
        this.range = document.createRange();
        this.range.setStartBefore(node);
        this.range.setEndAfter(node);
    },

    endEditing: function(target, value, cancel)
    {
        if (this.range)
        {
            this.range.detach();
            delete this.range;
        }

        // Remove empty groups by default
        return true;
    },

    saveEdit: function(target, value, previousValue)
    {
        var node = Firebug.getRepObject(target);
        if (!node)
            return;

        value = Str.unescapeForTextNode(value || "");
        target.textContent = value;

        if (node instanceof window.Element)
        {
            if (Xml.isElementMathML(node) || Xml.isElementSVG(node))
                node.textContent = value;
            else
                node.innerHTML = value;
        }
        else
        {
            try
            {
                var documentFragment = this.range.createContextualFragment(value);
                var cnl = documentFragment.childNodes.length;
                this.range.deleteContents();
                this.range.insertNode(documentFragment);
                var r = this.range, sc = r.startContainer, so = r.startOffset;
                this.range.setEnd(sc,so+cnl);
            }
            catch (e)
            {
                if (FBTrace.DBG_ERRORS)
                    FBTrace.sysout("TextNodeEditor.saveEdit; EXCEPTION " + e, e);
            }
        }
    }
});

// ********************************************************************************************* //
// AttributeEditor

function AttributeEditor(doc)
{
    this.initializeInline(doc);
}

AttributeEditor.prototype = domplate(Firebug.InlineEditor.prototype,
{
    saveEdit: function(target, value, previousValue)
    {
        var element = Firebug.getRepObject(target);
        if (!element)
            return;

        // XXXstr unescape value
        target.textContent = value;

        if (Css.hasClass(target, "nodeName"))
        {
            if (value != previousValue)
                element.removeAttribute(previousValue);

            if (value)
            {
                var attrValue = Dom.getNextByClass(target, "nodeValue").textContent;
                element.setAttribute(value, attrValue);
            }
            else
            {
                element.removeAttribute(value);
            }
        }
        else if (Css.hasClass(target, "nodeValue"))
        {
            var attrName = Dom.getPreviousByClass(target, "nodeName").textContent;
            element.setAttribute(attrName, value);
        }

        var panel = Firebug.getElementPanel(target);
        Events.dispatch(Firebug.uiListeners, "onObjectChanged", [element, panel]);

        //this.panel.markChange();
    },

    advanceToNext: function(target, charCode)
    {
        if (charCode == 61 /* '=' */ && Css.hasClass(target, "nodeName"))
        {
            return true;
        }
        else if ((charCode == 34 /* '"' */ || charCode == 39 /* ''' */) &&
            Css.hasClass(target, "nodeValue"))
        {
            var nonRestrictiveAttributes =
            [
                "onabort",
                "onblur",
                "onchange",
                "onclick",
                "ondblclick",
                "onerror",
                "onfocus",
                "onkeydown",
                "onkeypress",
                "onkeyup",
                "onload",
                "onmousedown",
                "onmousemove",
                "onmouseout",
                "onmouseover",
                "onmouseup",
                "onreset",
                "onselect",
                "onsubmit",
                "onunload",
                "title",
                "alt",
                "style"
            ];

            var attrName = Dom.getPreviousByClass(target, "nodeName").textContent;

            // This should cover most of the cases where quotes are allowed inside the value
            // See issue 4542
            for (var i = 0; i < nonRestrictiveAttributes.length; i++)
            {
                if (attrName == nonRestrictiveAttributes[i])
                    return false;
            }
            return true;
        }
    },

    insertNewRow: function(target, insertWhere)
    {
        var emptyAttr = {name: "", value: ""};
        var sibling = insertWhere == "before" ? target.previousSibling : target;
        return AttrTag.insertAfter({attr: emptyAttr}, sibling);
    },

    getInitialValue: function(target, value)
    {
        if (value == "")
            return value;

        var element = Firebug.getRepObject(target);
        if (element && element instanceof window.Element)
        {
            // If object that was clicked to edit was
            // attribute value, not attribute name.
            if (Css.hasClass(target, "nodeValue"))
            {
                var attributeName = Dom.getPreviousByClass(target, "nodeName").textContent;
                return element.getAttribute(attributeName);
            }
        }
        return value;
    }
});

// ********************************************************************************************* //
// Editors

Firebug.HTMLPanel.Editors = {
    html: HTMLEditor,
    Attribute: AttributeEditor,
    TextNode: TextNodeEditor,
    TextData: TextDataEditor
};

// ********************************************************************************************* //
// Local Helpers

function getEmptyElementTag(node)
{
    var isXhtml = Xml.isElementXHTML(node);
    if (isXhtml)
        return Firebug.HTMLPanel.XEmptyElement.tag;
    else
        return Firebug.HTMLPanel.EmptyElement.tag;
}

function getNodeTag(node, expandAll)
{
    if (node instanceof window.Element)
    {
        if (node instanceof window.HTMLHtmlElement && node.ownerDocument && node.ownerDocument.doctype)
            return Firebug.HTMLPanel.HTMLHtmlElement.tag;
        else if (node instanceof window.HTMLAppletElement)
            return getEmptyElementTag(node);
        else if (Firebug.shouldIgnore(node))
            return null;
        else if (HTMLLib.isContainerElement(node))
            return expandAll ? Firebug.HTMLPanel.CompleteElement.tag : Firebug.HTMLPanel.Element.tag;
        else if (HTMLLib.isEmptyElement(node))
            return getEmptyElementTag(node);
        else if (Firebug.showCommentNodes && HTMLLib.hasCommentChildren(node))
            return expandAll ? Firebug.HTMLPanel.CompleteElement.tag : Firebug.HTMLPanel.Element.tag;
        else if (HTMLLib.hasNoElementChildren(node))
            return Firebug.HTMLPanel.TextElement.tag;
        else
            return expandAll ? Firebug.HTMLPanel.CompleteElement.tag : Firebug.HTMLPanel.Element.tag;
    }
    else if (node instanceof window.Text)
        return Firebug.HTMLPanel.TextNode.tag;
    else if (node instanceof window.CDATASection)
        return Firebug.HTMLPanel.CDATANode.tag;
    else if (node instanceof window.Comment && (Firebug.showCommentNodes || expandAll))
        return Firebug.HTMLPanel.CommentNode.tag;
    else if (node instanceof Firebug.HTMLModule.SourceText)
        return FirebugReps.SourceText.tag;
    else if (node instanceof window.Document)
        return Firebug.HTMLPanel.HTMLDocument.tag;
    else if (node instanceof window.DocumentType)
        return Firebug.HTMLPanel.HTMLDocType.tag;
    else
        return FirebugReps.Nada.tag;
}

function getNodeBoxTag(nodeBox)
{
    var re = /([^\s]+)NodeBox/;
    var m = re.exec(nodeBox.className);
    if (!m)
        return null;

    var nodeBoxType = m[1];
    if (nodeBoxType == "container")
        return Firebug.HTMLPanel.Element.tag;
    else if (nodeBoxType == "text")
        return Firebug.HTMLPanel.TextElement.tag;
    else if (nodeBoxType == "empty")
        return Firebug.HTMLPanel.EmptyElement.tag;
}

// ********************************************************************************************* //

Firebug.HTMLModule.SourceText = function(lines, owner)
{
    this.lines = lines;
    this.owner = owner;
};

Firebug.HTMLModule.SourceText.getLineAsHTML = function(lineNo)
{
    return Str.escapeForSourceLine(this.lines[lineNo-1]);
};

// ********************************************************************************************* //
// Mutation Breakpoints

/**
 * @class Represents {@link Firebug.Debugger} listener. This listener is reponsible for
 * providing a list of mutation-breakpoints into the Breakpoints side-panel.
 */
Firebug.HTMLModule.DebuggerListener =
{
    getBreakpoints: function(context, groups)
    {
        if (!context.mutationBreakpoints.isEmpty())
            groups.push(context.mutationBreakpoints);
    }
};

Firebug.HTMLModule.MutationBreakpoints =
{
    breakOnNext: function(context, breaking)
    {
        context.breakOnNextMutate = breaking;
    },

    breakOnNextMutate: function(event, context, type)
    {
        if (!context.breakOnNextMutate)
            return false;

        // Ignore changes in ignored branches
        if (isAncestorIgnored(event.target))
            return false;

        context.breakOnNextMutate = false;

        this.breakWithCause(event, context, type);
    },

    breakWithCause: function(event, context, type)
    {
        var changeLabel = Firebug.HTMLModule.BreakpointRep.getChangeLabel({type: type});
        context.breakingCause = {
            title: Locale.$STR("html.Break On Mutate"),
            message: changeLabel,
            type: event.type,
            target: event.target,
            relatedNode: event.relatedNode, // http://www.w3.org/TR/DOM-Level-2-Events/events.html
            prevValue: event.prevValue,
            newValue: event.newValue,
            attrName: event.attrName,
            attrChange: event.attrChange,
        };

        Firebug.Breakpoint.breakNow(context.getPanel("html", true));
        return true;
    },

    // * * * * * * * * * * * * * * * * * * * * * * * * * * * * * * * * * * * * * * * * * * * * * //
    // Mutation event handlers.

    onMutateAttr: function(event, context)
    {
        if (this.breakOnNextMutate(event, context, BP_BREAKONATTRCHANGE))
            return;

        var breakpoints = context.mutationBreakpoints;
        var self = this;
        breakpoints.enumerateBreakpoints(function(bp) {
            if (bp.checked && bp.node == event.target && bp.type == BP_BREAKONATTRCHANGE) {
                self.breakWithCause(event, context, BP_BREAKONATTRCHANGE);
                return true;
            }
        });
    },

    onMutateText: function(event, context)
    {
        if (this.breakOnNextMutate(event, context, BP_BREAKONTEXT))
            return;
    },

    onMutateNode: function(event, context)
    {
        var node = event.target;
        var removal = event.type == "DOMNodeRemoved";

        if (this.breakOnNextMutate(event, context, removal ?
            BP_BREAKONREMOVE : BP_BREAKONCHILDCHANGE))
        {
            return;
        }

        var breakpoints = context.mutationBreakpoints;
        var breaked = false;

        if (removal)
        {
            var self = this;
            breaked = breakpoints.enumerateBreakpoints(function(bp) {
                if (bp.checked && bp.node == node && bp.type == BP_BREAKONREMOVE) {
                    self.breakWithCause(event, context, BP_BREAKONREMOVE);
                    return true;
                }
            });
        }

        if (!breaked)
        {
            // Collect all parents of the mutated node.
            var parents = [];
            for (var parent = node.parentNode; parent; parent = parent.parentNode)
                parents.push(parent);

            // Iterate over all parents and see if some of them has a breakpoint.
            var self = this;
            breakpoints.enumerateBreakpoints(function(bp)
            {
                for (var i=0; i<parents.length; i++)
                {
                    if (bp.checked && bp.node == parents[i] && bp.type == BP_BREAKONCHILDCHANGE)
                    {
                        self.breakWithCause(event, context, BP_BREAKONCHILDCHANGE);
                        return true;
                    }
                }
            });
        }

        if (removal)
        {
            // Remove all breakpoints associated with removed node.
            var invalidate = false;
            breakpoints.enumerateBreakpoints(function(bp)
            {
                if (bp.node == node)
                {
                    breakpoints.removeBreakpoint(bp);
                    invalidate = true;
                }
            });

            if (invalidate)
                context.invalidatePanels("breakpoints");
        }
    },

    // * * * * * * * * * * * * * * * * * * * * * * * * * * * * * * * * * * * * * * * * * * * * * //
    // Context menu items

    getContextMenuItems: function(context, node, target, items)
    {
        if (!(node && node.nodeType == Node.ELEMENT_NODE))
            return;

        var breakpoints = context.mutationBreakpoints;

        var attrBox = Dom.getAncestorByClass(target, "nodeAttr");
        if (Dom.getAncestorByClass(target, "nodeAttr"))
        {
        }

        if (!(Css.nonEditableTags.hasOwnProperty(node.localName)))
        {
            items.push(
                "-",
                {
                    label: "html.label.Break_On_Attribute_Change",
                    tooltiptext: "html.tip.Break_On_Attribute_Change",
                    type: "checkbox",
                    checked: breakpoints.findBreakpoint(node, BP_BREAKONATTRCHANGE),
                    command: Obj.bindFixed(this.onModifyBreakpoint, this, context, node,
                        BP_BREAKONATTRCHANGE)
                },
                {
                    label: "html.label.Break_On_Child_Addition_or_Removal",
                    tooltiptext: "html.tip.Break_On_Child_Addition_or_Removal",
                    type: "checkbox",
                    checked: breakpoints.findBreakpoint(node, BP_BREAKONCHILDCHANGE),
                    command: Obj.bindFixed(this.onModifyBreakpoint, this, context, node,
                        BP_BREAKONCHILDCHANGE)
                },
                {
                    label: "html.label.Break_On_Element_Removal",
                    tooltiptext: "html.tip.Break_On_Element_Removal",
                    type: "checkbox",
                    checked: breakpoints.findBreakpoint(node, BP_BREAKONREMOVE),
                    command: Obj.bindFixed(this.onModifyBreakpoint, this, context, node,
                        BP_BREAKONREMOVE)
                }
            );
        }
    },

    onModifyBreakpoint: function(context, node, type)
    {
        var xpath = Xpath.getElementXPath(node);
        if (FBTrace.DBG_HTML)
            FBTrace.sysout("html.onModifyBreakpoint " + xpath );

        var breakpoints = context.mutationBreakpoints;
        var bp = breakpoints.findBreakpoint(node, type);

        // Remove an existing or create new breakpoint.
        if (bp)
            breakpoints.removeBreakpoint(bp);
        else
            breakpoints.addBreakpoint(node, type);

        Events.dispatch(Firebug.HTMLModule.fbListeners, "onModifyBreakpoint",
            [context, xpath, type]);
    }
};

Firebug.HTMLModule.Breakpoint = function(node, type)
{
    this.node = node;
    this.xpath = Xpath.getElementXPath(node);
    this.checked = true;
    this.type = type;
};

Firebug.HTMLModule.BreakpointRep = domplate(Rep,
{
    inspectable: false,

    tag:
        DIV({"class": "breakpointRow focusRow", $disabled: "$bp|isDisabled", _repObject: "$bp",
            role: "option", "aria-checked": "$bp.checked"},
            DIV({"class": "breakpointBlockHead"},
                INPUT({"class": "breakpointCheckbox", type: "checkbox",
                    _checked: "$bp.checked", tabindex: "-1", onclick: "$onEnable"}),
                TAG("$bp.node|getNodeTag", {object: "$bp.node"}),
                DIV({"class": "breakpointMutationType"}, "$bp|getChangeLabel"),
                SPAN({"class": "closeButton", onclick: "$onRemove"})
            ),
            DIV({"class": "breakpointCode"},
                TAG("$bp.node|getSourceLine", {object: "$bp.node"})
            )
        ),

    getNodeTag: function(node)
    {
        var rep = Firebug.getRep(node, Firebug.currentContext);
        return rep.shortTag ? rep.shortTag : rep.tag;
    },

    getSourceLine: function(node)
    {
        return getNodeTag(node, false);
    },

    getChangeLabel: function(bp)
    {
        switch (bp.type)
        {
        case BP_BREAKONATTRCHANGE:
            return Locale.$STR("html.label.Break On Attribute Change");
        case BP_BREAKONCHILDCHANGE:
            return Locale.$STR("html.label.Break On Child Addition or Removal");
        case BP_BREAKONREMOVE:
            return Locale.$STR("html.label.Break On Element Removal");
        case BP_BREAKONTEXT:
            return Locale.$STR("html.label.Break On Text Change");
        }

        return "";
    },

    isDisabled: function(bp)
    {
        return !bp.checked;
    },

    onRemove: function(event)
    {
        Events.cancelEvent(event);

        var bpPanel = Firebug.getElementPanel(event.target);
        var context = bpPanel.context;

        if (Css.hasClass(event.target, "closeButton"))
        {
            // Remove from list of breakpoints.
            var row = Dom.getAncestorByClass(event.target, "breakpointRow");
            context.mutationBreakpoints.removeBreakpoint(row.repObject);

            bpPanel.refresh();
        }
    },

    onEnable: function(event)
    {
        var checkBox = event.target;
        var bpRow = Dom.getAncestorByClass(checkBox, "breakpointRow");

        if (checkBox.checked)
        {
            Css.removeClass(bpRow, "disabled");
            bpRow.setAttribute("aria-checked", "true");
        }
        else
        {
            Css.setClass(bpRow, "disabled");
            bpRow.setAttribute("aria-checked", "false");
        }

        var bp = bpRow.repObject;
        bp.checked = checkBox.checked;

        var bpPanel = Firebug.getElementPanel(event.target);
        var context = bpPanel.context;

        context.mutationBreakpoints.updateListeners();
    },

    supportsObject: function(object, type)
    {
        return object instanceof Firebug.HTMLModule.Breakpoint;
    }
});

// ********************************************************************************************* //

function MutationBreakpointGroup(context)
{
    this.breakpoints = [];
    this.context = context;
}

MutationBreakpointGroup.prototype = Obj.extend(new BreakpointGroup(),
{
    name: "mutationBreakpoints",
    title: Locale.$STR("html.label.HTML Breakpoints"),

    addBreakpoint: function(node, type)
    {
        this.breakpoints.push(new Firebug.HTMLModule.Breakpoint(node, type));
        this.updateListeners();
    },

    matchBreakpoint: function(bp, args)
    {
        var node = args[0];
        var type = args[1];
        return (bp.node == node) && (!bp.type || bp.type == type);
    },

    removeBreakpoint: function(bp)
    {
        Arr.remove(this.breakpoints, bp);
        this.updateListeners();
    },

    hasEnabledBreakpoints: function()
    {
        return this.breakpoints.some(function(bp)
        {
            return bp.checked;
        });
    },

    updateListeners: function()
    {
        var htmlPanel = this.context.getPanel("html");
        htmlPanel.updateMutationBreakpointListeners();
    },

    // Persistence
    load: function(context)
    {
        var panelState = Persist.getPersistedState(context, "html");
        if (panelState.breakpoints)
            this.breakpoints = panelState.breakpoints;

        this.enumerateBreakpoints(function(bp)
        {
            var elts = Xpath.getElementsByXPath(context.window.document, bp.xpath);
            bp.node = elts && elts.length ? elts[0] : null;
        });

        this.updateListeners();
    },

    store: function(context)
    {
        this.enumerateBreakpoints(function(bp)
        {
            bp.node = null;
        });

        var panelState = Persist.getPersistedState(context, "html");
        panelState.breakpoints = this.breakpoints;
    },
});

function isAncestorIgnored(node)
{
    for (var parent = node; parent; parent = parent.parentNode)
    {
        if (Firebug.shouldIgnore(parent))
            return true;
    }

    return false;
}

// ********************************************************************************************* //
// Registration

Firebug.registerPanel(Firebug.HTMLPanel);
Firebug.registerModule(Firebug.HTMLModule);
Firebug.registerRep(Firebug.HTMLModule.BreakpointRep);

return Firebug.HTMLModule;

// ********************************************************************************************* //
});<|MERGE_RESOLUTION|>--- conflicted
+++ resolved
@@ -27,12 +27,8 @@
     "firebug/css/selectorEditor",
     "firebug/css/cssReps",
     "firebug/chrome/module",
-<<<<<<< HEAD
     "firebug/debugger/breakpoints/breakpointGroup",
     "firebug/html/htmlEditor",
-=======
-    "firebug/js/breakpoint",
->>>>>>> db725a3f
     "firebug/editor/editor",
     "firebug/chrome/searchBox",
     "firebug/html/insideOutBox",
@@ -40,13 +36,8 @@
     "firebug/html/layout"
 ],
 function(Panel, Rep, Obj, Firebug, Domplate, FirebugReps, Locale, HTMLLib, Events, System,
-<<<<<<< HEAD
-    SourceLink, Css, Dom, Win, Options, Xpath, Str, Xml, Arr, Persist, Menu,
-    Url, CSSModule, CSSInfoTip, Module, BreakpointGroup, HTMLEditor) {
-=======
     SourceLink, Css, Dom, Win, Options, Xpath, Str, Xml, Arr, Persist, Menu, Url, CSSModule,
-    CSSSelectorEditor, CSSInfoTip, Module) {
->>>>>>> db725a3f
+    CSSSelectorEditor, CSSInfoTip, Module, BreakpointGroup, HTMLEditor) {
 
 // ********************************************************************************************* //
 // Constants
