--- conflicted
+++ resolved
@@ -1,13 +1,9 @@
 /* See license.txt for terms of usage */
 
 define([
-<<<<<<< HEAD
-=======
-    "firebug/chrome/module",
-    "firebug/lib/object",
->>>>>>> 3eeb2418
     "firebug/firebug",
     "firebug/lib/trace",
+    "firebug/chrome/module",
     "firebug/lib/object",
     "firebug/lib/events",
     "firebug/lib/wrapper",
@@ -16,20 +12,14 @@
     "firebug/lib/dom",
     "firebug/lib/xml",
     "firebug/lib/system",
-    "firebug/chrome/module",
     "firebug/chrome/window",
     "firebug/html/highlighterCache",
     "firebug/html/quickInfoBox",
 ],
-<<<<<<< HEAD
-function(Firebug, FBTrace, Obj, Events, Wrapper, Arr, Css, Dom, Xml, System, Module, Win,
+function(Firebug, FBTrace, Module, Obj, Events, Wrapper, Arr, Css, Dom, Xml, System, Win,
     HighlighterCache, QuickInfoBox) {
 
 "use strict";
-=======
-function(Module, Obj, Firebug, Firefox, FirebugReps, Locale, Events, Wrapper, Arr, Css, Dom, Xml,
-    Win, System, HighlighterCache, QuickInfoBox) {
->>>>>>> 3eeb2418
 
 // ********************************************************************************************* //
 // Constants
