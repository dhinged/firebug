/* See license.txt for terms of usage */

(function() { with (FBL) {

// ************************************************************************************************
// Constants

const Cc = Components.classes;
const Ci = Components.interfaces;

const nsIPrefBranch = Ci.nsIPrefBranch;
const nsIPrefBranch2 = Ci.nsIPrefBranch2;
const nsISupports = Ci.nsISupports;


const PrefService = Cc["@mozilla.org/preferences-service;1"];

const nsIPrefService = Ci.nsIPrefService;
const prefService = PrefService.getService(nsIPrefService);

const observerService = CCSV("@mozilla.org/observer-service;1", "nsIObserverService");
const categoryManager = CCSV("@mozilla.org/categorymanager;1", "nsICategoryManager");
const stringBundleService = CCSV("@mozilla.org/intl/stringbundle;1", "nsIStringBundleService");
const promptService = CCSV("@mozilla.org/embedcomp/prompt-service;1", "nsIPromptService");

// * * * * * * * * * * * * * * * * * * * * * * * * * * * * * * * * * * * * * * * * * * * * * * * *
// There is one Firebug object per browser.xul

const contentBox = $("fbContentBox");
const contentSplitter = $("fbContentSplitter");
const toggleCommand = $("cmd_toggleFirebug");
const detachCommand = $("cmd_toggleDetachFirebug");
const versionURL = "chrome://firebug/content/branch.properties";
const statusBarContextMenu = $("fbStatusContextMenu");

// * * * * * * * * * * * * * * * * * * * * * * * * * * * * * * * * * * * * * * * * * * * * * * * *

const prefs = PrefService.getService(nsIPrefBranch2);

// * * * * * * * * * * * * * * * * * * * * * * * * * * * * * * * * * * * * * * * * * * * * * * * *

const firebugURLs =  // TODO chrome.js
{
    main: "http://www.getfirebug.com",
    FAQ: "http://getfirebug.com/wiki/index.php/FAQ",
    docs: "http://www.getfirebug.com/docs.html",
    keyboard: "http://getfirebug.com/wiki/index.php/Keyboard_and_Mouse_Shortcuts",
    discuss: "http://groups.google.com/group/firebug",
    issues: "http://code.google.com/p/fbug/issues/list",
    donate: "http://getfirebug.com/getinvolved"
};

const prefNames =  // XXXjjb TODO distribute to modules
[
    // Global
    "defaultPanelName", "throttleMessages", "textSize", "showInfoTips",
    "largeCommandLine", "textWrapWidth", "openInWindow", "showErrorCount",
    "activateSameOrigin", "allPagesActivation", "hiddenPanels",
    "panelTabMinWidth", "sourceLinkLabelWidth", "currentVersion",
    "useDefaultLocale", "toolbarCustomizationDone", "addonBarOpened",
    "showBreakNotification",

    // Search
    "searchCaseSensitive", "searchGlobal", "searchUseRegularExpression",
    "netSearchHeaders", "netSearchParameters", "netSearchResponseBody",

    // Console
    "showJSErrors", "showJSWarnings", "showCSSErrors", "showXMLErrors",
    "showChromeErrors", "showChromeMessages", "showExternalErrors",
    "showXMLHttpRequests", "showNetworkErrors", "tabularLogMaxHeight",
    "consoleFilterTypes",

    // HTML
    "showFullTextNodes", "showCommentNodes",
    "showTextNodesWithWhitespace", "showTextNodesWithEntities",
    "highlightMutations", "expandMutations", "scrollToMutations", "shadeBoxModel",
    "showQuickInfoBox", "displayedAttributeValueLimit",

    // CSS
    "showUserAgentCSS",
    "expandShorthandProps",

    // Script
    "decompileEvals", "replaceTabs",

    // DOM
    "showUserProps", "showUserFuncs", "showDOMProps", "showDOMFuncs", "showDOMConstants",
    "ObjectShortIteratorMax",

    // Layout
    "showRulers",

    // Net
    "netFilterCategory", "netDisplayedResponseLimit",
    "netDisplayedPostBodyLimit", "netPhaseInterval", "sizePrecision",
    "netParamNameLimit", "netShowPaintEvents", "netShowBFCacheResponses",

    // JSON Preview
    "sortJsonPreview",

    // Stack
    "omitObjectPathStack",

    // Debugging
    "clearDomplate"
];

const servicePrefNames = [
    "showStackTrace", // Console
    "filterSystemURLs", // Stack
    "showAllSourceFiles", "breakOnErrors",  "trackThrowCatch" // Script
];

const scriptBlockSize = 20;

const PLACEMENT_NONE = 0;
const PLACEMENT_INBROWSER = 1;
const PLACEMENT_DETACHED = 2;
const PLACEMENT_MINIMIZED = 3;

// ************************************************************************************************
// Globals

var modules = [];
var activeContexts = [];
var activableModules = [];
var extensions = [];
var panelTypes = [];
var earlyRegPanelTypes = []; // See Firebug.registerPanelType for more info
var reps = [];
var defaultRep = null;
var defaultFuncRep = null;
var menuItemControllers = [];

var panelTypeMap = {};
var optionUpdateMap = {};

var deadWindows = [];
var deadWindowTimeout = 0;
var clearContextTimeout = 0;


try
{
<<<<<<< HEAD
    // Get ModuleLoader implementation (it's Mozilla JS code module)
    Components.utils["import"]("resource://firebug/moduleLoader.js");
    if (FBTrace.DBG_MODULES)
        FBTrace.sysout("Loaded ModuleLoader");
}
catch (exc)
{
    var msg = exc.toString() +" "+(exc.fileName || exc.sourceName) + "@" + exc.lineNumber;
    if (FBTrace.DBG_MODULES)
    {
        dump("Import moduleLoader.js FAILS: "+msg+"\n");
        FBTrace.sysout("Import moduleLoader.js ERROR "+msg, exc);
    }
}

try
{
=======
>>>>>>> 0ee7b2f9
    // Register default Firebug string bundle (yet before domplate templates).
    // Notice that this category entry must not be persistent in Fx 4.0
    categoryManager.addCategoryEntry("strings_firebug",
        "chrome://firebug/locale/firebug.properties", "", false, true);
}
catch (exc)
{
    dump("Register default string bundle FAILS: "+exc+"\n");
}

// ************************************************************************************************

/**
 * @class Represents the main Firebug application object. An instance of this object is
 * created for each browser window (browser.xul).
 */
top.Firebug =
{
    version: "1.6",

    dispatchName: "Firebug",
    modules: modules,
    panelTypes: panelTypes,
    uiListeners: [],
    reps: reps,
    prefDomain: "extensions.firebug",
    servicePrefDomain: "extensions.firebug.service",

    stringCropLength: 50,

    tabBrowser: null,
    originalChrome: FirebugChrome,
    chrome: FirebugChrome,

    isInitialized: false,
    migrations: {},

    // Custom stylesheets registered by extensions.
    stylesheets: [],

    // * * * * * * * * * * * * * * * * * * * * * * * * * * * * * * * * * * * * * * * * * * * * * *
    // Initialization

    initialize: function()
    {
        if (FBTrace.sysout && (!FBL || !FBL.initialize) )
            FBTrace.sysout("Firebug is broken, FBL incomplete, if the last function is QI, check lib.js:", FBL);
        else if (FBTrace.DBG_INITIALIZE)
            FBTrace.sysout("firebug.initialize FBL: " + FBL);

        // Till now all registered panels (too soon) have been inserted into earlyRegPanelTypes.
        var tempPanelTypes = earlyRegPanelTypes;
        earlyRegPanelTypes = null;

<<<<<<< HEAD
        if (ModuleLoader)
        {
            var firebugScope = // pump the objects from this scope down into module loader
            {
                window : window,
                Firebug: Firebug,
                fbXPCOMUtils: fbXPCOMUtils,
                FBL: FBL,
                FBTrace: FBTrace,
                domplate: domplate,
            };
            var uid = Math.random();  // to give each XUL window its own loader (for now)
            var config = {
                context:"Firebug "+uid, // TODO XUL window id on FF4.0+
                baseUrl: "chrome://firebug/content/",
                onDebug: function() {FBTrace.sysout.apply(FBTrace,arguments); },
                onError: function() {FBTrace.sysout.apply(FBTrace,arguments); },
                waitSeconds: 0,
                /* edit: function(errorMsg, errorURL, errorLineNumber)
                {
                    window.alert(errorMsg+" "+errorURL+"@"+errorLineNumber);
                },
                edit: function(context, url, module)
                {
                    FBTrace.sysout("opening window modal on "+url);
                    var a = {url: url};
                    return window.showModalDialog("chrome://firebug/content/external/editors.xul",{}, "resizable:yes;scroll:yes;dialogheight:480;dialogwidth:600;center:yes");
                }
                */
            };
            var loader = new ModuleLoader(firebugScope, config);

            var defaultPanels = // this will pull in all the rest of the code by dependencies
                [
                      "tabWatcher.js",
                     "insideOutBox.js", // dep
                     "sourceFile.js", // dep
                     "sourceBox.js",
                     "activation.js",
                     "sourceCache.js",
                     "tabContext.js",
                     "tabCache.js",
                     "tableRep.js",
                     "infotip.js",
                     "commandLine.js",
                     "commandLinePopup.js",
                     "search.js",
                     "inspector.js",
                     "plugin.js",
                     "breakpoint.js",
                     "console.js",
                     "html.js",
                     "css.js",
                     "layout.js",
                     "debugger.js",
                     "script.js",
                     "callstack.js",
                     "navigationHistory.js",
                     "dom.js",
                     "net.js",
                     "profiler.js",
                     "errors.js",
                     "spy.js",
                     "consoleInjector.js",
                     "jsonViewer.js",
                     "xmlViewer.js",
                     "svgViewer.js",
                     "shortcuts.js",
                     "a11y.js",
                     "knownIssues.js",
                ];

            loader.define(defaultPanels, function delay(){
                Firebug.completeInitialize(tempPanelTypes);
            });
        }
        else
        {
            FBL.initialize();
            this.completeInitialize(tempPanelTypes);
        }
    },
=======
        FBL.initialize();  // TODO FirebugLoader
>>>>>>> 0ee7b2f9

        // Append early registered panels at the end.
        panelTypes.push.apply(panelTypes, tempPanelTypes);

        const tabBrowser = $("content");
        if (tabBrowser) // TODO Firebug.TabWatcher
        {
            if (FBTrace.DBG_INITIALIZE)
                FBTrace.sysout("firebug.initialize has a tabBrowser");
            this.tabBrowser = tabBrowser;
        }

        this.initializePrefs();
        this.initializeBTI();

        if (FBTrace.DBG_INITIALIZE)
            FBTrace.sysout("firebug.initialize client: "+this.clientID+" with prefDomain "+this.prefDomain);

        this.isInitialized = true;

        dispatch(modules, "initialize", [this.prefDomain, prefNames]);
    },

    initializeBTI: function()
    {
        try
        {
            // Load Browser Tools Interface definition
            Components.utils.import("resource://firebug/bti/bti.js", this);
        }
        catch (err)
        {
            if (FBTrace.DBG_INITIALIZE)
                FBTrace.sysout("firebug.initializeBTI EXCEPTION:" + err, err);
        }
    },

    getVersion: function()
    {
        if (!this.fullVersion)
            this.fullVersion = this.loadVersion(versionURL);

        return this.fullVersion;
    },

    loadVersion: function(versionURL)
    {
        var content = getResource(versionURL);
        if (!content)
            return "no content at "+versionURL;

        var m = /RELEASE=(.*)/.exec(content);
        if (m)
            var release = m[1];
        else
            return "no RELEASE in "+versionURL;

        m = /VERSION=(.*)/.exec(content);
        if (m)
            var version = m[1];
        else
            return "no VERSION in "+versionURL;

        return version+""+release;
    },

    /*
     *  Substitute strings in the UI, with fall back to en-US
     */
    internationalizeUI: function(doc) // TODO chrome.js
    {
        if (!doc)
            return;

        if (FBTrace.DBG_INITIALIZE)
            FBTrace.sysout("Firebug.internationalizeUI");

        var elements = doc.getElementsByClassName("fbInternational");
        var attributes = ["label", "tooltiptext", "aria-label"];
        for (var i=0; i<elements.length; i++)
        {
            for(var j=0; j<attributes.length; j++)
            {
                if (elements[i].hasAttribute(attributes[j]))
                    FBL.internationalize(elements[i], attributes[j]);
            }
        }

        // Translated strings for this label don't include "..." at the end.
        var node = doc.getElementById("menu_openFirebugEditors");
        if (node)
        {
            var label = node.getAttribute("label") + "...";
            node.setAttribute("label", label);
        }

        node = doc.getElementById("menu_configureEditors");
        if (node)
        {
            var label = node.getAttribute("label") + "...";
            node.setAttribute("label", label);
        }

        // Allow other modules to internationalize UI labels (called also for
        // detached Firebug window).
        dispatch(modules, "internationalizeUI", [doc]);
    },

    /**
     * Called when the UI is ready to be initialized, once the panel browsers are loaded,
     * but before any contexts are created.
     */
    initializeUI: function(detachArgs)
    {
        if (FBTrace.DBG_INITIALIZE)
            FBTrace.sysout("firebug.initializeUI detachArgs:", detachArgs);

        var version = this.getVersion(); // TODO chrome.js
        if (version)
        {
            this.version = version;
            $('fbStatusBar').setAttribute("tooltiptext", "Firebug " + version);

            // At this moment there is more 'Firebug About' items (in the icon and tools menu).
            var nodes = document.querySelectorAll(".firebugAbout");
            for (var i=0; i<nodes.length; i++)
            {
                var node = nodes[i];
                var aboutLabel = node.getAttribute("label");
                node.setAttribute("label", aboutLabel + " " + version);
            }
        }

        dispatch(menuItemControllers, "initialize", []);  // TODO chrome.js

        // In the case that the user opens firebug in a new window but then closes Firefox window, we don't get the
        // quitApplicationGranted event (platform is still running) and we call shutdown (Firebug isDetached).
        window.addEventListener('unload', shutdownFirebug, false);

        Firebug.TabWatcher.initialize(this);
        Firebug.TabWatcher.addListener(this);

        // Initial activation of registered panel types. All panel -> module dependencies
        // should be defined now (in onActivationChange).  Must be called after Firebug.TabWatcher is ready.
        Firebug.PanelActivation.activatePanelTypes(panelTypes);

        // Tell the modules the UI is up.
        dispatch(modules, "initializeUI", [detachArgs]);
    },

    /*
     * called in browser when Firefox closes and in externalMode when fbs gets quitApplicationGranted.
     */
    shutdown: function()
    {
        this.shutdownUI();

        prefService.savePrefFile(null);
        prefs.removeObserver(this.prefDomain, this, false);
        prefs.removeObserver(this.servicePrefDomain, this, false);

        dispatch(modules, "shutdown");

        this.closeDeadWindows();

        if (FBTrace.DBG_INITIALIZE)
            FBTrace.sysout("firebug.shutdown exited client "+this.clientID);
    },

    shutdownUI: function()  // TODO chrome.js
    {
        window.removeEventListener('unload', shutdownFirebug, false);

        Firebug.TabWatcher.destroy();

        // Remove the listener after the Firebug.TabWatcher.destroy() method is called so,
        // destroyContext event is properly dispatched to the Firebug object and
        // consequently to all registered modules.
        Firebug.TabWatcher.removeListener(this);

        dispatch(modules, "disable", [FirebugChrome]);
    },

    // ----------------------------------------------------------------------------------------------------------------
    // TODO this entire section to XULWindow

    getSuspended: function()  // TODO XULWindow
    {
        var suspendMarker = $("firebugStatus");
        if (suspendMarker.hasAttribute("suspended"))
            return suspendMarker.getAttribute("suspended");
        return null;
    },

    setSuspended: function(value)  // TODO XULWindow
    {
        var suspendMarker = $("firebugStatus");
        if (FBTrace.DBG_ACTIVATION)
            FBTrace.sysout("Firebug.setSuspended to "+value+". Browser: " +
                Firebug.chrome.window.document.title);

        if (value)
            suspendMarker.setAttribute("suspended", value);
        else
            suspendMarker.removeAttribute("suspended");

        Firebug.resetTooltip();
    },

    toggleSuspend: function()  // TODO XULWindow
    {
        // getSuspended returns non-null value if Firebug is suspended.
        if (this.getSuspended())
        {
            // Firebug is suspended now. Two possible actions have been executed:
            // 1) Firebug UI is closed and the user clicked on the status bar icon in order to
            //    show the UI and resume Firebug.
            // 2) Firebug is detached, but suspended for the current page. The user clicked
            //    either on the status bar icon or on an activation button that is displayed
            //    within detached Firebug window.
            this.toggleBar(true);
        }
        else
        {
            // The users wants to suspend Firebug, let's do it and pull down the visible UI.
            // xxxHonza: the Firebug isn't suspended if detached and the user clicks on the
            // status bar icon (the detached window should becoma blank displaying only
            // the activation button).
            this.suspend();

            // Close detached Firebug or
            // show/hide Firebug UI according to the browser.showFirebug flag.
            if (Firebug.isDetached())
                this.toggleDetachBar(false);
            else
                this.syncBar();
        }
    },

    broadcast: function(message, args)
    {
        // dispatch message to all XUL windows registered to firebug service.
        // Implemented in Firebug.Debugger.
    },

    suspend: function()  // dispatch suspendFirebug to all windows
    {
        if(Firebug.rerun)
            return;

        this.broadcast('suspendFirebug', []);
    },

    suspendFirebug: function() // dispatch onSuspendFirebug to all modules
    {

        var cancelSuspend = dispatch2(activableModules, 'onSuspendingFirebug', []);
        if (cancelSuspend)
            return;

        this.setSuspended("suspending");

        var cancelSuspend = dispatch2(activableModules, 'onSuspendFirebug', [Firebug.currentContext]);  // TODO no context arg

        if (cancelSuspend)
            Firebug.resume();
        else
            this.setSuspended("suspended");
    },

    resume: function()
    {
        this.broadcast('resumeFirebug', []);
    },

    resumeFirebug: function()  // dispatch onResumeFirebug to all modules
    {
        this.setSuspended("resuming");
        dispatch(activableModules, 'onResumeFirebug', [Firebug.currentContext]);// TODO no context arg
        this.setSuspended(null);
    },

    getEnablementStatus: function()
    {
        var strOn = $STR("enablement.on");
        var strOff = $STR("enablement.off");

        var status = "";
        var firebugStatus = $('firebugStatus');
        if (firebugStatus.getAttribute("console") == "on")
            status +="Console: "+strOn+",";
        else
            status +="Console: "+strOff+",";

        if (firebugStatus.getAttribute("net") == "on")
            status +=" Net: "+strOn+",";
        else
            status +=" Net: "+strOff+",";

        if (firebugStatus.getAttribute("script") == "on")
            status +=" Script: "+strOn;
        else
            status +=" Script: "+strOff+"";

        return status;
    },

    resetTooltip: function()
    {
        if (FBTrace.DBG_TOOLTIP)
          FBTrace.sysout("resetTooltip called");

        var tooltip = "Firebug " + Firebug.getVersion();

        tooltip += "\n" + Firebug.getEnablementStatus();

        if (Firebug.getSuspended())
            tooltip += "\n" + Firebug.getSuspended();
        else
            tooltip += "\n" + $STRP("plural.Total_Firebugs2", [Firebug.TabWatcher.contexts.length]);

        if (Firebug.allPagesActivation == "on")
        {
            var label = $STR("enablement.on");
            tooltip += "\n"+label+" "+$STR("enablement.for all pages");
        }
        // else allPagesActivation == "none" we don't show it.

        tooltip += "\n" + $STR(Firebug.getPlacement());

        $('firebugStatus').setAttribute("tooltiptext", tooltip);
    },

    getURLsForAllActiveContexts: function()
    {
        var contextURLSet = [];  // create a list of all unique activeContexts
        Firebug.TabWatcher.iterateContexts( function createActiveContextList(context)
        {
            if (FBTrace.DBG_WINDOWS)
                FBTrace.sysout("context "+context.getName());

            try
            {
                var cw = context.window;
                if (cw)
                {
                    if (cw.closed)
                        url = "about:closed";
                    else
                        if ('location' in cw)
                            var url = cw.location.toString();
                        else
                            var url = context.getName();
                    if (url)
                    {
                        if (contextURLSet.indexOf(url) == -1)
                            contextURLSet.push(url);
                    }
                }
            }
            catch(e)
            {
                if (FBTrace.DBG_ERRORS)
                    FBTrace.sysout("firebug.getURLsForAllActiveContexts could not get window.location for a context", e);
            }
        });

        if (FBTrace.DBG_ACTIVATION)
            FBTrace.sysout("active contexts urls "+contextURLSet.length);

        return contextURLSet;
    },

    // * * * * * * * * * * * * * * * * * * * * * * * * * * * * * * * * * * * * * * * * * * * * * *
    // Dead Windows  XXXjjb this code is not used by 1.4, external placement.

    killWindow: function(browser, chrome)
    {
        deadWindows.push({browser: browser, chrome: chrome});
        deadWindowTimeout = setTimeout(function() { Firebug.closeDeadWindows(); }, 3000);
    },

    rescueWindow: function(browser)
    {
        for (var i = 0; i < deadWindows.length; ++i)
        {
            if (deadWindows[i].browser == browser)
            {
                deadWindows.splice(i, 1);
                if (FBTrace.DBG_WINDOWS)
                    FBTrace.sysout("rescued "+browser.currentURI.spec);
                break;
            }
        }
    },

    closeDeadWindows: function()
    {
        for (var i = 0; i < deadWindows.length; ++i)
            deadWindows[i].chrome.close();

        deadWindows = [];
        deadWindowTimeout = 0;
    },

    // * * * * * * * * * * * * * * * * * * * * * * * * * * * * * * * * * * * * * * * * * * * * * *
    // Registration

    /*
     * Set a default value for a preference into the firebug preferences list.
     * @param name preference name, possibly dot segmented, will be stored under extensions.firebug.<name>
     * @param value default value of preference
     * @return true if default set, else false
     */
    registerPreference: function(name, value)
    {
        var currentValue = this.getPref(this.prefDomain, name);

        if (FBTrace.DBG_INITIALIZE)
            FBTrace.sysout("registerPreference "+name+" -> "+value+" type "+typeof(value)+" with currentValue "+currentValue);

        if (currentValue === undefined)
        {
            // https://developer.mozilla.org/en/Code_snippets/Preferences
            //This is the reason why you should usually pass strings ending with a dot to getBranch(), like prefs.getBranch("accessibility.").
            var defaultBranch = prefService.getDefaultBranch(this.prefDomain+"."); //

            var type = this.getPreferenceTypeByExample( typeof(value) );
            if (this.setPreference(name, value, type, defaultBranch))
                return true;
        }
        return false;
    },

    registerModule: function()
    {
        modules.push.apply(modules, arguments);

        if (FBTrace.DBG_INITIALIZE)
        {
            for (var i = 0; i < arguments.length; ++i)
                FBTrace.sysout("registerModule "+arguments[i].dispatchName);
        }
    },

    unregisterModule: function()
    {
        for (var i = 0; i < arguments.length; ++i)
            remove(modules, arguments[i]);
    },

    registerActivableModule: function()
    {
        activableModules.push.apply(activableModules, arguments);
        this.registerModule.apply(this, arguments);
    },

    registerExtension: function()  // TODO remove
    {
        extensions.push.apply(extensions, arguments);

        for (var i = 0; i < arguments.length; ++i)
            Firebug.TabWatcher.addListener(arguments[i]);

        for (var j = 0; j < arguments.length; j++)
            Firebug.uiListeners.push(arguments[j]);
    },

    unregisterExtension: function()  // TODO remove
    {
        for (var i = 0; i < arguments.length; ++i)
        {
            Firebug.TabWatcher.removeListener(arguments[i]);
            remove(Firebug.uiListeners, arguments[i]);
            remove(extensions, arguments[i])
        }
    },

    registerUIListener: function()
    {
        for (var j = 0; j < arguments.length; j++)
            Firebug.uiListeners.push(arguments[j]);
    },

    unregisterUIListener: function()
    {
        for (var i = 0; i < arguments.length; ++i)
            remove(Firebug.uiListeners, arguments[i]);
    },

    registerPanel: function()
    {
        // In order to keep built in panels (like Console, Script...) be the first one
        // and insert all panels coming from extension at the end, catch any early registered
        // panel (i.e. before FBL.initialize is called, such as YSlow) in a temp array
        // that is appended at the end as soon as FBL.initialize is called.
        if (earlyRegPanelTypes)
            earlyRegPanelTypes.push.apply(earlyRegPanelTypes, arguments);
        else
            panelTypes.push.apply(panelTypes, arguments);

        for (var i = 0; i < arguments.length; ++i)
            panelTypeMap[arguments[i].prototype.name] = arguments[i];

        if (FBTrace.DBG_INITIALIZE)
            for (var i = 0; i < arguments.length; ++i)
                FBTrace.sysout("registerPanel "+arguments[i].prototype.name+"\n");
    },

    unregisterPanel: function(panelType)
    {
        for (var i = 0; i < panelTypes.length; ++i)
        {
            if (panelTypes[i] == panelType)
            {
                panelTypes.splice(i, 1);
                break;
            }
        }

        delete panelTypeMap[panelType.prototype.name];
    },

    registerRep: function()
    {
        reps.push.apply(reps, arguments);
    },

    unregisterRep: function()
    {
        for (var i = 0; i < arguments.length; ++i)
            remove(reps, arguments[i]);
    },

    setDefaultReps: function(funcRep, rep)
    {
        defaultRep = rep;
        defaultFuncRep = funcRep;
    },

    registerStringBundle: function(bundleURI)
    {
        categoryManager.addCategoryEntry("strings_firebug", bundleURI, "", false, true);
        this.stringBundle = null;
    },

    /**
     * Allows registering of custom stylesheet coming from extension. The stylesheet is then
     * used automatially thorough Firebug UI.
     * @param {Object} styleURI URI of the stylesheet.
     */
    registerStylesheet: function(styleURI)
    {
        this.stylesheets.push(styleURI);
    },

    registerMenuItem: function(menuItemController)
    {
        FBTrace.sysout("Firebug.registerMenuItem");
        menuItemControllers.push(menuItemController);
    },

    // * * * * * * * * * * * * * * * * * * * * * * * * * * * * * * * * * * * * * * * * * * * * * *
    // Localization

    getStringBundle: function()
    {
        if (!this.stringBundle)
            this.stringBundle = stringBundleService.createExtensibleBundle("strings_firebug");
        return this.stringBundle;
    },

    getDefaultStringBundle: function()
    {
        if (!this.defaultStringBundle)
        {
            var ioService = Cc["@mozilla.org/network/io-service;1"].getService(Ci.nsIIOService);
            var chromeRegistry = Cc["@mozilla.org/chrome/chrome-registry;1"].getService(Ci.nsIChromeRegistry);
            var bundle = document.getElementById("strings_firebug");
            var uri = ioService.newURI(bundle.src, "UTF-8", null);
            var fileURI = chromeRegistry.convertChromeURL(uri).spec;
            var parts = fileURI.split("/");
            parts[parts.length - 2] = "en-US";
            this.defaultStringBundle = stringBundleService.createBundle(parts.join("/"));
        }
        return this.defaultStringBundle;
    },

    getPluralRule: function()
    {
        try {
            return this.getStringBundle().GetStringFromName("pluralRule");
        } catch (err) { }
    },

    // * * * * * * * * * * * * * * * * * * * * * * * * * * * * * * * * * * * * * * * * * * * * * *
    // Options
    // TODO create options.js as module, support per context options eg break on error

    initializePrefs: function()
    {
        for (var i = 0; i < prefNames.length; ++i)
            this[prefNames[i]] = this.getPref(this.prefDomain, prefNames[i]);
        for (var i = 0; i < servicePrefNames.length; ++i)
            this[servicePrefNames[i]] = this.getPref(this.servicePrefDomain, servicePrefNames[i]);

        prefs.addObserver(this.prefDomain, this, false);
        prefs.addObserver(this.servicePrefDomain, this, false);

        var basePrefNames = prefNames.length;


        for (var i = basePrefNames; i < prefNames.length; ++i)
            this[prefNames[i]] = this.getPref(this.prefDomain, prefNames[i]);

        if (FBTrace.DBG_OPTIONS)
        {
             for (var i = 0; i < prefNames.length; ++i)
                FBTrace.sysout("firebug.initialize option "+this.prefDomain+"."+prefNames[i]+"="+
                    this[prefNames[i]]+"\n");

             for (var i = 0; i < servicePrefNames.length; ++i)
                FBTrace.sysout("firebug.initialize option (service) "+this.servicePrefDomain+"."+
                    servicePrefNames[i]+"="+this[servicePrefNames[i]]+"\n");
        }
    },

    togglePref: function(name)
    {
        this.setPref(Firebug.prefDomain, name, !this[name]);
    },

    getPref: function(prefDomain, name)
    {
        var prefName = prefDomain + "." + name;

        var type = prefs.getPrefType(prefName);
        if (type == nsIPrefBranch.PREF_STRING)
            return prefs.getCharPref(prefName);
        else if (type == nsIPrefBranch.PREF_INT)
            return prefs.getIntPref(prefName);
        else if (type == nsIPrefBranch.PREF_BOOL)
            return prefs.getBoolPref(prefName);
    },

    /*
     * @param prefDomain, eg extensions.firebug, eg Firebug.prefDomain
     * @param name X for extension.firebug.X
     * @param value setting for X
     * @param prefType optional for adding a new pref,
     */
    setPref: function(prefDomain, name, value, prefType)
    {
        var prefName = prefDomain + "." + name;

        var type = this.getPreferenceTypeByExample( (prefType?prefType:typeof(value)) );

        if (!this.setPreference(prefName, value, type, prefs))
            return;

        setTimeout(function delaySavePrefs()
        {
            if (FBTrace.DBG_OPTIONS)
                FBTrace.sysout("firebug.delaySavePrefs type="+type+" name="+prefName+" value="+value+"\n");
            prefs.savePrefFile(null);
        });

        if (FBTrace.DBG_OPTIONS)
            FBTrace.sysout("firebug.setPref type="+type+" name="+prefName+" value="+value+"\n");
    },

    setPreference: function(prefName, value, type, prefBranch)
    {
        // xxxHonza, XXXjjb: sometimes I am seeing: extensions.firebugcommandLineShowCompleterPopup
        // preference that should really be: extensions.firebug.commandLineShowCompleterPopup
        // Is the better fix for this (this is rather a workaround).
        //if (prefName.indexOf("extensions.firebug") != 0)
        //    prefName = "." + prefName;
        if ((prefBranch.root+prefName).indexOf("bug.") == -1)
            FBTrace.sysout("WARNING setPreference called without bug.", {prefName: prefName, value: value});
        // The above lines and comments should be removed once the prefs seem correct

        if (type == nsIPrefBranch.PREF_STRING)
            prefBranch.setCharPref(prefName, value);
        else if (type == nsIPrefBranch.PREF_INT)
            prefBranch.setIntPref(prefName, value);
        else if (type == nsIPrefBranch.PREF_BOOL)
            prefBranch.setBoolPref(prefName, value);
        else if (type == nsIPrefBranch.PREF_INVALID)
        {
            FBTrace.sysout("firebug.setPref FAILS: Invalid preference "+prefName+" with type "+type+", check that it is listed in defaults/prefs.js");
            return false;
        }
        return true;
    },

    getPreferenceTypeByExample: function(prefType)
    {
        if (prefType)
        {
            if (prefType === typeof("s"))
                var type = nsIPrefBranch.PREF_STRING;
            else if (prefType === typeof(1))
                var type = nsIPrefBranch.PREF_INT;
            else if (prefType === typeof (true))
                var type = nsIPrefBranch.PREF_BOOL;
            else
                var type = nsIPrefBranch.PREF_INVALID;
        }
        else
        {
            var type = prefs.getPrefType(prefName);
        }
        return type;
    },

    clearPref: function(prefDomain, name)
    {
        var prefName = prefDomain + "." + name;
        if (prefs.prefHasUserValue(prefName))
            prefs.clearUserPref(prefName);
    },

    increaseTextSize: function(amt)
    {
        this.setTextSize(this.textSize+amt);
    },

    setTextSize: function(value)
    {
        this.setPref(Firebug.prefDomain, "textSize", value);
    },

    updatePref: function(name, value)
    {
        // Prevent infinite recursion due to pref observer
        if (optionUpdateMap.hasOwnProperty(name))
            return;

        try
        {
            optionUpdateMap[name] = 1;
            this[name] = value;

            dispatch(modules, "updateOption", [name, value]);

            // Update the current chrome...
            Firebug.chrome.updateOption(name, value);

            // ... as well as the original in-browser chrome (if Firebug is currently detached).
            // xxxHonza, xxxJJB: John, the Firebug.externalChrome is not longer set, is it correct?
            // it's still used in FirebugChrome.setGlobalAttribute.
            if (Firebug.chrome != Firebug.originalChrome)
                Firebug.originalChrome.updateOption(name, value);

        }
        catch (err)
        {
            if (FBTrace.DBG_OPTIONS)
                FBTrace.sysout("firebug.updatePref EXCEPTION:" + err, err);
        }
        finally
        {
            delete optionUpdateMap[name];
        }

        if (FBTrace.DBG_OPTIONS)
            FBTrace.sysout("firebug.updatePref EXIT: "+name+"="+value+"\n");
    },

    // * * * * * * * * * * * * * * * * * * * * * * * * * * * * * * * * * * * * * * * * * * * * * *
    // Browser Bottom Bar
    // TODO XULWindow

    showBar: function(show)
    {
        var browser = Firebug.chrome.getCurrentBrowser();

        if (FBTrace.DBG_WINDOWS || FBTrace.DBG_ACTIVATION)
            FBTrace.sysout("showBar("+show+") for browser "+browser.currentURI.spec+
                " Firebug.currentContext "+Firebug.currentContext);

        var contentBox = Firebug.chrome.$("fbContentBox");
        var contentSplitter = Firebug.chrome.$("fbContentSplitter");

        var shouldShow = show/* && !Firebug.isDetached()*/;
        contentBox.setAttribute("collapsed", !shouldShow);

        if(!show)
            Firebug.Inspector.inspectNode(null);

        if (contentSplitter)
            contentSplitter.setAttribute("collapsed", !shouldShow);

        //xxxHonza: should be removed.
        dispatch(Firebug.uiListeners, show ? "showUI" : "hideUI", [browser, Firebug.currentContext]);

        // Sync panel state after the showUI event is dispatched. syncPanel method calls
        // Panel.show method, which expects the active context to be already registered.
        if (show)
            Firebug.chrome.syncPanel();
    },

    closeFirebug: function(userCommand)  // this is really deactivate
    {
        var browser = FirebugChrome.getCurrentBrowser();

        Firebug.TabWatcher.unwatchBrowser(browser, userCommand);
        Firebug.resetTooltip();
    },

    /*
     * Primary function to activate or minimize firebug. Used by
     * <ol>
     * <li>the status bar icon click action</li>
     * <li>the activation button (within Firebug.xul) click action</li>
     * </ol>
     * @param forceOpen: don't minimize, stay open if open.
     * @param panelName: eg 'script', to select a specific panel.
     */
    toggleBar: function(forceOpen, panelName)
    {
        var browser = FirebugChrome.getCurrentBrowser();

        if (panelName)
            Firebug.chrome.selectPanel(panelName);

        if (Firebug.currentContext && browser.showFirebug)  // then we are already debugging the selected tab
        {
            if (Firebug.isDetached()) // if we are out of the browser focus the window
                Firebug.chrome.focus();
            else if (Firebug.openInWindow)
                this.detachBar(context);
            else if (Firebug.isMinimized()) // toggle minimize
                Firebug.unMinimize();
            else if (!forceOpen)  // else isInBrowser
                Firebug.minimizeBar();
        }
        else  // closed or no context or no showFirebug
        {
            if (FBTrace.DBG_ERRORS)
            {
                var context = Firebug.TabWatcher.getContextByWindow(browser.contentWindow);
                if (context) // ASSERT: we should not have showFirebug false on a page with a context
                    FBTrace.sysout("Firebug.toggleBar: placement "+this.getPlacement()+ " context: "+context.getName()+" Firebug.currentContext: "+(Firebug.currentContext?Firebug.currentContext.getName():"null")+" browser.showFirebug:"+browser.showFirebug);
            }

            var created = Firebug.TabWatcher.watchBrowser(browser);  // create a context for this page
            if (!created)
            {
                if (FBTrace.DBG_ERRORS)
                    FBTrace.sysout("Rejected page should explain to user!");
                return false;
            }

            if (Firebug.isMinimized()) // then toggle minimize
                Firebug.unMinimize();
        }
        return true;
     },

    minimizeBar: function()  // just pull down the UI, but don't deactivate the context
    {
        if (Firebug.isDetached())  // TODO disable minimize on externalMode
        {
            // TODO reattach
            Firebug.toggleDetachBar(false, false);
            Firebug.chrome.focus() ;
        }
        else // inBrowser -> minimized
        {
            Firebug.setPlacement("minimized");
            this.showBar(false);
        }
    },

    unMinimize: function()
    {
        this.updateActiveContexts(Firebug.currentContext);
        Firebug.setPlacement("inBrowser");
        Firebug.showBar(true);
    },

    onShowDetachTooltip: function(tooltip)
    {
        tooltip.label = Firebug.isDetached() ? $STR("firebug.AttachFirebug") :
            $STR("firebug.DetachFirebug");
        return true;
    },

    toggleDetachBar: function(forceOpen, reopenInBrowser)  // detached -> closed; inBrowser -> detached TODO reattach
    {
        if (!forceOpen && Firebug.isDetached())  // detached -> minimized
        {
            setTimeout(function delayMinimize()
            {
                if (reopenInBrowser)
                    Firebug.unMinimize();
                else
                    Firebug.minimizeBar();
            }, 200);
            Firebug.chrome.close();
        }
        else
            this.detachBar(Firebug.currentContext);
    },

    closeDetachedWindow: function(userCommands)
    {
        Firebug.showBar(false);

        if (Firebug.currentContext)
            Firebug.TabWatcher.unwatchBrowser(Firebug.currentContext.browser, userCommands);
        // else the user closed Firebug external window while not looking at a debugged web page.

        Firebug.resetTooltip();
    },

    setChrome: function(newChrome, newPlacement)
    {
        var oldChrome = Firebug.chrome;
        Firebug.dispatchToPanels("detach", [oldChrome, newChrome]);
        Firebug.chrome = newChrome;
        Firebug.setPlacement(newPlacement);

        // reattach all contexts to the new chrome
        Firebug.TabWatcher.iterateContexts(function reattach(context)
        {
            context.reattach(oldChrome, newChrome);

            Firebug.reattachContext(context.browser, context);
        });
    },

    detachBar: function(context)
    {
        if (!context)
        {
            var browser = Firebug.chrome.getCurrentBrowser();
            var created = Firebug.TabWatcher.watchBrowser(browser);  // create a context for this page
            if (!created)
            {
                if (FBTrace.DBG_ERRORS)
                    FBTrace.sysout("Firebug.detachBar, no context in "+window.location);
                return null;
            }
            context = Firebug.TabWatcher.getContextByWindow(browser.contentWindow);
        }

        if (Firebug.isDetached())  // can be set true attachBrowser
        {
            Firebug.chrome.focus();
            return null;
        }

        this.showBar(false);  // don't show in browser.xul now

        Firebug.chrome.setFirebugContext(context);  // make sure the Firebug.currentContext agrees with context

        this.setPlacement("detached");  // we'll reset it in the new window, but we seem to race with code in this window.

        if (FBTrace.DBG_ACTIVATION)
            FBTrace.sysout("Firebug.detachBar opening firebug.xul for context "+Firebug.currentContext.getName() );

        var args = {
            FBL: FBL,
            Firebug: this,
            browser: context.browser,
        };
        var win = openWindow("Firebug", "chrome://firebug/content/firebug.xul", "", args);

        return win;
    },

    syncBar: function()  // show firebug if we should
    {
        var browser = FirebugChrome.getCurrentBrowser();
        this.showBar(browser && browser.showFirebug);  // implicitly this is operating in the chrome of browser.xul
    },

    // * * * * * * * * * * * * * * * * * * * * * * * * * * * * * * * * * * * * * * * * * * * * * *
    // TODO to options.js

    resetAllOptions: function(confirm)  // to default state
    {
        if (confirm)
        {
            if (!promptService.confirm(null, $STR("Firebug"), $STR("confirmation.Reset_All_Firebug_Options")))
                return;
        }

        var preferences = prefs.getChildList("extensions.firebug", {});
        for (var i = 0; i < preferences.length; i++)
        {
            if (preferences[i].indexOf("DBG_") == -1 && preferences[i].indexOf("filterSystemURLs") == -1)
            {
                if (FBTrace.DBG_OPTIONS)
                    FBTrace.sysout("Clearing option: "+i+") "+preferences[i]);
                if (prefs.prefHasUserValue(preferences[i]))  // avoid exception
                    prefs.clearUserPref(preferences[i]);
            }
            else
            {
                if (FBTrace.DBG_OPTIONS)
                    FBTrace.sysout("Skipped clearing option: "+i+") "+preferences[i]);
            }
        }

        Firebug.TabWatcher.iterateContexts( function clearBPs(context)
        {
            Firebug.Debugger.clearAllBreakpoints(context);
        });
    },

    // * * * * * * * * * * * * * * * * * * * * * * * * * * * * * * * * * * * * * * * * * * * * * *
    // Panels

    getPanelType: function(panelName)
    {
        if (panelTypeMap.hasOwnProperty(panelName))
            return panelTypeMap[panelName];
        else
            return null;
    },

    getPanelTitle: function(panelType)
    {
        return panelType.prototype.title ? panelType.prototype.title
            : FBL.$STR("Panel-"+panelType.prototype.name);
    },

    getPanelTooltip: function(panelType)
    {
        return panelType.prototype.tooltip ? panelType.prototype.tooltip
            : this.getPanelTitle(panelType);
    },

    getMainPanelTypes: function(context)
    {
        var resultTypes = [];

        for (var i = 0; i < panelTypes.length; ++i)
        {
            var panelType = panelTypes[i];
            if (!panelType.prototype.parentPanel)
                resultTypes.push(panelType);
        }

        if (context.panelTypes)
        {
            for (var i = 0; i < context.panelTypes.length; ++i)
            {
                var panelType = context.panelTypes[i];
                if (!panelType.prototype.parentPanel)
                    resultTypes.push(panelType);
            }
        }

        resultTypes.sort(function(a, b)
        {
            return a.prototype.order < b.prototype.order ? -1 : 1;
        });

        return resultTypes;
    },

    getSidePanelTypes: function(context, mainPanel)
    {
        if (!mainPanel)
            return [];

        var resultTypes = [];

        for (var i = 0; i < panelTypes.length; ++i)
        {
            var panelType = panelTypes[i];
            if (panelType.prototype.parentPanel && (panelType.prototype.parentPanel == mainPanel.name) )
                resultTypes.push(panelType);
        }

        if (context.panelTypes)
        {
            for (var i = 0; i < context.panelTypes.length; ++i)
            {
                var panelType = context.panelTypes[i];
                if (panelType.prototype.parentPanel == mainPanel.name)
                    resultTypes.push(panelType);
            }
        }

        resultTypes.sort(function(a, b)
        {
            return a.prototype.order < b.prototype.order ? -1 : 1;
        });

        return resultTypes;
    },

    /**
     * Gets an object containing the state of the panel from the last time
     * it was displayed before one or more page reloads.
     * The 'null' return here is a too-subtle signal to the panel code in bindings.xml.
     * Note that panel.context may not have a persistedState, but in addition the persisted
     * state for panel.name may be null.
     */
    getPanelState: function(panel)
    {
        var persistedState = panel.context.persistedState;
        if (!persistedState || !persistedState.panelState)
            return null;

        return persistedState.panelState[panel.name];
    },

    showPanel: function(browser, panel)
    {
        // The panel may be null
        dispatch(modules, "showPanel", [browser, panel]);
    },

    showSidePanel: function(browser, sidePanel)
    {
        dispatch(modules, "showSidePanel", [browser, sidePanel]);
    },

    reattachContext: function(browser, context)
    {
        dispatch(modules, "reattachContext", [browser, context]);
    },

    eachPanel: function(callback)
    {
        Firebug.TabWatcher.iterateContexts(function iteratePanels(context)
        {
            var rc = context.eachPanelInContext(callback);
            if (rc)
                return rc;
        });
    },

    dispatchToPanels: function(fName, args)
    {
        Firebug.eachPanel( function dispatchToPanel(panel)
        {
            if (panel[fName])
                return panel[fName].apply(panel,args);
        });
    },

    // * * * * * * * * * * * * * * * * * * * * * * * * * * * * * * * * * * * * * * * * * * * * * *
    // URL mapping

    getObjectByURL: function(context, url)
    {
        for (var i = 0; i < modules.length; ++i)
        {
            var object = modules[i].getObjectByURL(context, url);
            if (object)
                return object;
        }
    },

    // * * * * * * * * * * * * * * * * * * * * * * * * * * * * * * * * * * * * * * * * * * * * * *
    // Reps

    getRep: function(object, context)
    {
        var type = typeof(object);
        if (type == 'object' && object instanceof String)
            type = 'string';

        for (var i = 0; i < reps.length; ++i)
        {
            var rep = reps[i];
            try
            {
                if (rep.supportsObject(object, type, (context?context:Firebug.currentContext) ))
                {
                    if (FBTrace.DBG_DOM)
                        FBTrace.sysout("getRep type: "+type+" object: "+object, rep);
                    return rep;
                }
            }
            catch (exc)
            {
                if (FBTrace.DBG_ERRORS)
                {
                    FBTrace.sysout("firebug.getRep FAILS: "+ exc, exc);
                    FBTrace.sysout("firebug.getRep reps["+i+"/"+reps.length+"]: "+(typeof(reps[i])), reps[i]);
                }
            }
        }

        if (FBTrace.DBG_DOM)
            FBTrace.sysout("getRep default type: "+type+" object: "+object, rep);

        return (type == 'function')?defaultFuncRep:defaultRep;
    },

    getRepObject: function(node)
    {
        var target = null;
        for (var child = node; child; child = child.parentNode)
        {
            if (hasClass(child, "repTarget"))
                target = child;

            if (child.repObject)
            {
                if (!target && hasClass(child, "repIgnore"))
                    break;
                else
                    return child.repObject;
            }
        }
    },

    /*
     * The child node that has a repObject
     */
    getRepNode: function(node)
    {
        for (var child = node; child; child = child.parentNode)
        {
            if (child.repObject)
                return child;
        }
    },

    getElementByRepObject: function(element, object)
    {
        for (var child = element.firstChild; child; child = child.nextSibling)
        {
            if (child.repObject == object)
                return child;
        }
    },

    /**
     * Takes an element from a panel document and finds the owning panel.
     */
    getElementPanel: function(element)
    {
        for (; element; element = element.parentNode)
        {
            if (element.ownerPanel)
                return element.ownerPanel;
        }
    },

    // * * * * * * * * * * * * * * * * * * * * * * * * * * * * * * * * * * * * * * * * * * * * * *

    visitWebsite: function(which)
    {
        openNewTab(firebugURLs[which]);
    },

    // * * * * * * * * * * * * * * * * * * * * * * * * * * * * * * * * * * * * * * * * * * * * * *
    // nsISupports

    QueryInterface : function(iid)
    {
        if (iid.equals(nsISupports))
        {
            return this;
        }

        throw Components.results.NS_NOINTERFACE;
    },

    // * * * * * * * * * * * * * * * * * * * * * * * * * * * * * * * * * * * * * * * * * * * * * *
    // nsIPrefObserver
    // TODO options.js

    observe: function(subject, topic, data)
    {
        if (data.indexOf("extensions.") == -1)
            return;

        if (data.substring(0, Firebug.prefDomain.length) == Firebug.prefDomain)
            var domain = Firebug.prefDomain;
        if (data.substring(0, Firebug.servicePrefDomain.length) == Firebug.servicePrefDomain)
            var domain = Firebug.servicePrefDomain;

        if (domain)
        {
            var name = data.substr(domain.length+1);
            var value = this.getPref(domain, name);
            if (FBTrace.DBG_OPTIONS) FBTrace.sysout("firebug.observe name = value: "+name+"= "+value+"\n");
            this.updatePref(name, value);
        }
    },

    // * * * * * * * * * * * * * * * * * * * * * * * * * * * * * * * * * * * * * * * * * * * * * *
    // nsIFireBugClient  These are per Firefox XUL window callbacks

    enableXULWindow: function()  // Called when the first context is created.
    {
        if (window.closed)
            throw new Error("enableXULWindow window is closed!!");

        if (FBTrace.DBG_ACTIVATION)
            FBTrace.sysout("enable XUL Window +++++++++++++++++++++++++++++++++++++++",
                Firebug.detachArgs);

        // allows errors to flow thru fbs and callbacks to supportWindow to begin
        dispatch(modules, "enable", [FirebugChrome]);
    },

    disableXULWindow: function()
    {
        dispatch(modules, "disable", [FirebugChrome]);
        if (FBTrace.DBG_ACTIVATION)
            FBTrace.sysout("disable XUL Window --------------------------------------");
    },

    // * * * * * * * * * * * * * * * * * * * * * * * * * * * * * * * * * * * * * * * * * * * * * //

    onPauseJSDRequested: function(rejection)
    {
        if (top.Firebug.currentContext)  // then we are active in this browser.xul
            rejection.push(true); // so reject the request

        dispatch2(Firebug.Debugger.fbListeners, "onPauseJSDRequested", [rejection]);
    },

    onJSDActivate: function(active, why)  // just before hooks are set
    {
        this.setIsJSDActive(active);

        if (FBTrace.DBG_ACTIVATION)
            FBTrace.sysout("debugger.onJSDActivate "+why+" active:"+active+"\n");

        dispatch2(Firebug.Debugger.fbListeners, "onJSDActivate", [active, why]);
    },

    onJSDDeactivate: function(active, why)
    {
        this.setIsJSDActive(active);

        if (FBTrace.DBG_ACTIVATION)
            FBTrace.sysout("debugger.onJSDDeactivate "+why+" active:"+active+"\n");

        dispatch2(Firebug.Debugger.fbListeners, "onJSDDeactivate", [active, why]);
    },

    setIsJSDActive: function(active)  // should only be call on the jsd activation events, so it correctly reflects jsd state
    {
        // Front side UI mark
        if (active)
            $('firebugStatus').setAttribute("script", "on");
        else
            $('firebugStatus').setAttribute("script", "off");

        Firebug.resetTooltip();

        // Front side state
        Firebug.Debugger.jsDebuggerOn = active;

        if (FBTrace.DBG_ACTIVATION)
            FBTrace.sysout("debugger.setIsJSDActive "+active+" icon attribute: "+$('firebugStatus').getAttribute("script"));

    },

    // * * * * * * * * * * * * * * * * * * * * * * * * * * * * * * * * * * * * * * * * * * * * * *
    // Placement

    isDetached: function()
    {
        return Firebug.placement == PLACEMENT_DETACHED;
    },

    isMinimized: function()
    {
        return Firebug.placement == PLACEMENT_MINIMIZED;
    },

    isInBrowser: function()
    {
        return Firebug.placement == PLACEMENT_INBROWSER;
    },

    placements: ["none", "inBrowser", "detached", "minimized"],

    placement: 1,

    setPlacement: function(toPlacement)
    {
        // TODO : This should probably be an event so others can link into this
        Firebug.chrome.$("fbSearchBox").hideOptions();

        if (FBTrace.DBG_ACTIVATION)
            FBTrace.sysout("Firebug.setPlacement from "+Firebug.getPlacement()+" to "+toPlacement+" with chrome "+Firebug.chrome.window.location);

        for (var i = 0; i < Firebug.placements.length; i++)
        {
            if (toPlacement == Firebug.placements[i])
            {
                if (Firebug.placement != i) // then we are changing the value
                {
                    Firebug.placement = i;
                    delete Firebug.previousPlacement;
                    Firebug.setPref(Firebug.prefDomain, "previousPlacement", Firebug.placement);
                    Firebug.resetTooltip();
                }
                return Firebug.placement;
            }
        }
        throw new Error("Firebug.setPlacement cannot match "+toPlacement+" as a placement");
    },

    getPlacement: function()
    {
        return Firebug.placements[Firebug.placement];
    },

    openMinimized: function()
    {
        if (!Firebug.previousPlacement)
            Firebug.previousPlacement = Firebug.getPref(Firebug.prefDomain, "previousPlacement");

        return (Firebug.previousPlacement && (Firebug.previousPlacement == PLACEMENT_MINIMIZED) )
    },

    // * * * * * * * * * * * * * * * * * * * * * * * * * * * * * * * * * * * * * * * * * * * * * *
    // Firebug.TabWatcher Listener

    getContextType: function()
    {
        return Firebug.TabContext;
    },

    shouldShowContext: function(context)
    {
        return dispatch2(modules, "shouldShowContext", [context]);
    },

    shouldCreateContext: function(browser, url, userCommands)
    {
        return dispatch2(modules, "shouldCreateContext", [browser, url, userCommands]);
    },

    shouldNotCreateContext: function(browser, url, userCommands)
    {
        return dispatch2(modules, "shouldNotCreateContext", [browser, url, userCommands]);
    },

    initContext: function(context, persistedState)  // called after a context is created.
    {
        context.panelName = context.browser.panelName;
        if (context.browser.sidePanelNames)
            context.sidePanelNames = context.browser.sidePanelNames;

        if (FBTrace.DBG_ERRORS && !context.sidePanelNames)
            FBTrace.sysout("firebug.initContext sidePanelNames:",context.sidePanelNames);

        dispatch(modules, "initContext", [context, persistedState]);

        this.updateActiveContexts(context); // a newly created context is active

        Firebug.chrome.setFirebugContext(context); // a newly created context becomes the default for the view

        if (deadWindowTimeout)
            this.rescueWindow(context.browser); // if there is already a window, clear showDetached.
    },

    updateActiveContexts: function(context) // this should be the only method to call suspend and resume.
    {
        if (context)  // either a new context or revisiting an old one
        {
            if (Firebug.getSuspended())
                Firebug.resume();  // This will cause onResumeFirebug for every context including this one.
        }
        else // this browser has no context
        {
            Firebug.suspend();
        }

        Firebug.resetTooltip();
    },

    /*
     * To be called from Firebug.TabWatcher only, see selectContext
     */
    showContext: function(browser, context)  // Firebug.TabWatcher showContext. null context means we don't debug that browser
    {
        if (clearContextTimeout)
        {
            clearTimeout(clearContextTimeout);
            clearContextTimeout = 0;
        }

        Firebug.chrome.setFirebugContext(context); // the context becomes the default for its view
        this.updateActiveContexts(context);  // resume, after setting Firebug.currentContext

        dispatch(modules, "showContext", [browser, context]);  // tell modules we may show UI

        // user wants detached but we are not yet
        if (Firebug.openInWindow && !Firebug.isDetached())
        {
            if (context && !Firebug.isMinimized()) // don't detach if it's minimized 2067
                this.detachBar(context);  //   the placement will be set once the external window opens
            else  // just make sure we are not showing
                this.showBar(false);

            return;
        }

        // previous browser.xul had placement minimized
        if (Firebug.openMinimized() && !Firebug.isMinimized())
        {
            this.minimizeBar();
            return;
        }

        if (Firebug.isMinimized())
            this.showBar(false);  // don't show, we are minimized
        else if (Firebug.isDetached())
            this.syncResumeBox(context);
        else  // inBrowser
            this.showBar(context?true:false);

    },

    syncResumeBox: function(context)
    {
        var contentBox = Firebug.chrome.$('fbContentBox');
        var resumeBox = Firebug.chrome.$('fbResumeBox');

        if (!resumeBox) // the showContext is being called before the reattachContext, we'll get a second showContext
            return;

        if (context)
        {
            collapse(contentBox, false);
            Firebug.chrome.syncPanel();
            collapse(resumeBox, true);
        }
        else
        {
            collapse(contentBox, true);
            collapse(resumeBox, false);
            Firebug.chrome.window.document.title = $STR("Firebug - inactive for current website");
        }
    },

    unwatchBrowser: function(browser)  // the context for this browser has been destroyed and removed
    {
        Firebug.updateActiveContexts(null);
    },

    // Either a top level or a frame, (interior window) for an exist context is seen by the tabWatcher.
    watchWindow: function(context, win)
    {
        for (var panelName in context.panelMap)
        {
            var panel = context.panelMap[panelName];
            panel.watchWindow(win);
        }

        dispatch(modules, "watchWindow", [context, win]);
    },

    unwatchWindow: function(context, win)
    {
        for (var panelName in context.panelMap)
        {
            var panel = context.panelMap[panelName];
            panel.unwatchWindow(win);
        }
        dispatch(modules, "unwatchWindow", [context, win]);
    },

    loadedContext: function(context)
    {
        if (!context.browser.currentURI)
            FBTrace.sysout("firebug.loadedContext problem browser ", context.browser);

        dispatch(modules, "loadedContext", [context]);
    },

    destroyContext: function(context, persistedState, browser)
    {
        if (!context)  // then we are called just to clean up
            return;

        dispatch(modules, "destroyContext", [context, persistedState]);

        if (Firebug.currentContext == context)
        {
            Firebug.chrome.clearPanels(); // disconnect the to-be-destroyed panels from the panelBar
            Firebug.chrome.setFirebugContext(null);  // Firebug.currentContext is about to be destroyed
        }

        var browser = context.browser;
        // Persist remnants of the context for restoration if the user reloads
        browser.panelName = context.panelName;
        browser.sidePanelNames = context.sidePanelNames;

        // next the context is deleted and removed from the Firebug.TabWatcher, we clean up in unWatchBrowser
    },

    onSourceFileCreated: function(context, sourceFile)
    {
        dispatch(modules, "onSourceFileCreated", [context, sourceFile]);
    },

    //*********************************************************************************************

    /*
     * This method syncs the UI to a context
     * @param context to become the active and visible context
     */
    selectContext: function(context)
    {
        this.showContext(context.browser, context);
    },

    //*********************************************************************************************

    getTabForWindow: function(aWindow)  // TODO move to FBL, only used by getTabIdForWindow
    {
        aWindow = getRootWindow(aWindow);

        if (!aWindow || !this.tabBrowser || !this.tabBrowser.getBrowserIndexForDocument)
            return null;

        try {
            var targetDoc = aWindow.document;

            var tab = null;
            var targetBrowserIndex = this.tabBrowser.getBrowserIndexForDocument(targetDoc);

            if (targetBrowserIndex != -1)
            {
                tab = this.tabBrowser.tabContainer.childNodes[targetBrowserIndex];
                return tab;
            }
        } catch (ex) {}

        return null;
    },

    getTabIdForWindow: function(win)  // TODO move to FBL, rename to getIdForWindow, at 1.7 reimplement with bug 534149
    {
        var tab = this.getTabForWindow(win);
        return tab ? tab.linkedPanel : null;
    },

    focusBrowserTab: function(win)    // TODO move to FBL
    {
        this.tabBrowser.selectedTab = this.getTabForWindow(win);
        this.chrome.focus();
    },

    // * * * * * * * * * * * * * * * * * * * * * * * * * * * * * * * * * * * * * * * * * * * * * *
    // FBTest

    // Expose our test list to the FBTest console for automated testing.
    onGetTestList: function(testLists)
    {
        testLists.push({
            extension: "Firebug",
            testListURL: "http://getfirebug.com/tests/content/testlists/firebug1.7.html"
        });
    }
};

// ************************************************************************************************
// API for Greasemonkey, Jetpack and other Firefox extensions
/*
 * @param global wrapped up global: outer window or sandbox
 * @return a |console| object for the window
 */
Firebug.getConsoleByGlobal = function getConsoleByGlobal(global)
{
    try
    {
        var context = Firebug.TabWatcher.getContextByGlobal(global);
        if (context)
        {
            var handler = Firebug.Console.injector.getConsoleHandler(context, global);
            if (handler)
            {
                FBTrace.sysout("Firebug.getConsoleByGlobal "+handler.console+" for "+context.getName(), handler);
                return handler.console;
            }
            if (FBTrace.DBG_ERRORS)
                FBTrace.sysout("Firebug.getConsoleByGlobal FAILS, no handler for global "+global+" "+safeGetWindowLocation(global), global);
        }
        if (FBTrace.DBG_ERRORS)
            FBTrace.sysout("Firebug.getConsoleByGlobal FAILS, no context for global "+global, global);
    }
    catch(exc)
    {
        if(FBTrace.DBG_ERRORS)
            FBTrace.sysout("Firebug.getConsoleByGlobal FAILS "+exc, exc);
    }
}
//************************************************************************************************
/**
 * Support for listeners registration. This object also extended by Firebug.Module so,
 * all modules supports listening automatically. Notice that array of listeners
 * is created for each intance of a module within initialize method. Thus all derived
 * module classes must ensure that Firebug.Module.initialize method is called for the
 * super class.
 */
Firebug.Listener = function()
{
    // The array is created when the first listeners is added.
    // It can't be created here since derived objects would share
    // the same array.
    this.fbListeners = null;
}
Firebug.Listener.prototype =
{
    addListener: function(listener)
    {
        if (!listener)
        {
            if (FBTrace.DBG_ERRORS)
                FBTrace.sysout("firebug.Listener.addListener; ERROR null listener registered.");
            return;
        }

        // Delay the creation until the objects are created so 'this' causes new array
        // for this object (e.g. module, panel, etc.)
        if (!this.fbListeners)
            this.fbListeners = [];

        this.fbListeners.push(listener);
    },

    removeListener: function(listener)
    {
        remove(this.fbListeners, listener);  // if this.fbListeners is null, remove is being called with no add
    }
};

// ************************************************************************************************

/**
 * @module Base class for all modules. Every derived module object must be registered using
 * <code>Firebug.registerModule</code> method. There is always one instance of a module object
 * per browser window.
 */
Firebug.Module = extend(new Firebug.Listener(),
/** @lends Firebug.Module */
{
    /**
     * Called by Firebug when Firefox window is opened.
     */
    initialize: function()
    {
    },

    /**
     * Called when the UI is ready for context creation.
     * Used by chromebug; normally FrameProgressListener events trigger UI synchronization,
     * this event allows sync without progress events.
     */
    initializeUI: function(detachArgs)
    {
    },

    /**
     * Called by Firebug when Firefox window is closed.
     */
    shutdown: function()
    {
    },

    /**
     * Called when a new context is created but before the page is loaded.
     */
    initContext: function(context, persistedState)
    {
    },

    /**
     * Called after a context is detached to a separate window;
     */
    reattachContext: function(browser, context)
    {
    },

    /**
     * Called when a context is destroyed. Module may store info on persistedState for reloaded pages.
     */
    destroyContext: function(context, persistedState)
    {
    },

    /**
     * Called when attaching to a window (top-level or frame).
     */
    watchWindow: function(context, win)
    {
    },

    /**
     * Called when unwatching a window (top-level or frame).
     */
    unwatchWindow: function(context, win)
    {
    },

    // Called when a FF tab is create or activated (user changes FF tab)
    // Called after context is created or with context == null (to abort?)
    showContext: function(browser, context)
    {
    },

    /**
     * Called after a context's page gets DOMContentLoaded
     */
    loadedContext: function(context)
    {
    },

    /*
     * After "onSelectingPanel", a panel has been selected but is not yet visible
     * @param browser a tab's browser element
     * @param panel selectet panel OR null
     */
    showPanel: function(browser, panel)
    {
    },

    showSidePanel: function(browser, sidePanel)
    {
    },

    // * * * * * * * * * * * * * * * * * * * * * * * * * * * * * * * * * * * * * * * * * * * * * *

    updateOption: function(name, value)
    {
    },

    getObjectByURL: function(context, url)
    {
    },
    // * * * * * * * * * * * * * * * * * * * * * * * * * * * * * * * * * * * * * * * * * * * * * *
    // intermodule dependency

    // caller needs module. win maybe context.window or iframe in context.window.
    // true means module is ready now, else getting ready
    isReadyElsePreparing: function(context, win)
    {
    },
});

//************************************************************************************************

Firebug.Extension =
{
    acceptContext: function(win,uri)
    {
        return false;
    },

    declineContext: function(win,uri)
    {
        return false;
    }
};

// ************************************************************************************************

/**
 * @panel Base class for all panels. Every derived panel must define a constructor and
 * register with <code>Firebug.registerPanel</code> method. An instance of the panel
 * object is created by the framework for each browser tab where Firebug is activated.
 */
Firebug.Panel = extend(new Firebug.Listener(),
/** @lends Firebug.Panel */
{
    searchable: false,    // supports search
    editable: true,       // clicking on contents in the panel will invoke the inline editor, eg the CSS Style panel or HTML panel.
    breakable: false,     // if true, supports break-on-next (the pause button functionality)
    order: 2147483647,    // relative position of the panel (or a side panel)
    statusSeparator: "<", // the character used to separate items on the panel status (aka breadcrumbs) in the tool bar, eg ">"  in the DOM panel
    enableA11y: false,    // true if the panel wants to participate in A11y accessibility support.
    deriveA11yFrom: null, // Name of the panel that uses the same a11y logic.
    inspectable: false,   // true to support inspecting elements inside this panel
    inspectOnlySupportedObjects: true, //when true the inspector won't display objects not supported by the current panel
                                       //when false, the inspector will select the best suitable panel to display objects being inspected.

    initialize: function(context, doc)
    {
        if (!context.browser)
        {
            if (FBTrace.DBG_ERRORS)
                FBTrace.sysout("attempt to create panel with dud context!");
            return false;
        }

        this.context = context;
        this.document = doc;

        this.panelNode = doc.createElement("div");
        this.panelNode.ownerPanel = this;

        setClass(this.panelNode, "panelNode panelNode-"+this.name+" contextUID="+context.uid);

        // Load persistent content if any.
        var persistedState = Firebug.getPanelState(this);
        if (persistedState)
        {
            this.persistContent = persistedState.persistContent;
            if (this.persistContent && persistedState.panelNode)
                this.loadPersistedContent(persistedState);
        }

        doc.body.appendChild(this.panelNode);

        // Update panel's tab in case the break-on-next (BON) is active.
        var shouldBreak = this.shouldBreakOnNext();
        Firebug.Breakpoint.updatePanelTab(this, shouldBreak);

        if (FBTrace.DBG_INITIALIZE)
            FBTrace.sysout("firebug.initialize panelNode for "+this.name+"\n");

        this.initializeNode(this.panelNode);
    },

    destroy: function(state) // Panel may store info on state
    {
        if (FBTrace.DBG_INITIALIZE)
            FBTrace.sysout("firebug.destroy panelNode for "+this.name+"\n");

        if (this.panelNode)
        {
            if (this.persistContent)
                this.savePersistedContent(state);
            else
                delete state.persistContent;

            delete this.panelNode.ownerPanel;
        }

        this.destroyNode();

        clearDomplate(this.panelNode);
    },

    savePersistedContent: function(state)
    {
        state.panelNode = this.panelNode;
        state.persistContent = this.persistContent;
    },

    loadPersistedContent: function(persistedState)
    {
        // move the nodes from the persistedState to the panel
        while (persistedState.panelNode.firstChild)
            this.panelNode.appendChild(persistedState.panelNode.firstChild);

        scrollToBottom(this.panelNode);
    },

    // called when a panel in one XUL window is about to disappear to later reappear another XUL window.
    detach: function(oldChrome, newChrome)
    {
    },

    reattach: function(doc)  // this is how a panel in one window reappears in another window; lazy called
    {
        this.document = doc;

        if (this.panelNode)
        {
            this.panelNode = doc.adoptNode(this.panelNode, true);
            this.panelNode.ownerPanel = this;
            doc.body.appendChild(this.panelNode);
        }
    },

    // Called at the end of module.initialize; addEventListener-s here
    initializeNode: function(panelNode)
    {
        dispatch(this.fbListeners, "onInitializeNode", [this]);
    },

    // removeEventListener-s here.
    destroyNode: function()
    {
        dispatch(this.fbListeners, "onDestroyNode", [this]);
    },

    show: function(state)  // persistedPanelState plus non-persisted hide() values
    {
    },

    hide: function(state)  // store info on state for next show.
    {
    },

    watchWindow: function(win)
    {
    },

    unwatchWindow: function(win)
    {
    },

    updateOption: function(name, value)
    {
    },

    /*
     * Called after chrome.applyTextSize
     * @param zoom: ratio of current size to normal size, eg 1.5
     */
    onTextSizeChange: function(zoom)
    {

    },

    // * * * * * * * * * * * * * * * * * * * * * * * * * * * * * * * * * * * * * * * * * * * * * *

    /**
     * Toolbar helpers
     */
    showToolbarButtons: function(buttonsId, show)
    {
        try
        {
            var buttons = Firebug.chrome.$(buttonsId);
            collapse(buttons, !show);
        }
        catch (exc)
        {
            if (FBTrace.DBG_ERRORS)
                FBTrace.sysout("firebug.Panel showToolbarButtons FAILS "+exc, exc);
        }
    },

    // * * * * * * * * * * * * * * * * * * * * * * * * * * * * * * * * * * * * * * * * * * * * * *

    /**
     * Returns a number indicating the view's ability to inspect the object.
     *
     * Zero means not supported, and higher numbers indicate specificity.
     */
    supportsObject: function(object, type)
    {
        return 0;
    },

    hasObject: function(object)  // beyond type testing, is this object selectable?
    {
        return false;
    },

    navigate: function(object)
    {
        if (FBTrace.DBG_PANELS)
            FBTrace.sysout("navigate "+this.name+" to "+object+" when this.location="+this.location+"\n");
        if (!object)
            object = this.getDefaultLocation();
        if (!object)
            object = null;  // not undefined.

        if ( !this.location || (object != this.location) )  // if this.location undefined, may set to null
        {
            if (FBTrace.DBG_PANELS)
                FBTrace.sysout("navigate "+this.name+" to location "+object, object);

            this.location = object;
            this.updateLocation(object);

            dispatch(Firebug.uiListeners, "onPanelNavigate", [object, this]);
        }
    },

    /*
     * The location object has been changed, the panel should update it view
     * @param object a location, must be one of getLocationList() returns
     *  if  getDefaultLocation() can return null, then updateLocation must handle it here.
     */
    updateLocation: function(object)
    {
    },

    select: function(object, forceUpdate)
    {
        if (!object)
            object = this.getDefaultSelection();

        if(FBTrace.DBG_PANELS)
            FBTrace.sysout("firebug.select "+this.name+" forceUpdate: "+forceUpdate+" "+object+((object==this.selection)?"==":"!=")+this.selection);

        if (forceUpdate || object != this.selection)
        {
            this.selection = object;
            this.updateSelection(object);

            dispatch(Firebug.uiListeners, "onObjectSelected", [object, this]);
        }
    },

    /*
     * Firebug wants to show an object to the user and this panel has the best supportsObject() result for the object.
     * If the panel displays a container for objects of this type, it should set this.selectedObject = object
     */
    updateSelection: function(object)
    {
    },

    /*
     * Redisplay the panel based on the current location and selection
     */
    refresh: function()
    {
        if (this.location)
            this.updateLocation(this.location);
        else if (this.selection)
            this.updateSelection(this.selection);
    },

    markChange: function(skipSelf)
    {
        if (this.dependents)
        {
            if (skipSelf)
            {
                for (var i = 0; i < this.dependents.length; ++i)
                {
                    var panelName = this.dependents[i];
                    if (panelName != this.name)
                        this.context.invalidatePanels(panelName);
                }
            }
            else
                this.context.invalidatePanels.apply(this.context, this.dependents);
        }
    },

    // * * * * * * * * * * * * * * * * * * * * * * * * * * * * * * * * * * * * * * * * * * * * * *

    startInspecting: function()
    {
    },

    stopInspecting: function(object, cancelled)
    {
    },

    // * * * * * * * * * * * * * * * * * * * * * * * * * * * * * * * * * * * * * * * * * * * * * *

    search: function(text, reverse)
    {
    },

    /**
     * Retrieves the search options that this modules supports.
     * This is used by the search UI to present the proper options.
     */
    getSearchOptionsMenuItems: function()
    {
        return [
            Firebug.Search.searchOptionMenu("search.Case Sensitive", "searchCaseSensitive")
        ];
    },

    /**
     * Navigates to the next document whose match parameter returns true.
     */
    navigateToNextDocument: function(match, reverse)
    {
        // This is an approximation of the UI that is displayed by the location
        // selector. This should be close enough, although it may be better
        // to simply generate the sorted list within the module, rather than
        // sorting within the UI.
        var self = this;
        function compare(a, b) {
            var locA = self.getObjectDescription(a);
            var locB = self.getObjectDescription(b);
            if(locA.path > locB.path)
                return 1;
            if(locA.path < locB.path)
                return -1;
            if(locA.name > locB.name)
                return 1;
            if(locA.name < locB.name)
                return -1;
            return 0;
        }
        var allLocs = this.getLocationList().sort(compare);
        for (var curPos = 0; curPos < allLocs.length && allLocs[curPos] != this.location; curPos++);

        function transformIndex(index) {
            if (reverse) {
                // For the reverse case we need to implement wrap around.
                var intermediate = curPos - index - 1;
                return (intermediate < 0 ? allLocs.length : 0) + intermediate;
            } else {
                return (curPos + index + 1) % allLocs.length;
            }
        };

        for (var next = 0; next < allLocs.length - 1; next++)
        {
            var object = allLocs[transformIndex(next)];

            if (match(object))
            {
                this.navigate(object);
                return object;
            }
        }
    },

    // * * * * * * * * * * * * * * * * * * * * * * * * * * * * * * * * * * * * * * * * * * * * * *

    // Called when "Options" clicked. Return array of
    // {label: 'name', nol10n: true,  type: "checkbox", checked: <value>, command:function to set <value>}
    getOptionsMenuItems: function()
    {
        return null;
    },

    /*
     * Called by chrome.onContextMenu to build the context menu when this panel has focus.
     * See also FirebugRep for a similar function also called by onContextMenu
     * Extensions may monkey patch and chain off this call
     * @param object: the 'realObject', a model value, eg a DOM property
     * @param target: the HTML element clicked on.
     * @return an array of menu items.
     */
    getContextMenuItems: function(object, target)
    {
        return [];
    },

    getBreakOnMenuItems: function()
    {
        return [];
    },

    getEditor: function(target, value)
    {
    },

    // * * * * * * * * * * * * * * * * * * * * * * * * * * * * * * * * * * * * * * * * * * * * * *

    getDefaultSelection: function()
    {
        return null;
    },

    browseObject: function(object)
    {
    },

    getPopupObject: function(target)
    {
        return Firebug.getRepObject(target);
    },

    getTooltipObject: function(target)
    {
        return Firebug.getRepObject(target);
    },

    showInfoTip: function(infoTip, x, y)
    {

    },

    getObjectPath: function(object)
    {
        return null;
    },

    // An array of objects that can be passed to getObjectLocation.
    // The list of things a panel can show, eg sourceFiles.
    // Only shown if panel.location defined and supportsObject true
    getLocationList: function()
    {
        return null;
    },

    getDefaultLocation: function()
    {
        return null;
    },

    getObjectLocation: function(object)
    {
        return "";
    },

    // Text for the location list menu eg script panel source file list
    // return.path: group/category label, return.name: item label
    getObjectDescription: function(object)
    {
        var url = this.getObjectLocation(object);
        return FBL.splitURLBase(url);
    },

    /*
     *  UI signal that a tab needs attention, eg Script panel is currently stopped on a breakpoint
     *  @param: show boolean, true turns on.
     */
    highlight: function(show)
    {
        var tab = this.getTab();
        if (!tab)
            return;

        if (show)
            tab.setAttribute("highlight", "true");
        else
            tab.removeAttribute("highlight");
    },

    getTab: function()
    {
        var chrome = Firebug.chrome;

        var tab = chrome.$("fbPanelBar2").getTab(this.name);
        if (!tab)
            tab = chrome.$("fbPanelBar1").getTab(this.name);
        return tab;
    },

    /*
     * If the panel supports source viewing, then return a SourceLink, else null
     * @param target an element from the panel under the mouse
     * @param object the realObject under the mouse
     */
    getSourceLink: function(target, object)
    {
    },

    // * * * * * * * * * * * * * * * * * * * * * * * * * * * * * * * * * * * * * * * * * * * * * *
    // Support for Break On Next
    /*
     * Called by the framework to see if the panel currently supports BON
     */
    supportsBreakOnNext: function()
    {
        return this.breakable;  // most panels just use this flag
    },

    /**
     * Called by the framework when the user clicks on the Break On Next button.
     * @param {Boolean} armed Set to true if the Break On Next feature is
     * to be armed for action and set to false if the Break On Next should be disarmed.
     * If 'armed' is true, then the next call to shouldBreakOnNext should be |true|.
     */
    breakOnNext: function(armed)
    {
    },

    /**
     * Called when a panel is selected/displayed. The method should return true
     * if the Break On Next feature is currently armed for this panel.
     */
    shouldBreakOnNext: function()
    {
        return false;
    },

    /**
     * Returns labels for Break On Next tooltip (one for enabled and one for disabled state).
     * @param {Boolean} enabled Set to true if the Break On Next feature is
     * currently activated for this panel.
     */
    getBreakOnNextTooltip: function(enabled)
    {
        return null;
    },
});

//************************************************************************************************

/**
 * @panel This object represents a panel with two states: enabled/disabled. Such support
 * is important for panel that represents performance penalties and it's useful for the
 * user to have the option to disable them.
 *
 * All methods in this object are used on the prototype object (they reprent class methods)
 * and so, |this| points to the panel's prototype and *not* to the panel instance.
 */
Firebug.ActivablePanel = extend(Firebug.Panel,
{
    activable: true,

    isActivable: function()
    {
        return this.activable;
    },

    isEnabled: function()
    {
        if (!this.isActivable())
            return true;

        if (!this.name)
            return false;

        return Firebug.getPref(Firebug.prefDomain + "." + this.name, "enableSites");
    },

    setEnabled: function(enable)
    {
        if (!this.name || !this.activable)
            return;

        var prefDomain = Firebug.prefDomain + "." + this.name;

        // Proper activation preference must be available.
        var type = prefs.getPrefType(prefDomain + ".enableSites")
        if (type != Ci.nsIPrefBranch.PREF_BOOL)
        {
            if (FBTrace.DBG_ERRORS || FBTrace.DBG_ACTIVATION)
                FBTrace.sysout("firebug.ActivablePanel.setEnabled FAILS "+prefDomain+".enableSites"+" not a PREF_BOOL: " + type);
            return;
        }

        Firebug.setPref(prefDomain, "enableSites", enable);
    },

    /**
     * Called when an instance of this panel type is enabled or disabled. Again notice that
     * this is a class method and so, panel instance variables (like e.g. context) are
     * not accessible from this method.
     * @param {Object} enable Set to true if this panel type is now enabled.
     */
    onActivationChanged: function(enable)
    {
        // TODO: Use Firebug.ActivableModule.addObserver to express dependencies on modules.
    },
});

// ************************************************************************************************

/**
 * @module Should be used by modules (Firebug specific task controllers) that supports
 * activation. An example of such 'activable' module can be the debugger module
 * {@link Firebug.Debugger}, which can be disabled in order to avoid performance
 * penalties (in cases where the user doesn't need a debugger for the moment).
 */
Firebug.ActivableModule = extend(Firebug.Module,
/** @lends Firebug.ActivableModule */
{
    /**
     * Every activable module is disabled by default waiting for on a panel
     * that wants to have it enabled (and display provided data). The rule is
     * if there is no panel (view) the module is disabled.
     */
    enabled: false,

    /**
     * List of observers (typically panels). If there is at least one observer registered
     * The module becomes active.
     */
    observers: null,

    /**
     * List of dependent modules.
     */
    dependents: null,

    initialize: function()
    {
        Firebug.Module.initialize.apply(this, arguments);
    },

    // * * * * * * * * * * * * * * * * * * * * * * * * * * * * * * * * * * * * * * * * * * * * * *
    // Observers (dependencies)

    hasObservers: function()
    {
        return this.observers ? this.observers.length > 0 : false;
    },

    addObserver: function(observer)
    {
        if (!this.observers)
            this.observers = [];

        if (this.observers.indexOf(observer) === -1)
        {
            this.observers.push(observer);
            this.onObserverChange(observer);  // targeted, not dispatched.
        }
        // else no-op
    },

    removeObserver: function(observer)
    {
        if (!this.observers)
            return;

        if (this.observers.indexOf(observer) !== -1)
        {
            remove(this.observers, observer);
            this.onObserverChange(observer);  // targeted, not dispatched
        }
        // else no-op
    },

    /**
     * This method is called if an observer (e.g. {@link Firebug.Panel}) is added or removed.
     * The module should decide about activation/deactivation upon existence of at least one
     * observer.
     */
    onObserverChange: function(observer)
    {
        if (FBTrace.DBG_WINDOWS)
            FBTrace.sysout("firebug.ActivableModule.onObserverChange;");
    },

    // * * * * * * * * * * * * * * * * * * * * * * * * * * * * * * * * * * * * * * * * * * * * * *
    // Firebug Activation

    onSuspendingFirebug: function()
    {
        // Called before any suspend actions. First caller to return true aborts suspend.
    },

    onSuspendFirebug: function()
    {
        // When the number of activeContexts decreases to zero. Modules should remove listeners, disable function that takes resources
    },

    onResumeFirebug: function()
    {
        // When the number of activeContexts increases from zero. Modules should undo the work done in onSuspendFirebug
    },

    // * * * * * * * * * * * * * * * * * * * * * * * * * * * * * * * * * * * * * * * * * * * * * *
    // Module enable/disable APIs.

    setDefaultState: function(enable)
    {
        //@deprecated
        Firebug.Console.log("Deprecated: don't use ActivableModule.setDefaultState!", Firebug.currentContext);
    },

    isEnabled: function()
    {
        return this.hasObservers();
    },

    isAlwaysEnabled: function()
    {
        return this.hasObservers();
    }
});

// ************************************************************************************************

/*
 * MeasureBox
 * To get pixels size.width and size.height:
 * <ul><li>     this.startMeasuring(view); </li>
 *     <li>     var size = this.measureText(lineNoCharsSpacer); </li>
 *     <li>     this.stopMeasuring(); </li>
 * </ul>
 */
Firebug.MeasureBox =
{
    startMeasuring: function(target)
    {
        if (!this.measureBox)
        {
            this.measureBox = target.ownerDocument.createElement("span");
            this.measureBox.className = "measureBox";
        }

        copyTextStyles(target, this.measureBox);
        target.ownerDocument.body.appendChild(this.measureBox);
    },

    getMeasuringElement: function()
    {
        return this.measureBox;
    },

    measureText: function(value)
    {
        this.measureBox.innerHTML = value ? escapeForSourceLine(value) : "m";
        return {width: this.measureBox.offsetWidth, height: this.measureBox.offsetHeight-1};
    },

    measureInputText: function(value)
    {
        value = value ? escapeForTextNode(value) : "m";
        if (!Firebug.showTextNodesWithWhitespace)
            value = value.replace(/\t/g,'mmmmmm').replace(/\ /g,'m');
        this.measureBox.innerHTML = value;
        return {width: this.measureBox.offsetWidth, height: this.measureBox.offsetHeight-1};
    },

    getBox: function(target)
    {
        var style = this.measureBox.ownerDocument.defaultView.getComputedStyle(this.measureBox, "");
        var box = getBoxFromStyles(style, this.measureBox);
        return box;
    },

    stopMeasuring: function()
    {
        this.measureBox.parentNode.removeChild(this.measureBox);
    }
};

// ************************************************************************************************

Firebug.Rep = domplate(
{
    className: "",
    inspectable: true,

    supportsObject: function(object, type)
    {
        return false;
    },

    highlightObject: function(object, context)
    {
        var realObject = this.getRealObject(object, context);
        if (realObject)
            Firebug.Inspector.highlightObject(realObject, context);
    },

    unhighlightObject: function(object, context) {
        Firebug.Inspector.highlightObject(null);
    },

    inspectObject: function(object, context)
    {
        Firebug.chrome.select(object);
    },

    browseObject: function(object, context)
    {
    },

    persistObject: function(object, context)
    {
    },

    getRealObject: function(object, context)
    {
        return object;
    },

    getTitle: function(object)
    {
        if (object.constructor && typeof(object.constructor) == 'function')
        {
            var ctorName = object.constructor.name;
            if (ctorName && ctorName != "Object")
                return ctorName;
        }

        var label = safeToString(object); // eg [object XPCWrappedNative [object foo]]

        const re =/\[object ([^\]]*)/;
        var m = re.exec(label);
        var n = null;
        if (m)
            n = re.exec(m[1]);  // eg XPCWrappedNative [object foo

        if (n)
            return n[1];  // eg foo
        else
            return m ? m[1] : label;
    },

    getTooltip: function(object)
    {
        return null;
    },

    /*
    * Called by chrome.onContextMenu to build the context menu when the underlying object has this rep.
    * See also Panel for a similar function also called by onContextMenu
    * Extensions may monkey patch and chain off this call
    * @param object: the 'realObject', a model value, eg a DOM property
    * @param target: the HTML element clicked on.
    * @param context: the context, probably Firebug.currentContext
    * @return an array of menu items.
    */
    getContextMenuItems: function(object, target, context)
    {
        return [];
    },

    // * * * * * * * * * * * * * * * * * * * * * * * * * * * * * * * * * * * * * * * * * * * * * *
    // Convenience for domplates

    STR: function(name)
    {
        return $STR(name);
    },

    cropString: function(text)
    {
        return cropString(text);
    },

    cropMultipleLines: function(text, limit)
    {
        return cropMultipleLines(text, limit);
    },

    toLowerCase: function(text)
    {
        return text ? text.toLowerCase() : text;
    },

    plural: function(n)
    {
        return n == 1 ? "" : "s";
    }
});

// ************************************************************************************************

Firebug.Migrator =
{
    /*
     * UI Update from element oldButton to element newButton.
     * On first call, Arrow points from old to new, button OK required
     * After OK, the oldButton is removed and not shown again unless preference is erased.
     */
    migrateButton: function(oldButton, newButton)
    {
        if (Firebug.Migrator.getMigrated(oldButton))
        {
            oldButton.parentNode.removeChild(oldButton);
            return;
        }

        function showMigration(event)
        {
            oldButton.removeEventListener('mouseover', showMigration, false);

            var endPoint = newButton.getBoundingClientRect();
            var origin = oldButton.getBoundingClientRect();

            // A box surrounding both buttons
            var left =   Math.min(origin.left,   endPoint.left);
            var right =  Math.max(origin.right,  endPoint.right);
            var top =    Math.min(origin.top,    endPoint.top);
            var bottom = Math.max(origin.bottom, endPoint.bottom);

            var width = right - left;
            var height =  bottom - top;

            var migrationPanel = Firebug.chrome.$("fbMigrator");
            var panelWidth = Math.max(width, 150);
            var panelHeight = Math.max(height, 150);
            migrationPanel.sizeTo(panelWidth, panelHeight);

            // x, y are offsets from the upper left corner of the oldButton, that
            // is the reference point of the 'overlap' position of the popup
            // (Hint, think about all the x values then all the y values.)
            if (left == origin.left)
            {
                var x = 0;
                var x1 = origin.width;
            }
            else
            {
                var x = origin.width - width;
                var x1 = width - origin.width;
            }
            if (top == origin.top)
            {
                var y = 0;
                var y1 = origin.height;
            }
            else
            {
                var y = origin.height - origin;
                var y1 = height - origin.height;
            }

            if (left == endPoint.left)
                var x2 = endPoint.width;
            else
                var x2 = width - endPoint.width;

            if (top == endPoint.top)
                var y2 = endPoint.height;
            else
                var y2 = height - endPoint.height;

            migrationPanel.openPopup(oldButton, 'overlap',  x,  y, false, true);

            Firebug.Migrator.drawMigrationLine(x1, y1, x2, y2);

            Firebug.Migrator.removeButtonOnOk(oldButton, migrationPanel);
        }
        oldButton.addEventListener('mouseover', showMigration, false);
    },

    drawMigrationLine: function(x1, y1, x2, y2)
    {
        var migrationFrame = Firebug.chrome.$('fbMigrationFrame');

        var line  = migrationFrame.contentDocument.getElementById("migrationPath");
        line.setAttribute("x1", x1);
        line.setAttribute("x2", x1);
        line.setAttribute("y1", y1);
        line.setAttribute("y2", y1);

        var progress = 0;
        var steps = 100;
        var stepStep = 1;
        var xStep = (x2 - x1)/steps;
        var yStep = (y2 - y1)/steps;
        var xCur = x1;
        var yCur = y1;
        Firebug.Migrator.animate = setInterval(function growLine()
        {
            xCur += stepStep*xStep;
            yCur += stepStep*yStep;
            steps -= stepStep;
            if (steps > 50)
                stepStep++;
            else
                stepStep--;
            //FBTrace.sysout("animate steps "+steps+" stepStep "+stepStep+" x "+xCur+" y "+yCur);
            line.setAttribute("x2", xCur);
            line.setAttribute("y2", yCur);
            if (steps < 0)
                clearInterval(animate);
        }, 50);
    },

    removeButtonOnOk: function(oldButton, migrationPanel)
    {
        var migrationOk = Firebug.chrome.$('fbMigrationOk');
        migrationOk.addEventListener('click', function migrationComplete(event)
        {
            // xxxHonza, XXXjjb: I have seen an exception saying that oldButton.parentNode is null.
            oldButton.parentNode.removeChild(oldButton);
            Firebug.Migrator.setMigrated(oldButton);
            clearInterval(Firebug.Migrator.animate);
            migrationPanel.hidePopup();
            migrationOk.removeEventListener('click', migrationComplete, true);
        }, true);
    },

    getMigrated: function(elt)
    {
        var id = elt.getAttribute('id');
        return Firebug.getPref(Firebug.prefDomain, "migrated_"+id);
    },

    setMigrated: function(elt)
    {
        var id = elt.getAttribute('id');
        Firebug.setPref(Firebug.prefDomain, "migrated_"+id, true, typeof(true));
    },

}

// ************************************************************************************************

/*
 * If we are detached and the main Firefox window closes, also close the matching Firebug window.
 */
function shutdownFirebug()
{
    try
    {
        if (Firebug.isDetached())
            Firebug.chrome.close();
    }
    catch (exc)
    {
        window.dump("shutdownFirebug FAILS: "+exc+"\n");
    }

    Firebug.shutdown();
}

// ************************************************************************************************
}})();<|MERGE_RESOLUTION|>--- conflicted
+++ resolved
@@ -142,7 +142,6 @@
 
 try
 {
-<<<<<<< HEAD
     // Get ModuleLoader implementation (it's Mozilla JS code module)
     Components.utils["import"]("resource://firebug/moduleLoader.js");
     if (FBTrace.DBG_MODULES)
@@ -160,8 +159,6 @@
 
 try
 {
-=======
->>>>>>> 0ee7b2f9
     // Register default Firebug string bundle (yet before domplate templates).
     // Notice that this category entry must not be persistent in Fx 4.0
     categoryManager.addCategoryEntry("strings_firebug",
@@ -216,7 +213,6 @@
         var tempPanelTypes = earlyRegPanelTypes;
         earlyRegPanelTypes = null;
 
-<<<<<<< HEAD
         if (ModuleLoader)
         {
             var firebugScope = // pump the objects from this scope down into module loader
@@ -299,10 +295,10 @@
             this.completeInitialize(tempPanelTypes);
         }
     },
-=======
-        FBL.initialize();  // TODO FirebugLoader
->>>>>>> 0ee7b2f9
-
+
+    completeInitialize: function(tempPanelTypes)
+    {
+        FBL.initialize();  // non require.js modules
         // Append early registered panels at the end.
         panelTypes.push.apply(panelTypes, tempPanelTypes);
 
