/* See license.txt for terms of usage */

define([
    "firebug/firebug",
    "firebug/lib/trace",
    "firebug/lib/object",
    "firebug/lib/string",
<<<<<<< HEAD
=======
    "firebug/lib/url",
    "firebug/lib/xpath",
>>>>>>> 6c8ebd28
    "firebug/chrome/tool",
    "firebug/console/errorStackTraceObserver",
    "firebug/debugger/breakpoints/breakpointStore",
    "firebug/debugger/breakpoints/breakpointTool",
    "firebug/debugger/script/sourceFile",
    "firebug/debugger/stack/stackFrame",
    "firebug/debugger/debuggerLib",
    "firebug/remoting/debuggerClient",
    "arch/compilationunit",
],
<<<<<<< HEAD
function (Firebug, FBTrace, Obj, Str, Tool, SourceFile, StackFrame, DebuggerLib,
    DebuggerClient, CompilationUnit) {

=======
function (Firebug, FBTrace, Obj, Str, Url, Xpath, Tool, ErrorStackTraceObserver,
    BreakpointStore, BreakpointTool, SourceFile, StackFrame, DebuggerLib,
    DebuggerClient, CompilationUnit) {

"use strict";

>>>>>>> 6c8ebd28
// ********************************************************************************************* //
// Documentation

/**
 * This module is responsible for handling events that indicate script creation and
 * populate {@link TabContext} with proper object.
 *
 * The module should be also responsible for handling dynamically evaluated scripts,
 * which is not fully supported by platform (JSD2, RDP).
 *
 * Related platform reports:
 * Bug 911721 - Get type & originator for Debugger.Script object
 * Bug 332176 - eval still uses call site line number as offset for eval'ed code in the year 2013
 *
 * Suggestions for the platform:
 * 1) Missing script type (bug 911721)
 * 2) Wrong URL for dynamic scripts
 * 3) 'newScript' is not sent for dynamic scripts
 */

// ********************************************************************************************* //
// Constants

var TraceError = FBTrace.toError();
var Trace = FBTrace.to("DBG_SOURCETOOL");

var dynamicTypesMap = {
    "eval": CompilationUnit.EVAL,
    "Function": CompilationUnit.EVAL,
    "eventHandler": CompilationUnit.BROWSER_GENERATED,
    "scriptElement": CompilationUnit.EVAL,
    "setTimeout": CompilationUnit.EVAL,
    "setInterval": CompilationUnit.EVAL
};

// ********************************************************************************************* //
// Source Tool

function SourceTool(context)
{
    this.context = context;
}

/**
 * @object This tool object is responsible for logic related to sources. It requests sources
 * from the server as well as transforms incoming packets into {@link SourceFile} instances that
 * are stored inside the current {@link TabContext}. Any module can consequently use these sources.
 * For example, the {@link ScriptPanel} is displaying it and the {@link ConsolePanel} displays source
 * lines for logged errors.
 */
SourceTool.prototype = Obj.extend(new Tool(),
/** @lends SourceTool */
{
    dispatchName: "SourceTool",

    // * * * * * * * * * * * * * * * * * * * * * * * * * * * * * * * * * * * * * * * * * * * * * //
    // Initialization

    onAttach: function(reload)
    {
        Trace.sysout("sourceTool.attach; context ID: " + this.context.getId());

        // Listen for 'newScript' events.
        DebuggerClient.addListener(this);

        // Get scripts from the server. Source as fetched on demand (e.g. when
        // displayed in the Script panel).
        this.updateScriptFiles();

        // Hook local thread actor to get notification about dynamic scripts creation.
        this.dynamicSourceCollector = new DynamicSourceCollector(this);
        this.dynamicSourceCollector.attach();
<<<<<<< HEAD
=======

        // Listen for {@link BreakpointStore} events to create custom dynamic breakpoints.
        // (i.e. breakpoints in dynamically created scripts).
        BreakpointStore.addListener(this);
>>>>>>> 6c8ebd28
    },

    onDetach: function()
    {
        Trace.sysout("sourceTool.detach; context ID: " + this.context.getId());

        // Clear all fetched source info. All script sources must be fetched
        // from the back end after the thread actor is connected again.
        this.context.clearSources();

        DebuggerClient.removeListener(this);

        this.dynamicSourceCollector.detach();
        this.dynamicSourceCollector = null;
<<<<<<< HEAD
=======

        BreakpointStore.removeListener(this);
>>>>>>> 6c8ebd28
    },

    // * * * * * * * * * * * * * * * * * * * * * * * * * * * * * * * * * * * * * * * * * * * * * //
    // Implementation

    updateScriptFiles: function()
    {
        Trace.sysout("sourceTool.updateScriptFiles; context id: " + this.context.getId());

        var self = this;
        this.context.activeThread.getSources(function(response)
        {
            // The tool is already destroyed so, bail out.
            if (!self.attached)
                return;

            var sources = response.sources;
            for (var i = 0; i < sources.length; i++)
                self.addScript(sources[i]);
        });
    },

    addScript: function(script)
    {
        // Ignore scripts generated from 'clientEvaluate' packets. These scripts are
        // created e.g. as the user is evaluating expressions in the watch window.
        if (DebuggerLib.isFrameLocationEval(script.url))
        {
            Trace.sysout("sourceTool.addScript; A script ignored " + script.type +
                ", " + script.url, script);
            return;
        }

        // xxxHonza: Ignore inner scripts for now
        if (this.context.getSourceFile(script.url))
        {
            Trace.sysout("sourceTool.addScript; A script ignored: " + script.url, script);
            return;
        }

        // Create a source file and append it into the context. This is the only
        // place where an instance of {@link SourceFile} is created.
        var sourceFile = new SourceFile(this.context, script.actor, script.url,
            script.isBlackBoxed, script.isPrettyPrinted);

        this.context.addSourceFile(sourceFile);

        // Notify listeners (e.g. the Script panel) to updated itself. It can happen
        // that the Script panel has been empty until now and need to display a script.
        this.dispatch("newSource", [sourceFile]);
    },

    // * * * * * * * * * * * * * * * * * * * * * * * * * * * * * * * * * * * * * * * * * * * * * //
    // DebuggerClient Handlers

    newSource: function(type, response)
    {
        Trace.sysout("sourceTool.newSource; context id: " + this.context.getId() +
            ", script url: " + response.source.url, response);

        // Ignore scripts coming from different threads.
        // This is because 'newSource' listener is registered in 'DebuggerClient' not
        // in 'ThreadClient'.
        if (this.context.activeThread.actor != response.from)
        {
            Trace.sysout("sourceTool.newSource; coming from different thread " +
                response.source.url + ", " + this.context.activeThread.actor + " != " +
                response.from, response);
            return;
        }

        this.addScript(response.source);
    },

    // * * * * * * * * * * * * * * * * * * * * * * * * * * * * * * * * * * * * * * * * * * * * * //
    // BreakpointStore Event Listener

    onAddBreakpoint: function(bp)
    {
        var sourceFile = this.context.getSourceFile(bp.href);

        Trace.sysout("sourceTool.onAddBreakpoint; " + bp.href, sourceFile);

        // The code creates dynamic breakpoints only in dynamic scripts.
        if (!sourceFile || !sourceFile.dynamic)
            return;

        var sourceFile = this.context.getSourceFile(bp.href);
        var scripts = sourceFile.scripts;
        if (!scripts.length)
        {
            TraceError.sysout("sourceTool.onAddBreakpoint; ERROR no script object!");
            return;
        }

        bp.params.dynamicHandler = new BreakpointHitHandler(this.context, bp);

        // Set the breakpoint in all scripts associated with the same URL
        // as the breakpoint.
        for (var parentScript of scripts)
        {
            var childScripts = parentScript.getChildScripts();

            var scripts = [parentScript];
            scripts.push.apply(scripts, childScripts);

            for (var script of scripts)
            {
                var offsets = script.getLineOffsets(bp.lineNo + parentScript.startLine);
                if (offsets.length > 0)
                {
                    // Clear first to avoid duplicities.
                    script.clearBreakpoint(bp.params.dynamicHandler);
                    script.setBreakpoint(offsets[0], bp.params.dynamicHandler);
                }
            }
        }
    },

    onRemoveBreakpoint: function(bp)
    {
        var sourceFile = this.context.getSourceFile(bp.href);

        Trace.sysout("sourceTool.onRemoveBreakpoint; " + bp.href, sourceFile);

        if (!sourceFile || !sourceFile.dynamic)
            return;

        if (!bp.params.dynamicHandler)
        {
            TraceError.sysout("sourceTool.onRemoveBreakpoint; No hit handler!");
            return;
        }

        var sourceFile = this.context.getSourceFile(bp.href);
        var scripts = sourceFile.scripts;
        if (!scripts.length)
        {
            TraceError.sysout("sourceTool.onRemoveBreakpoint; ERROR no script object!");
            return;
        }

        for (var parentScript of scripts)
        {
            var childScripts = parentScript.getChildScripts();

            var scripts = [parentScript];
            scripts.push.apply(scripts, childScripts);

            for (var script of scripts)
            {
                var offsets = script.getLineOffsets(bp.lineNo + parentScript.startLine);
                if (offsets.length > 0)
                    script.clearBreakpoint(bp.params.dynamicHandler);
            }
        }
    },
});

// ********************************************************************************************* //
// Dynamically Evaluated Scripts (mostly hacks, waiting for bug 911721)

function DynamicSourceCollector(sourceTool)
{
    this.sourceTool = sourceTool;
    this.context = sourceTool.context;
}

/**
 * xxxHonza: workaround for missing RDP 'newSource' packets.
 * 
 * This object uses backend Debugger instance |threadActor.dbg| to hook script creation
 * (onNewScript callback). This way we can collect even all dynamically created scripts
 * (which are currently not send over RDP) and populate the current {@link TabContext}
 * with {@link SourceFile} instances that represent them.
 */
DynamicSourceCollector.prototype =
/** @lends DynamicSourceCollector */
{
    attach: function()
    {
        var dbg = DebuggerLib.getThreadDebugger(this.context);

        // Monkey patch the current debugger.
        this.originalOnNewScript = dbg.onNewScript;
<<<<<<< HEAD
=======

>>>>>>> 6c8ebd28
        dbg.onNewScript = this.onNewScript.bind(this);
    },

    detach: function()
    {
        if (!this.originalOnNewScript)
            return;

        var dbg = DebuggerLib.getThreadDebugger(this.context);
<<<<<<< HEAD
        dbg.onNewScript = this.originalOnNewScript;
=======
        if (dbg)
            dbg.onNewScript = this.originalOnNewScript;
>>>>>>> 6c8ebd28

        this.originalOnNewScript = null;
    },

    // * * * * * * * * * * * * * * * * * * * * * * * * * * * * * * * * * * * * * * * * * * * * * //

    onNewScript: function(script)
    {
<<<<<<< HEAD
        if (script.url == "debugger eval code")
            return;

        var dynamicTypesMap = {
            "eval": CompilationUnit.EVAL,
            "Function": CompilationUnit.EVAL,
            "handler": CompilationUnit.BROWSER_GENERATED
        };

        var type = script.source.introductionType;

        var scriptType = dynamicTypesMap[type];
        if (scriptType)
            this.addDynamicScript(script, scriptType);

        // Don't forget to execute the original logic.
        var dbg = DebuggerLib.getThreadDebugger(this.context);
=======
        var dbg = DebuggerLib.getThreadDebugger(this.context);

        if (script.url == "debugger eval code")
            return this.originalOnNewScript.apply(dbg, arguments);

        var introType = script.source.introductionType;

        // xxxHonza: ugh, I don't know how to distinguish between static scriptElement
        // scripts and those who are dynamically created.
        // Bug: https://bugzilla.mozilla.org/show_bug.cgi?id=983297
        if (introType == "scriptElement")
        {
            // xxxHonza: another workaround, a script element is appended
            // dynamically if the parent document state is already set to 'complete'.
            // Also <script> elements with external scripts (src attribute set) are
            // not considered as dynamic scripts here (we'll get 'newScript' event
            // from the backend for those).
            var element = script.source.element.unsafeDereference();
            var state = element.ownerDocument.readyState;
            var srcAttr = element.getAttribute("src");
            if (state != "complete" || srcAttr)
            {
                Trace.sysout("sourceTool.onNewScript; Could be dynamic script, " +
                    "but we can't be sure. See bug 983297 " + script.url + ", " +
                    introType, script);

                return this.originalOnNewScript.apply(dbg, arguments);
            }
        }

        var scriptType = dynamicTypesMap[introType];
        if (scriptType)
        {
            try
            {
                this.addDynamicScript(script, scriptType);
            }
            catch (err)
            {
                TraceError.sysout("sourceToo.onNewScript; ERROR " + err, err);
            }
        }
        else
        {
            Trace.sysout("sourceTool.onNewScript; (non dynamic) " + script.source.url + ", " +
                introType, script);
        }

        // Don't forget to execute the original logic.
>>>>>>> 6c8ebd28
        this.originalOnNewScript.apply(dbg, arguments);
    },

    // * * * * * * * * * * * * * * * * * * * * * * * * * * * * * * * * * * * * * * * * * * * * * //

    addDynamicScript: function(script, type)
    {
<<<<<<< HEAD
        // Dynamic scripts has different derived from URL of the parent script.
        var url = script.source.url;
        var sourceFile = this.context.getSourceFile(url);

        // xxxHonza: we shouldn't create a new {@link SourceFile} for every new
        // instance of the same dynamically evaluated script.
        // Fix me and also getSourceFileByScript
        //if (!sourceFile)
        {
            // xxxHonza: there should be only one place where instance of SourceFile is created.
            var sourceFile = new SourceFile(this.context, null, url, false, false);
=======
        // Dynamic scripts use unique URL that is composed from script's location
        // such as line and column number.
        var url = computeDynamicUrl(script);

        // Tracing logs the script object itself and it can take a lot of memory
        // in case of bigger dynamic web applications.
        if (Trace.active)
        {
            var element = script.source.element;
            if (element)
                element = element.unsafeDereference();

            var introType = script.source.introductionType;

            Trace.sysout("sourceTool.addDynamicScript; " + script.source.url + ", " +
                introType, script);
        }

        // Get an existing instance of {@link SourceFile} by URL. We don't want to create
        // a new instance for every dynamic script created from the same source. This is why
        // dynamic script URLs should be uniquely generated according to the script location.
        var sourceFile = this.context.getSourceFile(url);
        if (!sourceFile)
        {
            // xxxHonza: there should be only one place where instance of SourceFile is created.
            var sourceFile = new SourceFile(this.context, null, url, false);
>>>>>>> 6c8ebd28

            // xxxHonza: duplicated from {@link SourceFile}
            var source = script.source.text.replace(/\r\n/gm, "\n");
            sourceFile.loaded = true;
            sourceFile.inProgress = false;
            sourceFile.lines = Str.splitLines(source);
            sourceFile.contentType = "text/javascript";
<<<<<<< HEAD

            sourceFile.startLine = script.startLine;
            sourceFile.nativeScript = script;
            sourceFile.introductionUrl = script.url;
            sourceFile.compilation_unit_type = type;

            this.context.addSourceFile(sourceFile);

            this.sourceTool.dispatch("newSource", [sourceFile]);
        }

        // xxxHonza: register existing breakpoints on the server side to break also
        // in the newly created script.
        // Interestingly this doesn't work for the first time the script is evaluated
        // even if the breakpoint is set to the server side when the parent script
        // is loaded.
        // xxxHonza: this should be done by the backend. But backend doesn't support
        // dynamic scripts yet. Make sure there is a platform bug reported (+ test case).
        var threadActor = DebuggerLib.getThreadActor(this.context.browser);
        var endLine = script.startLine + script.lineCount - 1;
        for (var bp of threadActor.breakpointStore.findBreakpoints({url: script.source.url}))
        {
            Trace.sysout("dynamicSourceCollector.addDynamicScript; " + script.url + ", " +
                bp.actor.scripts.length + ", " + 
                bp.line + ", " + script.startLine + ", " + endLine);

            if (bp.line >= script.startLine && bp.line <= endLine)
                threadActor._setBreakpoint(bp);
        }
    },
};
=======
            sourceFile.startLine = script.startLine;
            sourceFile.compilation_unit_type = type;

            // xxxHonza: compilation_unit_type should be used
            sourceFile.dynamic = true;

            this.context.addSourceFile(sourceFile);
        }

        // Register new script object in the source file object, before "newSource" event.
        // This way bp.params.dynamicHandler is set for dynamic breakpoints and filtered
        // out during standard breakpoint initialization within:
        // {@link BreakpointTool.newSource}.
        this.registerScript(sourceFile, script);

        // New source file created, so let the rest of the system to deal with it just
        // like with any other (non dynamic) source file.
        this.sourceTool.dispatch("newSource", [sourceFile]);
    },

    registerScript: function(sourceFile, script)
    {
        if (!sourceFile.scripts)
            sourceFile.scripts = [];

        var index = sourceFile.scripts.indexOf(script);
        if (index != -1)
        {
            TraceError.sysout("sourceTool.addScript; ERROR Script already registered! " +
                script.url);
            return;
        }

        sourceFile.scripts.push(script);

        // Initialize breakpoints for the new script.
        var bps = BreakpointStore.getBreakpoints(sourceFile.href);
        for (var bp of bps)
            this.sourceTool.onAddBreakpoint(bp);
    }
};

// ********************************************************************************************* //
// Breakpoint Hit Handler

// xxxHonza: what if we used the BreakpointActor object here on the client side?
// It could safe a lot of the code.
function BreakpointHitHandler(context, bp)
{
    this.context = context;
    this.bp = bp;
}

BreakpointHitHandler.prototype =
{
    hit: function(frame)
    {
        if (this.bp && this.bp.condition)
        {
            // Copied from firebug/debugger/actors/breakpointActor
            if (!DebuggerLib.evalBreakpointCondition(frame, this.bp))
                return;
        }

        var threadActor = DebuggerLib.getThreadActor(this.context.browser);

        var {url} = threadActor.synchronize(
            threadActor.sources.getOriginalLocation({
                url: this.bp.href,
                line: this.bp.lineNo,
                column: 0
            })
        );

        if (threadActor.sources.isBlackBoxed(this.bp.href) || frame.onStep)
        {
            Trace.sysout("sourceTool.hit; can't pause");
            return undefined;
        }

        Trace.sysout("sourceTool.hit; Dynamic breakpoint hit! " +
            this.bp.href + ", " + this.bp.lineNo, frame);

        // Send "pause" packet with a new "dynamic-breakpoint" type.
        // The debugging will start as usual within {@link DebuggerTool#paused} method.
        return threadActor._pauseAndRespond(frame, "dynamic-breakpoint");
    }
}
>>>>>>> 6c8ebd28

// ********************************************************************************************* //
// StackFrame builder Decorator

var originalBuildStackFrame = StackFrame.buildStackFrame;

/**
 * StackFrame build decorator fixes information related to dynamic scripts.
 * 1) URL - dynamically evaluated scripts uses different URLs derived from the parent
 * script URL.
 *
<<<<<<< HEAD
 * xxxHonza: This can be remove as soon as RDP sends proper URLs dynamic scripts.
=======
 * xxxHonza: This can be removed as soon as RDP sends proper URLs for dynamic scripts.
>>>>>>> 6c8ebd28
 */
function buildStackFrame(frame, context)
{
    var stackFrame = originalBuildStackFrame(frame, context);

    var threadActor = DebuggerLib.getThreadActor(context.browser);
    if (threadActor.state != "paused")
        TraceError.sysout("stackFrame.buildStackFrame; ERROR wrong thread actor state!");

    //xxxHonza: rename: nativeFrame -> framePacket and jsdFrame -> nativeFrame
    var frameActor = threadActor._framePool.get(frame.actor);
    stackFrame.jsdFrame = frameActor.frame;

<<<<<<< HEAD
    var sourceFile = getSourceFileByScript(context, frameActor.frame.script);
=======
    var script = frameActor.frame.script;
    var sourceFile = getSourceFileByScript(context, script);
    if (!sourceFile)
    {
        // Useful log, but appearing too much in the tracing console.
        Trace.sysout("sourceTool.buildStackFrame; no dynamic script for: " +
             stackFrame.href + " (" + stackFrame.line + ")", script);

        return stackFrame;
    }

>>>>>>> 6c8ebd28
    if (sourceFile)
    {
        // Use proper source file that corresponds to the current frame.
        stackFrame.sourceFile = sourceFile;

<<<<<<< HEAD
        // Fix the starting line (subtract the parent offset).
        // See also: https://bugzilla.mozilla.org/show_bug.cgi?id=332176
        //stackFrame.line = frame.where.line - sourceFile.startLine + 1;

        // Use proper (dynamically generated) URL.
        stackFrame.href = sourceFile.href;
    }

=======
        // Use proper (dynamically generated) URL.
        stackFrame.href = sourceFile.href;

        // xxxHonza: line numbers seem to be wrong for 'scriptElement' scripts,
        // but only for those that are injected into the page using textContent
        // var script = document.createElement("script");
        // script.textContent = source;
        // document.body.appendChild(scriptTag);
        // https://bugzilla.mozilla.org/show_bug.cgi?id=982153
        if (script.source.introductionType == "scriptElement")
        {
            var element = DebuggerLib.unwrapDebuggeeValue(script.source.element);
            var src = element.getAttribute("src");
            if (!src)
            {
                Trace.sysout("sourceToo.buildStackFrame; Adjusting line number + 1", script);

                stackFrame.line += 1;
            }
        }
    }

    Trace.sysout("sourceTool.buildStackFrame; New frame: " + stackFrame.href +
        " (" + stackFrame.line + ")", stackFrame);

>>>>>>> 6c8ebd28
    return stackFrame;
}

// Monkey patch the original function.
StackFrame.buildStackFrame = buildStackFrame;

// ********************************************************************************************* //
<<<<<<< HEAD
=======
// ErrorStackTraceObserver

/**
 * Monkey path the {@link ErrorStackTraceObserver} that is responsible for collecting
 * error stack traces. We need to provide correct stacks (remap URLs) for errors too.
 */
var originalGetSourceFile = ErrorStackTraceObserver.getSourceFile;
ErrorStackTraceObserver.getSourceFile = function(context, script)
{
    var introType = script.source.introductionType;
    var scriptType = dynamicTypesMap[introType];
    if (scriptType)
        return getSourceFileByScript(context, script);

    return originalGetSourceFile.apply(ErrorStackTraceObserver, arguments);
}

// ********************************************************************************************* //
>>>>>>> 6c8ebd28
// Script Helpers

// xxxHonza: optimize the source lookup (there can be a lot of scripts).
function getSourceFileByScript(context, script)
{
<<<<<<< HEAD
    for (var url in context.sourceFileMap)
    {
        var source = context.sourceFileMap[url];
        if (!source.nativeScript)
            continue;

        if (source.nativeScript == script)
            return source;

        var childScripts = source.nativeScript.getChildScripts();
        for (var i in childScripts)
        {
            if (childScripts[i] == script)
                return source;
        }
    }
=======
    var result = context.enumerateSourceFiles(function(source)
    {
        if (!source.scripts)
            return;

        // Walk the tree
        if (hasChildScript(source.scripts, script))
            return source;
    });

    return result;
}

function hasChildScript(scripts, script)
{
    if (scripts.indexOf(script) != -1)
        return true;

    for (var parentScript of scripts)
    {
        var childScripts = parentScript.getChildScripts();
        if (!childScripts.length)
            continue;

        if (hasChildScript(childScripts, script))
            return true;
    }

    return false;
}

function computeDynamicUrl(script)
{
    // If //# sourceURL is provided just use it. Use introduction URL as the
    // base URL if sourceURL is relative.
    // xxxHonza: displayURL for Functions is set asynchronously, why?.
    var displayURL = script.source.displayURL;
    if (displayURL)
    {
        if (Url.isAbsoluteUrl(displayURL))
            return displayURL;

        var introScript = script.source.introductionScript;
        if (!introScript)
        {
            // xxxHonza: hide this, scriptElement scripts don't have introductionScript.
            //TraceError.sysout("sourceTool.computeDynamicUrl; ERROR No introductionScript: " +
            //    script.source.url);
            return Url.normalizeURL(script.source.url + "/" + displayURL);displayURL;
        }

        return Url.normalizeURL(introScript.url + "/" + displayURL);
    }

    // Compute unique URL from location information. We don't want to use any
    // random numbers or counters since breakpoints derive URLs too and they
    // should be persistent.
    // xxxHonza: It might still happen that a lot of breakpoints could stay in
    // the {@link BreakpointStore} using invalid location that changed during
    // development. These dead breakpoints could slow down the BreakpointStore.
    // Additional auto clean logic might be needed, something like:
    // If an URL is not loaded within a week or two, remove all breakpoints
    // associated with that URL.
    var url = script.source.url;
    var element = script.source.element;
    if (element)
        element = element.unsafeDereference();

    var id = getElementId(script);

    var type = script.source.introductionType;
    switch (type)
    {
    case "eventHandler":
        return url + id + " " + element.textContent;

    case "scriptElement":
        // xxxHonza: how else we could identify a <script> based Script if ID attribute
        // is not set and the xpath is like script[2]?
        return url + id;

    case "eval":
    case "Function":
        // xxxHonza: TODO These URLs are already unique, but will be removed (see Bug 977255)
        return url;
    }

    return url;
}

function getElementId(script)
{
    var element = script.source.element;
    if (!element)
        return "";

    if (element)
        element = element.unsafeDereference();

    var attrName = script.source.elementAttributeName || "";

    var id = element.getAttribute("id");
    if (id)
        return "/" + id + " " + attrName;

    return Xpath.getElementTreeXPath(element) + " " + attrName;
>>>>>>> 6c8ebd28
}

// ********************************************************************************************* //
// Registration

Firebug.registerTool("source", SourceTool);

return SourceTool;

// ********************************************************************************************* //
});<|MERGE_RESOLUTION|>--- conflicted
+++ resolved
@@ -5,11 +5,8 @@
     "firebug/lib/trace",
     "firebug/lib/object",
     "firebug/lib/string",
-<<<<<<< HEAD
-=======
     "firebug/lib/url",
     "firebug/lib/xpath",
->>>>>>> 6c8ebd28
     "firebug/chrome/tool",
     "firebug/console/errorStackTraceObserver",
     "firebug/debugger/breakpoints/breakpointStore",
@@ -20,18 +17,12 @@
     "firebug/remoting/debuggerClient",
     "arch/compilationunit",
 ],
-<<<<<<< HEAD
-function (Firebug, FBTrace, Obj, Str, Tool, SourceFile, StackFrame, DebuggerLib,
-    DebuggerClient, CompilationUnit) {
-
-=======
 function (Firebug, FBTrace, Obj, Str, Url, Xpath, Tool, ErrorStackTraceObserver,
     BreakpointStore, BreakpointTool, SourceFile, StackFrame, DebuggerLib,
     DebuggerClient, CompilationUnit) {
 
 "use strict";
 
->>>>>>> 6c8ebd28
 // ********************************************************************************************* //
 // Documentation
 
@@ -104,13 +95,10 @@
         // Hook local thread actor to get notification about dynamic scripts creation.
         this.dynamicSourceCollector = new DynamicSourceCollector(this);
         this.dynamicSourceCollector.attach();
-<<<<<<< HEAD
-=======
 
         // Listen for {@link BreakpointStore} events to create custom dynamic breakpoints.
         // (i.e. breakpoints in dynamically created scripts).
         BreakpointStore.addListener(this);
->>>>>>> 6c8ebd28
     },
 
     onDetach: function()
@@ -125,11 +113,8 @@
 
         this.dynamicSourceCollector.detach();
         this.dynamicSourceCollector = null;
-<<<<<<< HEAD
-=======
 
         BreakpointStore.removeListener(this);
->>>>>>> 6c8ebd28
     },
 
     // * * * * * * * * * * * * * * * * * * * * * * * * * * * * * * * * * * * * * * * * * * * * * //
@@ -315,10 +300,7 @@
 
         // Monkey patch the current debugger.
         this.originalOnNewScript = dbg.onNewScript;
-<<<<<<< HEAD
-=======
-
->>>>>>> 6c8ebd28
+
         dbg.onNewScript = this.onNewScript.bind(this);
     },
 
@@ -328,12 +310,8 @@
             return;
 
         var dbg = DebuggerLib.getThreadDebugger(this.context);
-<<<<<<< HEAD
-        dbg.onNewScript = this.originalOnNewScript;
-=======
         if (dbg)
             dbg.onNewScript = this.originalOnNewScript;
->>>>>>> 6c8ebd28
 
         this.originalOnNewScript = null;
     },
@@ -342,25 +320,6 @@
 
     onNewScript: function(script)
     {
-<<<<<<< HEAD
-        if (script.url == "debugger eval code")
-            return;
-
-        var dynamicTypesMap = {
-            "eval": CompilationUnit.EVAL,
-            "Function": CompilationUnit.EVAL,
-            "handler": CompilationUnit.BROWSER_GENERATED
-        };
-
-        var type = script.source.introductionType;
-
-        var scriptType = dynamicTypesMap[type];
-        if (scriptType)
-            this.addDynamicScript(script, scriptType);
-
-        // Don't forget to execute the original logic.
-        var dbg = DebuggerLib.getThreadDebugger(this.context);
-=======
         var dbg = DebuggerLib.getThreadDebugger(this.context);
 
         if (script.url == "debugger eval code")
@@ -410,7 +369,6 @@
         }
 
         // Don't forget to execute the original logic.
->>>>>>> 6c8ebd28
         this.originalOnNewScript.apply(dbg, arguments);
     },
 
@@ -418,19 +376,6 @@
 
     addDynamicScript: function(script, type)
     {
-<<<<<<< HEAD
-        // Dynamic scripts has different derived from URL of the parent script.
-        var url = script.source.url;
-        var sourceFile = this.context.getSourceFile(url);
-
-        // xxxHonza: we shouldn't create a new {@link SourceFile} for every new
-        // instance of the same dynamically evaluated script.
-        // Fix me and also getSourceFileByScript
-        //if (!sourceFile)
-        {
-            // xxxHonza: there should be only one place where instance of SourceFile is created.
-            var sourceFile = new SourceFile(this.context, null, url, false, false);
-=======
         // Dynamic scripts use unique URL that is composed from script's location
         // such as line and column number.
         var url = computeDynamicUrl(script);
@@ -456,8 +401,7 @@
         if (!sourceFile)
         {
             // xxxHonza: there should be only one place where instance of SourceFile is created.
-            var sourceFile = new SourceFile(this.context, null, url, false);
->>>>>>> 6c8ebd28
+            var sourceFile = new SourceFile(this.context, null, url, false, false);
 
             // xxxHonza: duplicated from {@link SourceFile}
             var source = script.source.text.replace(/\r\n/gm, "\n");
@@ -465,39 +409,6 @@
             sourceFile.inProgress = false;
             sourceFile.lines = Str.splitLines(source);
             sourceFile.contentType = "text/javascript";
-<<<<<<< HEAD
-
-            sourceFile.startLine = script.startLine;
-            sourceFile.nativeScript = script;
-            sourceFile.introductionUrl = script.url;
-            sourceFile.compilation_unit_type = type;
-
-            this.context.addSourceFile(sourceFile);
-
-            this.sourceTool.dispatch("newSource", [sourceFile]);
-        }
-
-        // xxxHonza: register existing breakpoints on the server side to break also
-        // in the newly created script.
-        // Interestingly this doesn't work for the first time the script is evaluated
-        // even if the breakpoint is set to the server side when the parent script
-        // is loaded.
-        // xxxHonza: this should be done by the backend. But backend doesn't support
-        // dynamic scripts yet. Make sure there is a platform bug reported (+ test case).
-        var threadActor = DebuggerLib.getThreadActor(this.context.browser);
-        var endLine = script.startLine + script.lineCount - 1;
-        for (var bp of threadActor.breakpointStore.findBreakpoints({url: script.source.url}))
-        {
-            Trace.sysout("dynamicSourceCollector.addDynamicScript; " + script.url + ", " +
-                bp.actor.scripts.length + ", " + 
-                bp.line + ", " + script.startLine + ", " + endLine);
-
-            if (bp.line >= script.startLine && bp.line <= endLine)
-                threadActor._setBreakpoint(bp);
-        }
-    },
-};
-=======
             sourceFile.startLine = script.startLine;
             sourceFile.compilation_unit_type = type;
 
@@ -586,7 +497,6 @@
         return threadActor._pauseAndRespond(frame, "dynamic-breakpoint");
     }
 }
->>>>>>> 6c8ebd28
 
 // ********************************************************************************************* //
 // StackFrame builder Decorator
@@ -598,11 +508,7 @@
  * 1) URL - dynamically evaluated scripts uses different URLs derived from the parent
  * script URL.
  *
-<<<<<<< HEAD
- * xxxHonza: This can be remove as soon as RDP sends proper URLs dynamic scripts.
-=======
  * xxxHonza: This can be removed as soon as RDP sends proper URLs for dynamic scripts.
->>>>>>> 6c8ebd28
  */
 function buildStackFrame(frame, context)
 {
@@ -616,9 +522,6 @@
     var frameActor = threadActor._framePool.get(frame.actor);
     stackFrame.jsdFrame = frameActor.frame;
 
-<<<<<<< HEAD
-    var sourceFile = getSourceFileByScript(context, frameActor.frame.script);
-=======
     var script = frameActor.frame.script;
     var sourceFile = getSourceFileByScript(context, script);
     if (!sourceFile)
@@ -630,22 +533,11 @@
         return stackFrame;
     }
 
->>>>>>> 6c8ebd28
     if (sourceFile)
     {
         // Use proper source file that corresponds to the current frame.
         stackFrame.sourceFile = sourceFile;
 
-<<<<<<< HEAD
-        // Fix the starting line (subtract the parent offset).
-        // See also: https://bugzilla.mozilla.org/show_bug.cgi?id=332176
-        //stackFrame.line = frame.where.line - sourceFile.startLine + 1;
-
-        // Use proper (dynamically generated) URL.
-        stackFrame.href = sourceFile.href;
-    }
-
-=======
         // Use proper (dynamically generated) URL.
         stackFrame.href = sourceFile.href;
 
@@ -671,7 +563,6 @@
     Trace.sysout("sourceTool.buildStackFrame; New frame: " + stackFrame.href +
         " (" + stackFrame.line + ")", stackFrame);
 
->>>>>>> 6c8ebd28
     return stackFrame;
 }
 
@@ -679,8 +570,6 @@
 StackFrame.buildStackFrame = buildStackFrame;
 
 // ********************************************************************************************* //
-<<<<<<< HEAD
-=======
 // ErrorStackTraceObserver
 
 /**
@@ -699,30 +588,11 @@
 }
 
 // ********************************************************************************************* //
->>>>>>> 6c8ebd28
 // Script Helpers
 
 // xxxHonza: optimize the source lookup (there can be a lot of scripts).
 function getSourceFileByScript(context, script)
 {
-<<<<<<< HEAD
-    for (var url in context.sourceFileMap)
-    {
-        var source = context.sourceFileMap[url];
-        if (!source.nativeScript)
-            continue;
-
-        if (source.nativeScript == script)
-            return source;
-
-        var childScripts = source.nativeScript.getChildScripts();
-        for (var i in childScripts)
-        {
-            if (childScripts[i] == script)
-                return source;
-        }
-    }
-=======
     var result = context.enumerateSourceFiles(function(source)
     {
         if (!source.scripts)
@@ -829,7 +699,6 @@
         return "/" + id + " " + attrName;
 
     return Xpath.getElementTreeXPath(element) + " " + attrName;
->>>>>>> 6c8ebd28
 }
 
 // ********************************************************************************************* //
