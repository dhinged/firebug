--- conflicted
+++ resolved
@@ -9,16 +9,11 @@
     "firebug/debugger/script/sourceFile",
     "firebug/debugger/stack/stackFrame",
     "firebug/debugger/debuggerLib",
-    "firebug/debugger/breakpoints/breakpointStore",
     "firebug/remoting/debuggerClient",
     "arch/compilationunit",
 ],
 function (Firebug, FBTrace, Obj, Str, Tool, SourceFile, StackFrame, DebuggerLib,
-<<<<<<< HEAD
-    BreakpointStore, DebuggerClient) {
-=======
     DebuggerClient, CompilationUnit) {
->>>>>>> 72200b47
 
 // ********************************************************************************************* //
 // Documentation
@@ -83,11 +78,6 @@
         // Hook local thread actor to get notification about dynamic scripts creation.
         this.dynamicSourceCollector = new DynamicSourceCollector(this);
         this.dynamicSourceCollector.attach();
-<<<<<<< HEAD
-
-        BreakpointStore.addListener(this);
-=======
->>>>>>> 72200b47
     },
 
     onDetach: function()
@@ -102,11 +92,6 @@
 
         this.dynamicSourceCollector.detach();
         this.dynamicSourceCollector = null;
-<<<<<<< HEAD
-
-        BreakpointStore.removeListener(this);
-=======
->>>>>>> 72200b47
     },
 
     // * * * * * * * * * * * * * * * * * * * * * * * * * * * * * * * * * * * * * * * * * * * * * //
@@ -183,132 +168,6 @@
 
         this.addScript(response.source);
     },
-
-    // * * * * * * * * * * * * * * * * * * * * * * * * * * * * * * * * * * * * * * * * * * * * * //
-    // BreakpointStore Event Listener
-
-    onAddBreakpoint: function(bp)
-    {
-        if (!this.isDynamicScriptBreakpoint(bp))
-            return;
-
-        Trace.sysout("sourceTool.onAddBreakpoint; (" + bp.lineNo + ") " + bp.href, bp);
-
-        // Breakpoint hit handler implementation. 
-        var self = this;
-        var handler =
-        {
-            hit: function(frame)
-            {
-                var threadActor = DebuggerLib.getThreadActor(self.context.browser);
-
-                var {url} = threadActor.synchronize(
-                    threadActor.sources.getOriginalLocation({
-                        url: bp.href,
-                        line: bp.lineNo,
-                        column: 0
-                    })
-                );
-
-                if (threadActor.sources.isBlackBoxed(url) || frame.onStep)
-                    return undefined;
-
-                // Send "pause" packet with a new "dynamic-breakpoint" type.
-                // The debugging will start as usual within {@link DebuggerTool#paused} method.
-                return threadActor._pauseAndRespond(frame, "dynamic-breakpoint");
-            }
-        }
-
-        var sourceFile = this.context.getSourceFile(bp.href);
-        var parentScript = sourceFile.nativeScript;
-
-        // Firebug's support for breakpoints in dynamic scripts might end up not using
-        // BreakpointActors object. For now set the breakpoint handler directly on the
-        // script and handle it by Firebug (the code above).
-        var childScripts = parentScript.getChildScripts();
-        for (var script of childScripts)
-        {
-            var offsets = script.getLineOffsets(bp.lineNo + parentScript.startLine);
-            if (offsets.length > 0)
-                script.setBreakpoint(offsets[0], handler);
-        }
-
-        if (!childScripts.length)
-        {
-            TraceError.sysout("sourceTool.onAddBreakpoint; ERROR can't add " +
-                "a breakpoint at this line");
-        }
-    },
-
-    onRemoveBreakpoint: function(bp)
-    {
-        if (!this.isDynamicScriptBreakpoint(bp))
-            return;
-    },
-
-    onEnableBreakpoint: function(bp)
-    {
-        if (!this.isDynamicScriptBreakpoint(bp))
-            return;
-    },
-
-    onDisableBreakpoint: function(bp)
-    {
-        if (!this.isDynamicScriptBreakpoint(bp))
-            return;
-    },
-
-    onModifyBreakpoint: function(bp)
-    {
-        if (!this.isDynamicScriptBreakpoint(bp))
-            return;
-    },
-
-    // * * * * * * * * * * * * * * * * * * * * * * * * * * * * * * * * * * * * * * * * * * * * * //
-    // Temporary
-
-    /**
-     * Compute location (URL, line) of breakpoints created in dynamically generated scripts.
-     * The Script view properly shows only the dynamic script text, but the line number and
-     * URL must be related to the parent script.
-     */
-    normalizeBreakpointLocation: function(bp)
-    {
-        return;
-        if (!this.isDynamicScriptBreakpoint(bp))
-            return;
-
-        Trace.sysout("sourceTool.normalizeBreakpointLocation; " + bp.href + "(" +
-            bp.lineNo + ")");
-
-        // Store dynamic values.
-        bp.dynamicUrl = bp.href;
-        bp.dynamicLine = bp.lineNo;
-
-        // Get parent script URL.
-        var url = bp.href;
-        var index = url.indexOf("@eval");
-        bp.href = url.slice(0, index);
-
-        // Compute line number related to the parent script.
-        var sourceFile = this.context.getSourceFile(url);
-        bp.lineNo = sourceFile.nativeScript.startLine + bp.lineNo - 1;
-    },
-
-    // * * * * * * * * * * * * * * * * * * * * * * * * * * * * * * * * * * * * * * * * * * * * * //
-    // Breakpoints Helpers
-
-    isDynamicScriptBreakpoint: function(bp)
-    {
-        if (!bp)
-        {
-            TraceError.sysout("sourceToo.isDynamicScriptBreakpoint; ERROR no breakpoint?");
-            return;
-        }
-
-        // xxxHonza: a hack, but good enough for now.
-        return bp.href.indexOf("@eval") != -1;
-    }
 });
 
 // ********************************************************************************************* //
@@ -358,73 +217,6 @@
         if (script.url == "debugger eval code")
             return;
 
-<<<<<<< HEAD
-        // Set a breakpoint at the first instruction. When the breakpoint hits we can
-        // see whether the script has been evaluated using eval().
-        // xxxHonza: as soon as |script.introductionKind| is available we don't need
-        // to use breakpoint to find the script-type (kind).
-        var offsets = script.getAllOffsets();
-        for (var p in offsets)
-        {
-            var firstOffset = offsets[p][0];
-
-            Trace.sysout("sourceTool.onNewScript; set a breakpoint at: " + firstOffset +
-                ", url: " + script.url);
-
-            script.setBreakpoint(firstOffset, this);
-            break;
-        }
-
-        var dbg = DebuggerLib.getThreadDebugger(this.context);
-        this.originalOnNewScript.apply(dbg, arguments);
-
-        sysoutScript("sourceTool.onNewScript; " + script.lineCount, script);
-    },
-
-    // * * * * * * * * * * * * * * * * * * * * * * * * * * * * * * * * * * * * * * * * * * * * * //
-
-    hit: function(frame)
-    {
-        // We are collecting only dynamically evaluated scripts (using eval).
-        if (frame.type != "eval")
-            return;
-
-        var script = frame.script;
-
-        // xxxHonza: Dynamic scripts don't have URL (see bug 957798), so we need to
-        // compute one ourselves. It should have the following form
-        // Introduction Script URL + fixed (non URL) key + introductionScriptOffset.
-        // The URL should be unique and solid, so created breakpoints work
-        // even across Firefox restarts. That's why we need introductionScriptOffset.
-        // script.introductionScriptOffset: is the bytecode offset within that script of
-        // the introduction call (and so, unique for every dynamic script).
-        // xxxHonza: introductionScriptOffset is not yet implemented,
-        // using the start Line for now.
-        var url = script.url + "@eval" + script.startLine;
-
-        // xxxHonza: there should be only one place where instance of SourceFile is created.
-        var sourceFile = new SourceFile(this.context, null, url, false);
-        this.context.addSourceFile(sourceFile);
-
-        // xxxHonza: duplicated from {@link SourceFile}
-        var source = script.source.text.replace(/\r\n/gm, "\n");
-        sourceFile.loaded = true;
-        sourceFile.inProgress = false;
-        sourceFile.lines = Str.splitLines(source);
-        sourceFile.contentType = "text/javascript";
-
-        sourceFile.startLine = script.startLine;
-        sourceFile.nativeScript = script;
-        sourceFile.introductionUrl = script.url;
-
-        this.sourceTool.dispatch("newSource", [sourceFile]);
-
-        sysoutScript("sourceTool.hit; frame type: " + frame.type + ", " +
-            script.lineCount, script);
-
-        // TODO remove the breakpoint.
-    }
-=======
         var dynamicTypesMap = {
             "eval": CompilationUnit.EVAL,
             "Function": CompilationUnit.EVAL,
@@ -494,7 +286,6 @@
                 threadActor._setBreakpoint(bp);
         }
     },
->>>>>>> 72200b47
 };
 
 // ********************************************************************************************* //
@@ -504,18 +295,10 @@
 
 /**
  * StackFrame build decorator fixes information related to dynamic scripts.
-<<<<<<< HEAD
- * 1) URL - dynamically evaluated scripts uses the same URL as the parent script,
- * i.e. the script which executed eval()
- * 2) Line - dynamically evaluated script uses the line with eval() statement
- * as the first line. We need to use this first line as an offset when a break
- * in the debugger happen.
-=======
  * 1) URL - dynamically evaluated scripts uses different URLs derived from the parent
  * script URL.
  *
  * xxxHonza: This can be remove as soon as RDP sends proper URLs dynamic scripts.
->>>>>>> 72200b47
  */
 function buildStackFrame(frame, context)
 {
@@ -526,15 +309,10 @@
         TraceError.sysout("stackFrame.buildStackFrame; ERROR wrong thread actor state!");
 
     //xxxHonza: rename: nativeFrame -> framePacket and jsdFrame -> nativeFrame
-<<<<<<< HEAD
-    stackFrame.jsdFrame = threadActor.youngestFrame;
-    var sourceFile = getSourceFileByScript(context, stackFrame.jsdFrame.script);
-=======
     var frameActor = threadActor._framePool.get(frame.actor);
     stackFrame.jsdFrame = frameActor.frame;
 
     var sourceFile = getSourceFileByScript(context, frameActor.frame.script);
->>>>>>> 72200b47
     if (sourceFile)
     {
         // Use proper source file that corresponds to the current frame.
@@ -542,16 +320,9 @@
 
         // Fix the starting line (subtract the parent offset).
         // See also: https://bugzilla.mozilla.org/show_bug.cgi?id=332176
-<<<<<<< HEAD
-        stackFrame.line = frame.where.line - sourceFile.startLine + 1;
-
-        // Use proper (dynamically generated) URL. Dynamic scripts use the same
-        // URL as their parent scripts (scripts that called eval).
-=======
         //stackFrame.line = frame.where.line - sourceFile.startLine + 1;
 
         // Use proper (dynamically generated) URL.
->>>>>>> 72200b47
         stackFrame.href = sourceFile.href;
     }
 
@@ -562,50 +333,6 @@
 StackFrame.buildStackFrame = buildStackFrame;
 
 // ********************************************************************************************* //
-<<<<<<< HEAD
-// Tracing Helpers
-
-// xxxHonza: refactor or remove these tracing helpers
-function sysoutScript(msg, script)
-{
-    FBTrace.sysout(msg, convertScriptObject(script));
-}
-
-function convertScriptObject(script)
-{
-    var props = Obj.getPropertyNames(script);
-    var obj = {};
-
-    for (var p in props)
-        obj[props[p]] = script[props[p]];
-
-    var children = script.getChildScripts();
-
-    var result = [];
-    for (var i in children)
-        result.push(convertScriptObject(children[i]));
-
-    return {
-        script: obj,
-        childScripts: result,
-        url: script.url,
-        startLine: script.startLine,
-        lineCount: script.lineCount,
-        sourceStart: script.sourceStart,
-        sourceLength: script.sourceLength,
-        source: {
-            text: script.source.text,
-            url: script.source.url,
-            introductionKind: script.source.introductionKind,
-        },
-        snippet: script.source.text.slice(script.sourceStart, script.sourceStart +
-            script.sourceLength)
-    };
-}
-
-// ********************************************************************************************* //
-=======
->>>>>>> 72200b47
 // Script Helpers
 
 // xxxHonza: optimize the source lookup (there can be a lot of scripts).
@@ -634,8 +361,6 @@
 
 Firebug.registerTool("source", SourceTool);
 
-SourceTool.sysoutScript = sysoutScript;
-
 return SourceTool;
 
 // ********************************************************************************************* //
