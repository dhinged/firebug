/* See license.txt for terms of usage */

define([
    "firebug/lib/object",
    "firebug/lib/locale",
    "firebug/lib/events",
    "firebug/lib/dom",
    "firebug/lib/array",
    "firebug/lib/css",
    "firebug/lib/domplate",
    "firebug/debugger/script/scriptView",
    "arch/compilationunit",
    "firebug/chrome/menu",
    "firebug/debugger/stack/stackFrame",
    "firebug/debugger/script/sourceLink",
    "firebug/debugger/breakpoints/breakpoint",
    "firebug/debugger/breakpoints/breakpointStore",
    "firebug/lib/persist",
    "firebug/debugger/breakpoints/breakpointConditionEditor",
    "firebug/lib/keywords",
    "firebug/lib/system",
    "firebug/editor/editor",
],
function (Obj, Locale, Events, Dom, Arr, Css, Domplate, ScriptView, CompilationUnit, Menu,
    StackFrame, SourceLink, Breakpoint, BreakpointStore, Persist,
    BreakpointConditionEditor, Keywords, System, Editor) {

// ********************************************************************************************* //
// Constants

var TraceError = FBTrace.to("DBG_ERRORS");
var Trace = FBTrace.to("DBG_SCRIPTPANEL");

// ********************************************************************************************* //
// Script panel

/**
 * @Panel This object represents the 'Script' panel that is used for debugging JavaScript.
 * This panel is using JSD2 API for debugging.
 */
function ScriptPanel() {}
var BasePanel = Firebug.ActivablePanel;
ScriptPanel.prototype = Obj.extend(BasePanel,
/** @lends ScriptPanel */
{
    dispatchName: "ScriptPanel",

    // * * * * * * * * * * * * * * * * * * * * * * * * * * * * * * * * * * * * * * * * * * * * * //
    // extends Panel

    name: "script",
    searchable: true,
    breakable: true,
    enableA11y: true,
    order: 45,

    // Will appear in detached Firebug Remote XUL window.
    remotable: true,

    // * * * * * * * * * * * * * * * * * * * * * * * * * * * * * * * * * * * * * * * * * * * * * //
    // Initialization

    initialize: function(context, doc)
    {
        BasePanel.initialize.apply(this, arguments);

        this.panelSplitter = Firebug.chrome.$("fbPanelSplitter");
        this.sidePanelDeck = Firebug.chrome.$("fbSidePanelDeck");

        // Create source view for JS source code. Initialization is made when the Script
        // panel is actualy displayed (in 'show' method).
        this.scriptView = new ScriptView();
        this.scriptView.addListener(this);

        // Listen to breakpoint changes (add/remove).
        BreakpointStore.addListener(this);

        // The tool/controller (serves as a proxy to the backend service) is registered dynamicaly.
        // Depending on the current tool the communication can be local or remote.
        // Access to the back-end debugger service (JSD2) must always be done through the tool.
        this.tool = this.context.getTool("debugger");
        this.tool.addListener(this);
    },

    destroy: function(state)
    {
        // We want the location (compilationUnit) to persist, not the selection (eg stackFrame).
        delete this.selection;

        // Remember data for Script panel restore.
        state.location = this.location;
        state.scrollTop = this.scriptView.getScrollTop();

        Trace.sysout("scriptPanel.destroy; " + state.scrollTop + ", " + state.location, state);

        this.scriptView.removeListener(this);
        this.scriptView.destroy();

        BreakpointStore.removeListener(this);

        this.tool.removeListener(this);

        BasePanel.destroy.apply(this, arguments);
    },

    // * * * * * * * * * * * * * * * * * * * * * * * * * * * * * * * * * * * * * * * * * * * * * //
    // Panel show/hide

    show: function(state)
    {
        var enabled = this.isEnabled();
        if (!enabled)
            return;

        Trace.sysout("scriptPanel.show;", state);

        // Initialize the source view. Orion initialization here, when the
        // parentNode is actualy visible, solves the following problem:
        // Error: TypeError: this._iframe.contentWindow is undefined
        // Save for muliple calls.
        this.scriptView.initialize(this.panelNode);

        if (state && state.location)
        {
            // Create source link used to restore script view location. Specified source line
            // should be displayed at the top (as the first line).
            var sourceLink = new SourceLink(state.location.getURL(), state.scrollTop, "js");
            sourceLink.options.scrollTo = "top";

            // Causes the Script panel to show the proper location.
            // Do not highlight the line (second argument true), we just want
            // to restore the position.
            // Also do it asynchronously, the script doesn't have to be
            // available immediately.
            this.showSourceLinkAsync(sourceLink);

            // Do not restore the location again, it could happen during
            // the single stepping and overwrite the debugger location.
            delete state.location;
        }

        var active = true;

        // These buttons are visible only, if debugger is enabled.
        this.showToolbarButtons("fbLocationSeparator", active);
        this.showToolbarButtons("fbDebuggerButtons", active);
        this.showToolbarButtons("fbLocationButtons", active);
        this.showToolbarButtons("fbScriptButtons", active);
        this.showToolbarButtons("fbStatusButtons", active);

        Firebug.chrome.$("fbRerunButton").setAttribute("tooltiptext",
            Locale.$STRF("firebug.labelWithShortcut", [Locale.$STR("script.Rerun"), "Shift+F8"]));
        Firebug.chrome.$("fbContinueButton").setAttribute("tooltiptext",
            Locale.$STRF("firebug.labelWithShortcut", [Locale.$STR("script.Continue"), "F8"]));
        Firebug.chrome.$("fbStepIntoButton").setAttribute("tooltiptext",
            Locale.$STRF("firebug.labelWithShortcut", [Locale.$STR("script.Step_Into"), "F11"]));
        Firebug.chrome.$("fbStepOverButton").setAttribute("tooltiptext",
            Locale.$STRF("firebug.labelWithShortcut", [Locale.$STR("script.Step_Over"), "F10"]));
        Firebug.chrome.$("fbStepOutButton").setAttribute("tooltiptext",
            Locale.$STRF("firebug.labelWithShortcut",
                [Locale.$STR("script.Step_Out"), "Shift+F11"]));

        // Additional debugger panels are visible only, if debugger is active.
        this.panelSplitter.collapsed = !active;
        this.sidePanelDeck.collapsed = !active;
    },

    hide: function(state)
    {
        Trace.sysout("scriptPanel.hide: ", state);

        state.location = this.location;
        state.scrollTop = this.scriptView.getScrollTop();
    },

    // * * * * * * * * * * * * * * * * * * * * * * * * * * * * * * * * * * * * * * * * * * * * * //
    // Show Stack Frames

    showStackFrame: function(frame)
    {
        if (this.context.stopped)
            this.showStackFrameTrue(frame);
        else
            this.showNoStackFrame();
    },

    showStackFrameTrue: function(frame)
    {
        // Make sure the current frame seen by the user is set (issue 4818)
        this.context.currentFrame = frame;

        Trace.sysout("scriptPanel.showStackFrame: " + frame, frame);

        if (this.context.breakingCause)
            this.context.breakingCause.lineNo = lineNo;

<<<<<<< HEAD
        this.scrollToLine(url, lineNo/*, this.highlightLine(lineNo, this.context)*/);
        //this.context.throttle(this.updateInfoTip, this);

        this.setDebugLocation(lineNo);
=======
        this.navigate(frame.toSourceLink());
>>>>>>> d45c95f4
    },

    showNoStackFrame: function()
    {
        this.removeDebugLocation();

        // Clear the stack on the panel toolbar
        var panelStatus = Firebug.chrome.getPanelStatusElements();
        panelStatus.clear();

        this.updateInfoTip();

        var watchPanel = this.context.getPanel("watches", true);
        if (watchPanel)
            watchPanel.showEmptyMembers();
    },

    // * * * * * * * * * * * * * * * * * * * * * * * * * * * * * * * * * * * * * * * * * * * * * //
    // Selection

    updateSelection: function(object)
    {
        if (FBTrace.DBG_PANELS)
        {
            FBTrace.sysout("script updateSelection object:" + object + " of type " +
                typeof(object), object);

            if (object instanceof CompilationUnit)
                FBTrace.sysout("script updateSelection this.navigate(object)", object);
            else if (object instanceof SourceLink)
                FBTrace.sysout("script updateSelection this.showSourceLink(object)", object);
            else if (typeof(object) == "function")
                FBTrace.sysout("script updateSelection this.showFunction(object)", object);
            else if (object instanceof StackFrame)
                FBTrace.sysout("script updateSelection this.showStackFrame(object)", object);
            else
                FBTrace.sysout("script updateSelection this.showStackFrame(null)", object);
        }

        if (object instanceof CompilationUnit)
            this.navigate(object);
        else if (object instanceof SourceLink)
            this.showSourceLink(object);
        else if (typeof(object) == "function")
            this.showFunction(object);
        else if (object instanceof StackFrame)
            this.showStackFrame(object);
    },

    showSourceLink: function(sourceLink)
    {
        this.navigate(sourceLink);
    },

    /**
     * Some source files (compilation units) can be loaded asynchronously (e.g. when using
     * RequireJS). If this case happens, this method tries it again after a short timeout.
     *
     * @param {Object} sourceLink  Link to the script and line to be displayed.
     * @param {Boolean} noHighlight Do not highlight the line
     * @param {Number} counter  Number of async attempts.
     */
    showSourceLinkAsync: function(sourceLink, counter)
    {
        Trace.sysout("scriptPanel.showSourceLinkAsync; " + counter + ", " +
            sourceLink, sourceLink);

        var compilationUnit = this.context.getCompilationUnit(sourceLink.href);
        if (compilationUnit)
        {
            this.showSourceLink(sourceLink);
        }
        else
        {
            if (typeof(counter) == "undefined")
                counter = 15;

            // Stop trying. The target script is probably not going to appear. At least,
            // make sure default script (location) is displayed.
            if (counter < 0)
            {
                if (!this.location)
                    this.navigate(null);
                return;
            }

            var self = this;
            this.context.setTimeout(function()
            {
                // If JS execution is stopped at a breakpoint, do not restore the previous
                // location. The user wants to see the breakpoint now.
                if (!self.context.stopped)
                    self.showSourceLinkAsync(sourceLink, --counter);
            }, 50);
        }
    },

    // * * * * * * * * * * * * * * * * * * * * * * * * * * * * * * * * * * * * * * * * * * * * * //
    // Scrolling & Highlighting

    scrollToLine: function(lineNo, options)
    {
        this.scriptView.scrollToLineAsync(lineNo, options);
    },

    removeDebugLocation: function()
    {
        this.scriptView.setDebugLocationAsync(-1);
    },

    setDebugLocation: function(line)
    {
        this.scriptView.setDebugLocationAsync(line - 1);
    },

    setDebugLocation: function(lineNo)
    {
        this.scriptView.setDebugLocation(lineNo);
    },

    // * * * * * * * * * * * * * * * * * * * * * * * * * * * * * * * * * * * * * * * * * * * * * //
    // Location List

    getLocationList: function()
    {
        return this.context.getAllCompilationUnits();
    },

    getDefaultLocation: function()
    {
        var compilationUnits = this.getLocationList();
        if (!compilationUnits.length)
            return null;

        return compilationUnits[0];
    },

    getObjectLocation: function(compilationUnit)
    {
        return compilationUnit.getURL();
    },

    updateLocation: function(object)
    {
        Trace.sysout("scriptPanel.updateLocation; " + object, object);

        var sourceLink = object;

        if (object instanceof CompilationUnit)
            sourceLink = new SourceLink(object.getURL(), null, "js");

        if (sourceLink instanceof SourceLink)
            this.showSource(sourceLink);

        Events.dispatch(this.fbListeners, "onUpdateScriptLocation", [this, sourceLink]);
    },

    // * * * * * * * * * * * * * * * * * * * * * * * * * * * * * * * * * * * * * * * * * * * * * //

    getCurrentURL: function()
    {
        if (this.location instanceof CompilationUnit)
            return this.location.getURL();

        if (this.location instanceof SourceLink)
            return this.location.getURL();
    },

    // * * * * * * * * * * * * * * * * * * * * * * * * * * * * * * * * * * * * * * * * * * * * * //
    // extends ActivablePanel

    onActivationChanged: function(enable)
    {
        // xxxHonza: needs to be revisited
        if (enable)
        {
            Firebug.Debugger.addObserver(this);
        }
        else
        {
            Firebug.Debugger.removeObserver(this);
        }
    },

    // * * * * * * * * * * * * * * * * * * * * * * * * * * * * * * * * * * * * * * * * * * * * * //
    // Breadcrumbs (object path)

    framesadded: function(stackTrace)
    {
        // Invoke breadcrumbs update.
        Firebug.chrome.syncStatusPath();
    },

    framescleared: function()
    {
        Firebug.chrome.syncStatusPath();
    },

    getObjectPath: function(frame)
    {
        Trace.sysout("scriptPanel.getObjectPath; frame " + frame, frame);

        if (this.context.currentTrace)
            return this.context.currentTrace.frames;
    },

    // * * * * * * * * * * * * * * * * * * * * * * * * * * * * * * * * * * * * * * * * * * * * * //
    // Source

    showSource: function(sourceLink)
    {
        Trace.sysout("scriptPanel.showSource; " + sourceLink, sourceLink);

        var compilationUnit = this.context.getCompilationUnit(sourceLink.href);
        if (!compilationUnit)
            compilationUnit = this.getDefaultLocation();

        // Sources doesn't have to be fetched from the server yet. In such case there
        // are not compilation units and so, no default location. We need to just wait
        // since sources are coming asynchronously (the UI will auto update after
        // newScript event).
        if (!compilationUnit)
            return;

        var self = this;
        function callback(unit, firstLineNumber, lastLineNumber, lines)
        {
            // There could have been more asynchronouse requests done at the same time
            // (e.g. show default script and restore the last visible script).
            // Use only the callback that corresponds to the current location URL.
            if (!self.location || self.location.getURL() != unit.getURL())
            {
                Trace.sysout("scriptPanel.showSource; Bail out, different location now");
                return;
            }

            Trace.sysout("scriptPanel.showSource; callback " + sourceLink, sourceLink);

            self.scriptView.showSource(lines.join(""));

            var options = sourceLink.getOptions();

            // Make sure the current execution line is marked if the current frame
            // is coming from the current location.
            var frame = self.context.currentFrame;
            if (frame && frame.href == self.location.href && frame.line == self.location.line)
                options.debugLocation = true;

            // If the location object is SourceLink automatically scroll to the
            // specified line.
            if (self.location && self.location.line)
                self.scrollToLine(self.location.line, options);
        }

        compilationUnit.getSourceLines(-1, -1, callback);
    },

    // * * * * * * * * * * * * * * * * * * * * * * * * * * * * * * * * * * * * * * * * * * * * * //
    // Search

    search: function(text, reverse)
    {
        return this.scriptView.search(text, reverse);
    },

    onNavigateToNextDocument: function(scanDoc, reverse)
    {
        return this.navigateToNextDocument(scanDoc, reverse);
    },

    // * * * * * * * * * * * * * * * * * * * * * * * * * * * * * * * * * * * * * * * * * * * * * //
    // ScriptView Listener

    addBreakpoint: function(bp)
    {
        // Persist the breakpoint on the client side.
<<<<<<< HEAD
        BreakpointStore.addBreakpoint(url, bp.line || bp.lineNo);
=======
        var url = this.getCurrentURL();
        BreakpointStore.addBreakpoint(url, bp.line);
>>>>>>> d45c95f4
    },

    removeBreakpoint: function(bp)
    {
        var url = this.getCurrentURL();

        bp = BreakpointStore.findBreakpoint(url, bp.line);
        if (!bp)
        {
            TraceError.sysout("scriptPanel.removeBreakpoint; ERROR doesn't exist!");
            return;
        }

        // Remove the breakpoint from the client side store. Breakpoint store
        // will notify all listeners (all Script panel including this one)
        // about breakpoint removal and so, it can be removed from all contexts
        BreakpointStore.removeBreakpoint(url, bp.lineNo);
    },

    onBreakpointInitialized: function(lineIndex, condition)
    {
        Trace.sysout("scriptPanel.onBreakpointInitialized;",
            {lineNo: lineIndex, condition: condition});

        var self = this;
        function doSetBreakpoint(response, bpClient)
        {
            var actualLocation = response.actualLocation;
            var url = bpClient.location.url;
            var existedBp = null;
            var removeCallback = function(response)
            {
                Trace.sysout("scriptPanel.onBreakpointInitialized; "+
                    "Response received:", response);
            };

            // The breakpoint is set on the server side even if the script doesn't
            // exist yet i.e. error == 'noScript' so, doesn't count this case as
            // an error.
            if (response.error && response.error != "noScript")
            {
                // Remove loading icon
                self.scriptView.removeBreakpoint({lineNo: lineIndex});

                TraceError.sysout("scriptPanel.onBreakpointInitialized; ERROR " + response,
                    {response: response, bpClient: bpClient});
                return;
            }

            // If the line that a breakpoint is set, isn't
            // a executable line.
            if (actualLocation && actualLocation.line != (lineIndex + 1))
            {
                // Convert to line index(zero-based).
                var newLineNo = actualLocation.line - 1;

                existedBp = BreakpointStore.findBreakpoint(url, newLineNo);

                // We need to update breakpoint client object in
                // order to be found when it needs removing.
                bpClient.location.line = actualLocation.line;

                var popupMenu = document.getElementById("fbScriptViewPopup");
                // If the user set a breakpoint via popop menu, the menu
                // should be closed, because the line, popup is showed on,
                // isn't a executional line.
                if (popupMenu.state === "open")
                    popupMenu.hidePopup();

                // Scroll to actual line.
                self.scrollToLine(url, newLineNo);

                // A breakpoint has already existed, it needs:
                // 1 - remove breakpoint client object.
                // 2 - to be scrolled in order to show the user existed bp.
                if (existedBp)
                {
                    self.tool.removeBreakpoint(self.context, url, newLineNo,
                        removeCallback);

                    if (condition !== undefined)
                    {
                        self.startEditingConditionAsyn(newLineNo, existedBp.condition);
                    }
                    self.scriptView.removeBreakpoint({lineNo: lineIndex});
                    return;
                }

                // Remove temporary breakpoint(loading icon), that
                // is waiting for actual line to be found.
                self.scriptView.removeBreakpoint({lineNo: lineIndex});

                if (condition !== undefined)
                {
                    self.startEditingConditionAsyn(newLineNo, condition);
                    return;
                }

                // Set a breakpoint to the actual location
                self.scriptView.addBreakpoint({lineNo: newLineNo});
                self.addBreakpoint({lineNo: newLineNo});
            }
            else
            {
                self.scriptView.removeBreakpoint({lineNo: lineIndex});
                if (condition !== undefined)
                {
                    existedBp = BreakpointStore.findBreakpoint(url, lineIndex);
                    // If there was already another breakpoint, its breakpoint
                    // client object must be removed.
                    if (existedBp)
                        self.tool.removeBreakpoint(self.context, url, lineIndex,
                            removeCallback);

                    self.startEditingConditionAsyn(lineIndex, condition);
                    return;
                }
                // In case the line is executable, we need to save
                // breakpoint and replace loading icon with red dot.
                self.tool.removeBreakpoint(self.context, url, newLineNo,
                        removeCallback);
                self.scriptView.addBreakpoint({lineNo: lineIndex});
                self.addBreakpoint({lineNo: lineIndex});
            }

            if (FBTrace.DBG_BP)
                FBTrace.sysout("scriptPanel.onBreakpointInitialized; breakpoint added", bpClient);
        }

        this.tool.setBreakpoint(this.context, this.location.href, lineIndex, doSetBreakpoint);
    },

    getBreakpoints: function(breakpoints)
    {
        var url = this.getCurrentURL();
        if (!url)
            return;

        var bps = BreakpointStore.getBreakpoints(url);
        if (!bps || !bps.length)
            return;

        breakpoints.push.apply(breakpoints, bps);
    },

    openBreakpointConditionEditor: function(lineIndex, event)
    {
        Trace.sysout("scriptPanel.openBreakpointConditionEditor; Line: " + lineIndex);

        this.editBreakpointCondition(lineIndex);
        Events.cancelEvent(event);
    },

    onEditorMouseUp: function(event)
    {
        // Click anywhere in the script panel closes breakpoint-condition-editor
        // if it's currently opened. It's valid to close the editor this way
        // and that's why the 'cancel' argument is set to false.
        if (this.editing)
            Editor.stopEditing(false);
    },

    // * * * * * * * * * * * * * * * * * * * * * * * * * * * * * * * * * * * * * * * * * * * * * //
    // Conditional Breakpoints

    editBreakpointCondition: function(lineNo)
    {
        // Create helper object for remembering the line and URL. It's used when
        // the user right clicks on a line with no breakpoint and picks
        // Edit Breakpoint Condition. This should still work and the breakpoint
        // should be created automatically if the user provide a condition.
        var tempBp = {
            lineNo: lineNo,
            href: this.getCurrentURL(),
            condition: "",
        };

        // The breakpoint doesn't have to exist.
        var bp = BreakpointStore.findBreakpoint(this.getCurrentURL(), lineNo);
        var condition = bp ? bp.condition : tempBp.condition;

        // xxxHonza: displaying BP conditions in the Watch panel is not supported yet.
        /*if (condition)
        {
            var watchPanel = this.context.getPanel("watches", true);
            watchPanel.removeWatch(condition);
            watchPanel.rebuild();
        }*/

        // Reference to the edited breakpoint.
        var editor = this.getEditor();
        editor.breakpoint = bp ? bp : tempBp;
        this.scriptView.initializeBreakpoint(lineNo, condition);
    },

    startEditingCondition: function(lineNo, condition)
    {
        var target = this.scriptView.getAnnotationTarget(lineNo);
        if (!target)
            return;

        var conditionEditor = this.getEditor();
        conditionEditor.breakpoint.lineNo = lineNo;

        Firebug.Editor.startEditing(target, condition, null, null, this);
    },

    startEditingConditionAsyn: function(lineNo, condition)
    {
        // This should be called with a delay to sure some
        // async operations like scrollToLine is done.
        var self = this;
        setTimeout(function()
        {
            self.startEditingCondition(lineNo, condition);
        }, 200);
    },

    onSetBreakpointCondition: function(bp, value, cancel)
    {
        var availableBp = BreakpointStore.findBreakpoint(bp.href, bp.lineNo);
        if (!cancel)
        {
            this.scriptView.addBreakpoint(bp);
            if (!availableBp)
            {
                this.addBreakpoint(bp);
            }
            value = value ? value : null;
            BreakpointStore.setBreakpointCondition(bp.href, bp.lineNo, value);
        }
        else
        {
            if (!availableBp)
            {
                function removeCallback(response)
                {
                    Trace.sysout("scriptPanel.onSetBreakpointCondition; "+
                        "Response received:", response);
                }
                this.tool.removeBreakpoint(this.context, bp.href, bp.lineNo,
                    removeCallback);
            }
            else
            {
                this.scriptView.addBreakpoint(bp);
                value = availableBp.condition;
                BreakpointStore.setBreakpointCondition(bp.href, bp.lineNo, value);
            }
        }
    },

    getEditor: function(target, value)
    {
        if (!this.conditionEditor)
        {
            this.conditionEditor = new BreakpointConditionEditor(this.document);
            this.conditionEditor.callback = this.onSetBreakpointCondition.bind(this);
        }

        return this.conditionEditor;
    },

    // * * * * * * * * * * * * * * * * * * * * * * * * * * * * * * * * * * * * * * * * * * * * * //
    // BreakpointStore Listener

    onBreakpointAdded: function(bp)
    {
        Trace.sysout("scriptPanel.onBreakpointAdded;", bp);

        /*var self = this;

        function callback(response, bpClient)
        {
            var actualLocation = response.actualLocation;

            // The breakpoint is set on the server side even if the script doesn't
            // exist yet i.e. error == 'noScript' so, doesn't count this case as
            // an error.
            if (response.error && response.error != "noScript")
            {
                TraceError.sysout("scriptPanel.onBreakpointAdd; ERROR " + response,
                    {response: response, bpClient: bpClient});
                return;
            }

            if (actualLocation && actualLocation.line != bp.lineNo)
            {
                // Convert to line index(zero-based).
                var newLineNo = actualLocation.line - 1;

                var existedBp = BreakpointStore.findBreakpoint(bp.href, newLineNo)
                // A breakpoint has already existed, it needs
                // to be scrolled in order to show to the user.
                if (existedBp)
                {
                    self.scrollToLine(existedBp.href, newLineNo);
                    BreakpointStore.removeBreakpoint(bp.href,
                        bp.lineNo);
                    return;
                }

                // We need to update breakpoint client object in order
                // to be found when it needs removing.
                bpClient.location.line = actualLocation.line;

                BreakpointStore.updateBreakpointLineNo(bp.href,
                    bp.lineNo, newLineNo);
                // Scroll to actual line.
                self.scrollToLine(bp.url, bp.lineNo);
            }

            // Cache the breakpoint-client object since it has API for removing itself.
            // (removal happens in the Script panel when the user clicks a breakpoint
            // in the breakpoint column).

            //xxxHonza: this must be context dependent. We need a list of Breakpoint
            // instances stored in the context pointing to the right BreakpointClient object.
            // This should be probably done in DebuggerTool
            //bp.params.client = bpClient;
        }*/
    },

    onBreakpointRemoved: function(bp)
    {
        Trace.sysout("scriptPanel.onBreakpointRemoved;", bp);

        function callback(response)
        {
            Trace.sysout("scriptPanel.onBreakpointRemoved; Response from the server:", response);
        }

        // Remove the breakpoint from this panel/context.
        this.tool.removeBreakpoint(this.context, bp.href, bp.lineNo, callback);

        // Remove breakpoint from the UI.
        // xxxHonza: we should mark it as disabled and wait for the response from the server.
        this.scriptView.removeBreakpoint(bp);
    },

    onBreakpointEnabled: function(bp)
    {
        this.tool.enableBreakpoint(this.context, bp.href, bp.lineNo, function()
        {
        });

        // Remove breakpoint from the UI.
        // xxxHonza: should be async
        this.scriptView.updateBreakpoint(bp);
    },

    onBreakpointDisabled: function(bp)
    {
        this.tool.disableBreakpoint(this.context, bp.href, bp.lineNo, function()
        {
        });

        // Remove breakpoint from the UI.
        // xxxHonza: should be async
        this.scriptView.updateBreakpoint(bp);
    },

    onBreakpointModified: function(bp)
    {
        this.scriptView.updateBreakpoint(bp);
    },

    onBreakpointLineChanged: function(bp, oldlineNo)
    {
        var lineNo = bp.lineNo;
        bp.lineNo = oldlineNo;
        this.scriptView.removeBreakpoint(bp);

        bp.lineNo = lineNo;
        this.scriptView.addBreakpoint(bp);
    },

    // * * * * * * * * * * * * * * * * * * * * * * * * * * * * * * * * * * * * * * * * * * * * * //
    // Options

    getOptionsMenuItems: function()
    {
        return [
            Menu.optionMenu("firebug.debugger.breakOnExceptions",
                "breakOnExceptions",
                "firebug.debugger.tip.breakOnExceptions"),
            Menu.optionMenu("firebug.breakpoint.showBreakNotifications",
                "showBreakNotification",
                "firebug.breakpoint.tip.Show_Break_Notifications")
        ];
    },

    updateOption: function(name, value)
    {
        if (name == "breakOnExceptions")
            this.tool.breakOnExceptions(this.context, value);
    },

    // * * * * * * * * * * * * * * * * * * * * * * * * * * * * * * * * * * * * * * * * * * * * * //
    // Context Menu

    onContextMenu: function(event, items)
    {
        var target = event.target;
        var menuItems = this.getContextMenuItems(null, target);
        items.push.apply(items, menuItems);
    },

    getContextMenuItems: function(object, target)
    {
        var items = [];

        // The target must be within viewConent DIV (Orion).
        // This could be changed if we decide to have a context menu displayed for
        // right-click on a breakpoint (in the column bar) instead of the condition-editor.
        // See issue 4378
        var viewContent = Dom.getAncestorByClass(target, "viewContent");
        if (!viewContent)
            return items;

        var lineNo = this.scriptView.getLineIndex(target);
        var text = this.scriptView.getSelectedText();
        if (text.toString())
        {
            items.push({
                label: "CopySourceCode",
                tooltiptext: "script.tip.Copy_Source_Code",
                command: Obj.bind(this.copySource, this)
            },
            "-",
            {
                label: "AddWatch",
                tooltiptext: "watch.tip.Add_Watch",
                command: Obj.bind(this.addSelectionWatch, this)
            });
        }

        var hasBreakpoint = BreakpointStore.hasBreakpoint(this.getCurrentURL(), lineNo);
        items.push("-",
        {
            label: "SetBreakpoint",
            tooltiptext: "script.tip.Set_Breakpoint",
            type: "checkbox",
            checked: hasBreakpoint,
            command: Obj.bindFixed(this.toggleBreakpoint, this, lineNo)
        });

        if (hasBreakpoint)
        {
            var isDisabled = BreakpointStore.isBreakpointDisabled(this.getCurrentURL(), lineNo);
            items.push({
                label: "breakpoints.Disable_Breakpoint",
                tooltiptext: "breakpoints.tip.Disable_Breakpoint",
                type: "checkbox",
                checked: isDisabled,
                command: Obj.bindFixed(this.toggleDisableBreakpoint, this, lineNo)
            });
        }

        items.push({
            label: "EditBreakpointCondition",
            tooltiptext: "breakpoints.tip.Edit_Breakpoint_Condition",
            command: Obj.bindFixed(this.editBreakpointCondition, this, lineNo)
        });

        if (this.context.stopped)
        {
            var debuggr = this;
            items.push(
                "-",
                // xxxHonza: TODO
                /*{
                    label: "script.Rerun",
                    tooltiptext: "script.tip.Rerun",
                    id: "contextMenuRerun",
                    command: Obj.bindFixed(debuggr.rerun, debuggr, this.context),
                    acceltext: "Shift+F8"
                },*/
                {
                    label: "script.Continue",
                    tooltiptext: "script.tip.Continue",
                    id: "contextMenuContinue",
                    command: Obj.bindFixed(debuggr.resume, debuggr, this.context),
                    acceltext: "F8"
                },
                {
                    label: "script.Step_Over",
                    tooltiptext: "script.tip.Step_Over",
                    id: "contextMenuStepOver",
                    command: Obj.bindFixed(debuggr.stepOver, debuggr, this.context),
                    acceltext: "F10"
                },
                {
                    label: "script.Step_Into",
                    tooltiptext: "script.tip.Step_Into",
                    id: "contextMenuStepInto",
                    command: Obj.bindFixed(debuggr.stepInto, debuggr, this.context),
                    acceltext: "F11"
                },
                {
                    label: "script.Step_Out",
                    tooltiptext: "script.tip.Step_Out",
                    id: "contextMenuStepOut",
                    command: Obj.bindFixed(debuggr.stepOut, debuggr, this.context),
                    acceltext: "Shift+F11"
                }
                //xxxHonza: TODO
                /*{
                    label: "firebug.RunUntil",
                    tooltiptext: "script.tip.Run_Until",
                    id: "contextMenuRunUntil",
                    command: Obj.bindFixed(debuggr.runUntil, debuggr, this.context,
                        compilationUnit, lineNo)
                }*/
            )
        }

        return items;
    },

    // * * * * * * * * * * * * * * * * * * * * * * * * * * * * * * * * * * * * * * * * * * * * * //
    // Context Menu Commands

    copySource: function()
    {
        var text = this.scriptView.getSelectedText();
        System.copyToClipboard(text);
    },

    addSelectionWatch: function()
    {
        var watchPanel = this.context.getPanel("watches", true);
        if (!watchPanel)
            return;

        var text = this.scriptView.getSelectedText();
        watchPanel.addWatch(text);
    },

    toggleBreakpoint: function(line)
    {
        Trace.sysout("scriptPanel.toggleBreakpoint; " + line);

        var hasBreakpoint = BreakpointStore.hasBreakpoint(this.getCurrentURL(), line);
        if (hasBreakpoint)
            BreakpointStore.removeBreakpoint(this.getCurrentURL(), line);
        else
<<<<<<< HEAD
            this.scriptView.initializeBreakpoint(line);
=======
            BreakpointStore.addBreakpoint(this.getCurrentURL(), line);
>>>>>>> d45c95f4
    },

    toggleDisableBreakpoint: function(line)
    {
        var isDisabled = BreakpointStore.isBreakpointDisabled(this.getCurrentURL(), line);
        if (isDisabled)
            BreakpointStore.enableBreakpoint(this.getCurrentURL(), line);
        else
            BreakpointStore.disableBreakpoint(this.getCurrentURL(), line);
    },

    // * * * * * * * * * * * * * * * * * * * * * * * * * * * * * * * * * * * * * * * * * * * * * //
    // BON

    supportsBreakOnNext: function()
    {
        return this.breakable && Firebug.jsDebuggerOn;
    },

    breakOnNext: function(enabled)
    {
        if (enabled)
            this.tool.breakOnNext(this.context, true);
        else
            this.tool.breakOnNext(this.context, false);
    },

    getBreakOnNextTooltip: function(armed)
    {
        return (armed ?
            Locale.$STR("script.Disable Break On Next") : Locale.$STR("script.Break On Next"));
    },

    shouldBreakOnNext: function()
    {
        return !!this.context.breakOnNextHook;  // TODO BTI
    },

    // * * * * * * * * * * * * * * * * * * * * * * * * * * * * * * * * * * * * * * * * * * * * * //
    // Toolbar functions

    attachListeners: function(context, chrome)
    {
        this.keyListeners =
        [
            chrome.keyCodeListen("F8", Events.isShift, Obj.bind(this.rerun, this, context), true),
            chrome.keyCodeListen("F8", null, Obj.bind(this.resume, this, context), true),
            chrome.keyCodeListen("F10", null, Obj.bind(this.stepOver, this, context), true),
            chrome.keyCodeListen("F11", null, Obj.bind(this.stepInto, this, context)),
            chrome.keyCodeListen("F11", Events.isShift, Obj.bind(this.stepOut, this, context))
        ];
    },

    detachListeners: function(context, chrome)
    {
        if (this.keyListeners)
        {
            for (var i = 0; i < this.keyListeners.length; ++i)
                chrome.keyIgnore(this.keyListeners[i]);
            delete this.keyListeners;
        }
    },

    syncListeners: function(context)
    {
        var chrome = Firebug.chrome;

        if (context.stopped)
            this.attachListeners(context, chrome);
        else
            this.detachListeners(context, chrome);
    },

    syncCommands: function(context)
    {
        var chrome = Firebug.chrome;
        if (!chrome)
        {
            TraceError.sysout("debugger.syncCommand, context with no chrome: " +
                context.getGlobalScope());

            return;
        }

        if (context.stopped)
        {
            chrome.setGlobalAttribute("fbDebuggerButtons", "stopped", "true");
            chrome.setGlobalAttribute("cmd_firebug_rerun", "disabled", "false");
            chrome.setGlobalAttribute("cmd_firebug_resumeExecution", "disabled", "false");
            chrome.setGlobalAttribute("cmd_firebug_stepOver", "disabled", "false");
            chrome.setGlobalAttribute("cmd_firebug_stepInto", "disabled", "false");
            chrome.setGlobalAttribute("cmd_firebug_stepOut", "disabled", "false");
        }
        else
        {
            chrome.setGlobalAttribute("fbDebuggerButtons", "stopped", "false");
            chrome.setGlobalAttribute("cmd_firebug_rerun", "disabled", "true");
            chrome.setGlobalAttribute("cmd_firebug_stepOver", "disabled", "true");
            chrome.setGlobalAttribute("cmd_firebug_stepInto", "disabled", "true");
            chrome.setGlobalAttribute("cmd_firebug_stepOut", "disabled", "true");
            chrome.setGlobalAttribute("cmd_firebug_resumeExecution", "disabled", "true");
        }
    },

    // * * * * * * * * * * * * * * * * * * * * * * * * * * * * * * * * * * * * * * * * * * * * * //
    // Toolbar functions

    rerun: function(context)
    {
        this.tool.rerun(context);
    },

    resume: function(context)
    {
        this.tool.resume(context);
    },

    stepOver: function(context)
    {
        this.tool.stepOver(context);
    },

    stepInto: function(context)
    {
        this.tool.stepInto(context);
    },

    stepOut: function(context)
    {
        this.tool.stepOut(context);
    },

    runUntil: function(context, compilationUnit, lineNo)
    {
        this.tool.runUntil(compilationUnit, lineNo);
    },

    // * * * * * * * * * * * * * * * * * * * * * * * * * * * * * * * * * * * * * * * * * * * * * //

    supportsObject: function(object, type)
    {
        if (object instanceof CompilationUnit
            || (object instanceof SourceLink && object.type == "js")
            || typeof(object) == "function"
            || object instanceof StackFrame)
        {
            // Higher priority than the DOM panel.
            return 2;
        }

        return 0;
    },

    // * * * * * * * * * * * * * * * * * * * * * * * * * * * * * * * * * * * * * * * * * * * * * //
    // Tool Listener

    onStartDebugging: function(context, event, packet)
    {
        Trace.sysout("scriptPanel.onStartDebugging; " + this.context.getName());

        try
        {
            var currentBreakable = Firebug.chrome.getGlobalAttribute(
                "cmd_firebug_toggleBreakOn", "breakable");

            Trace.sysout("scriptPanel.onStartDebugging; currentBreakable " + currentBreakable +
                " in " + this.context.getName() + " currentContext " +
                Firebug.currentContext.getName());

            // If currentBreakable is false, then we are armed, but we broke
            if (currentBreakable == "false")
                Firebug.chrome.setGlobalAttribute("cmd_firebug_toggleBreakOn", "breakable", "true");

            // If Firebug is minimized, open the UI to show we are stopped
            if (Firebug.isMinimized())
                Firebug.unMinimize();

            this.syncCommands(this.context);
            this.syncListeners(this.context);

            // Update Break on Next lightning
            //Firebug.Breakpoint.updatePanelTab(this, false);

            --this.context.currentFrame.line
            // This is how the Watch panel is synchronized.
            Firebug.chrome.select(this.context.currentFrame, "script", null, true);
            Firebug.chrome.syncPanel("script");  // issue 3463 and 4213
            Firebug.chrome.focus();
<<<<<<< HEAD
            ++this.context.currentFrame.line
=======

            //this.updateSelection(this.context.currentFrame);
>>>>>>> d45c95f4
        }
        catch (exc)
        {
            TraceError.sysout("Resuming debugger: error during debugging loop: " + exc, exc);
            Firebug.Console.log("Resuming debugger: error during debugging loop: " + exc);

            this.resume(this.context);
        }
    },

    onStopDebugging: function(context, event, packet)
    {
        Trace.sysout("scriptPanel.onStopDebugging; " + this.context.getName(), packet);

        try
        {
            var chrome = Firebug.chrome;

            /*if (this.selectedSourceBox && this.selectedSourceBox.breakCauseBox)
            {
                this.selectedSourceBox.breakCauseBox.hide();
                delete this.selectedSourceBox.breakCauseBox;
            }*/

            this.syncCommands(this.context);
            this.syncListeners(this.context);
            this.showNoStackFrame();

            // After main panel is completely updated
            chrome.syncSidePanels();
        }
        catch (exc)
        {
            TraceError.sysout("scriptPanel.onStopDebugging; EXCEPTION " + exc, exc);
        }
    },

    newScript: function(sourceFile)
    {
        Trace.sysout("scriptPanel.newScript; " + sourceFile.href, sourceFile);

        // New script has been appended, update the default location if necessary.
        if (!this.location)
            this.navigate(null);

        // Initialize existing breakpoints
        //var bps = BreakpointStore.getBreakpoints(sourceFile.href);
        //self.tool.setBreakpoints(self.context, bps, function(response){});
    },

    // * * * * * * * * * * * * * * * * * * * * * * * * * * * * * * * * * * * * * * * * * * * * * //
    // Info Tips

    updateInfoTip: function()
    {
        var infoTip = this.panelBrowser ? this.panelBrowser.infoTip : null;
        if (infoTip && this.infoTipExpr)
            this.populateInfoTip(infoTip, this.infoTipExpr);
    },

    showInfoTip: function(infoTip, target, x, y, rangeParent, rangeOffset)
    {
        if (Css.hasClass(target, "breakpoint"))
            return this.populateBreakpointInfoTip(infoTip, target);

        // The source script must be within viewConent DIV (Orion).
        var viewContent = Dom.getAncestorByClass(target, "viewContent");
        if (!viewContent)
            return;

        // See http://code.google.com/p/fbug/issues/detail?id=889
        // Idea from: Jonathan Zarate's rikaichan extension (http://www.polarcloud.com/rikaichan/)
        if (!rangeParent)
            return false;

        rangeOffset = rangeOffset || 0;
        var expr = getExpressionAt(rangeParent.data, rangeOffset);
        if (!expr || !expr.expr)
            return false;

        if (expr.expr == this.infoTipExpr)
            return true;
        else
            return this.populateInfoTip(infoTip, expr.expr);
    },

    populateInfoTip: function(infoTip, expr)
    {
        if (!expr || Keywords.isJavaScriptKeyword(expr))
            return false;

        // Tooltips for variables in the script source are only displayed if the
        // script execution is halted (i.e. there is a current frame).
        var frame = this.context.currentFrame;
        if (!frame)
            return false;

        //xxxHonza: expression evaluation is not finished.
        return false;

        var self = this;
        this.tool.eval(this.context, null, expr, function (context, event, packet)
        {
            var result = packet.why.frameFinished["return"];
            self.onPopulateInfoTip(infoTip, result);
        });

        // The result will be fetched asynchronously so, the tooltip should
        // display a throbber or something...
        return true;
    },

    onPopulateInfoTip: function(infoTip, result)
    {
        var gripObj = this.context.clientCache.getObject(result);
        gripObj.getProperties().then(function(props)
        {
            var value = gripObj.getValue();

            var rep = Firebug.getRep(value, context);
            var tag = rep.shortTag ? rep.shortTag : rep.tag;

            tag.replace({object: value}, infoTip);
        });
    },

    populateBreakpointInfoTip: function(infoTip, target)
    {
        var lineNo = this.scriptView.getLineIndex(target);
        var bp = BreakpointStore.findBreakpoint(this.getCurrentURL(), lineNo);
        var expr = bp.condition;
        if (!expr)
            return false;

        if (expr == this.infoTipExpr)
            return true;

        BreakpointInfoTip.render(infoTip, expr);

        this.infoTipExpr = expr;

        return true;
    },
});

// ********************************************************************************************* //
// Breakpoint InfoTip Template

with (Domplate) {
var BreakpointInfoTip = domplate(Firebug.Rep,
{
    tag:
        DIV("$expr"),

    render: function(parentNode, expr)
    {
        this.tag.replace({expr: expr}, parentNode, this);
    }
})};

// ********************************************************************************************* //

const reWord = /([A-Za-z_$0-9]+)(\.([A-Za-z_$0-9]+)|\[([A-Za-z_$0-9]+|["'].+?["'])\])*/;

function getExpressionAt(text, charOffset)
{
    var offset = 0;
    for (var m = reWord.exec(text); m; m = reWord.exec(text.substr(offset)))
    {
        var word = m[0];
        var wordOffset = offset+m.index;
        if (charOffset >= wordOffset && charOffset <= wordOffset+word.length)
        {
            var innerOffset = charOffset-wordOffset;
            m = word.substr(innerOffset+1).match(/\.|\]|\[|$/);
            var end = m.index + innerOffset + 1, start = 0;

            var openBr = word.lastIndexOf('[', innerOffset);
            var closeBr = word.lastIndexOf(']', innerOffset);

            if (openBr == innerOffset)
                end++;
            else if (closeBr < openBr)
            {
                if (/['"\d]/.test(word[openBr+1]))
                    end++;
                else
                    start = openBr + 1;
            }

            word = word.substring(start, end);

            if (/^\d+$/.test(word) && word[0] != '0')
                word = '';

            return {expr: word, offset: wordOffset-start};
        }
        offset = wordOffset+word.length;
    }

    return {expr: null, offset: -1};
};

// ********************************************************************************************* //
// Registration

Firebug.registerPanel(ScriptPanel);
Firebug.registerTracePrefix("scriptPanel.", "DBG_SCRIPTPANEL", false);

return ScriptPanel;

// ********************************************************************************************* //
});<|MERGE_RESOLUTION|>--- conflicted
+++ resolved
@@ -194,14 +194,7 @@
         if (this.context.breakingCause)
             this.context.breakingCause.lineNo = lineNo;
 
-<<<<<<< HEAD
-        this.scrollToLine(url, lineNo/*, this.highlightLine(lineNo, this.context)*/);
-        //this.context.throttle(this.updateInfoTip, this);
-
-        this.setDebugLocation(lineNo);
-=======
         this.navigate(frame.toSourceLink());
->>>>>>> d45c95f4
     },
 
     showNoStackFrame: function()
@@ -478,12 +471,8 @@
     addBreakpoint: function(bp)
     {
         // Persist the breakpoint on the client side.
-<<<<<<< HEAD
-        BreakpointStore.addBreakpoint(url, bp.line || bp.lineNo);
-=======
         var url = this.getCurrentURL();
-        BreakpointStore.addBreakpoint(url, bp.line);
->>>>>>> d45c95f4
+        BreakpointStore.addBreakpoint(url, (bp.line || bp.lineNo));
     },
 
     removeBreakpoint: function(bp)
@@ -514,6 +503,7 @@
             var actualLocation = response.actualLocation;
             var url = bpClient.location.url;
             var existedBp = null;
+
             var removeCallback = function(response)
             {
                 Trace.sysout("scriptPanel.onBreakpointInitialized; "+
@@ -525,7 +515,7 @@
             // an error.
             if (response.error && response.error != "noScript")
             {
-                // Remove loading icon
+                // Remove loading icon.
                 self.scriptView.removeBreakpoint({lineNo: lineIndex});
 
                 TraceError.sysout("scriptPanel.onBreakpointInitialized; ERROR " + response,
@@ -554,7 +544,7 @@
                     popupMenu.hidePopup();
 
                 // Scroll to actual line.
-                self.scrollToLine(url, newLineNo);
+                self.scrollToLine(newLineNo);
 
                 // A breakpoint has already existed, it needs:
                 // 1 - remove breakpoint client object.
@@ -1031,11 +1021,7 @@
         if (hasBreakpoint)
             BreakpointStore.removeBreakpoint(this.getCurrentURL(), line);
         else
-<<<<<<< HEAD
             this.scriptView.initializeBreakpoint(line);
-=======
-            BreakpointStore.addBreakpoint(this.getCurrentURL(), line);
->>>>>>> d45c95f4
     },
 
     toggleDisableBreakpoint: function(line)
@@ -1219,17 +1205,11 @@
             // Update Break on Next lightning
             //Firebug.Breakpoint.updatePanelTab(this, false);
 
-            --this.context.currentFrame.line
             // This is how the Watch panel is synchronized.
             Firebug.chrome.select(this.context.currentFrame, "script", null, true);
             Firebug.chrome.syncPanel("script");  // issue 3463 and 4213
             Firebug.chrome.focus();
-<<<<<<< HEAD
-            ++this.context.currentFrame.line
-=======
-
             //this.updateSelection(this.context.currentFrame);
->>>>>>> d45c95f4
         }
         catch (exc)
         {
