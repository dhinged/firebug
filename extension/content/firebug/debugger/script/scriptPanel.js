/* See license.txt for terms of usage */

define([
    "firebug/lib/object",
    "firebug/lib/locale",
    "firebug/lib/events",
    "firebug/lib/dom",
    "firebug/lib/array",
    "firebug/lib/css",
    "firebug/lib/domplate",
    "firebug/debugger/script/scriptView",
    "arch/compilationunit",
    "firebug/chrome/menu",
    "firebug/debugger/stack/stackFrame",
    "firebug/debugger/script/sourceLink",
    "firebug/debugger/breakpoints/breakpoint",
    "firebug/debugger/breakpoints/breakpointStore",
    "firebug/lib/persist",
    "firebug/debugger/breakpoints/breakpointConditionEditor",
    "firebug/lib/keywords",
    "firebug/lib/system",
    "firebug/editor/editor",
],
function (Obj, Locale, Events, Dom, Arr, Css, Domplate, ScriptView, CompilationUnit, Menu,
    StackFrame, SourceLink, Breakpoint, BreakpointStore, Persist,
    BreakpointConditionEditor, Keywords, System, Editor) {

// ********************************************************************************************* //
// Constants

var TraceError = FBTrace.to("DBG_ERRORS");
var Trace = FBTrace.to("DBG_SCRIPTPANEL");

// ********************************************************************************************* //
// Script panel

/**
 * @Panel This object represents the 'Script' panel that is used for debugging JavaScript.
 * This panel is using JSD2 API for debugging.
 */
function ScriptPanel() {}
var BasePanel = Firebug.ActivablePanel;
ScriptPanel.prototype = Obj.extend(BasePanel,
/** @lends ScriptPanel */
{
    dispatchName: "ScriptPanel",

    // * * * * * * * * * * * * * * * * * * * * * * * * * * * * * * * * * * * * * * * * * * * * * //
    // extends Panel

    name: "script",
    searchable: true,
    breakable: true,
    enableA11y: true,
    order: 45,

    // Will appear in detached Firebug Remote XUL window.
    remotable: true,

    // * * * * * * * * * * * * * * * * * * * * * * * * * * * * * * * * * * * * * * * * * * * * * //
    // Initialization

    initialize: function(context, doc)
    {
        BasePanel.initialize.apply(this, arguments);

        this.panelSplitter = Firebug.chrome.$("fbPanelSplitter");
        this.sidePanelDeck = Firebug.chrome.$("fbSidePanelDeck");

        // Create source view for JS source code. Initialization is made when the Script
        // panel is actualy displayed (in 'show' method).
        this.scriptView = new ScriptView();
        this.scriptView.addListener(this);

        // Listen to breakpoint changes (add/remove).
        BreakpointStore.addListener(this);

        // The tool/controller (serves as a proxy to the backend service) is registered dynamicaly.
        // Depending on the current tool the communication can be local or remote.
        // Access to the back-end debugger service (JSD2) must always be done through the tool.
        this.tool = this.context.getTool("debugger");
        this.tool.addListener(this);
    },

    destroy: function(state)
    {
        // We want the location (compilationUnit) to persist, not the selection (eg stackFrame).
        delete this.selection;

        // Remember data for Script panel restore.
        state.location = this.location;
        state.scrollTop = this.scriptView.getScrollTop();

        Trace.sysout("scriptPanel.destroy; " + state.scrollTop + ", " + state.location, state);

        this.scriptView.removeListener(this);
        this.scriptView.destroy();

        BreakpointStore.removeListener(this);

        this.tool.removeListener(this);

        BasePanel.destroy.apply(this, arguments);
    },

    // * * * * * * * * * * * * * * * * * * * * * * * * * * * * * * * * * * * * * * * * * * * * * //
    // Panel show/hide

    show: function(state)
    {
        var enabled = this.isEnabled();
        if (!enabled)
            return;

        Trace.sysout("scriptPanel.show;", state);

        // Initialize the source view. Orion initialization here, when the
        // parentNode is actualy visible, solves the following problem:
        // Error: TypeError: this._iframe.contentWindow is undefined
        // Save for muliple calls.
        this.scriptView.initialize(this.panelNode);

        if (state && state.location)
        {
            // Create source link used to restore script view location. Specified source line
            // should be displayed at the top (as the first line).
            var sourceLink = new SourceLink(state.location.getURL(), state.scrollTop, "js");
            sourceLink.options.scrollTo = "top";

            // Causes the Script panel to show the proper location.
            // Do not highlight the line (second argument true), we just want
            // to restore the position.
            // Also do it asynchronously, the script doesn't have to be
            // available immediately.
            this.showSourceLinkAsync(sourceLink);

            // Do not restore the location again, it could happen during
            // the single stepping and overwrite the debugger location.
            delete state.location;
        }

        var active = true;

        // These buttons are visible only, if debugger is enabled.
        this.showToolbarButtons("fbLocationSeparator", active);
        this.showToolbarButtons("fbDebuggerButtons", active);
        this.showToolbarButtons("fbLocationButtons", active);
        this.showToolbarButtons("fbScriptButtons", active);
        this.showToolbarButtons("fbStatusButtons", active);

        Firebug.chrome.$("fbRerunButton").setAttribute("tooltiptext",
            Locale.$STRF("firebug.labelWithShortcut", [Locale.$STR("script.Rerun"), "Shift+F8"]));
        Firebug.chrome.$("fbContinueButton").setAttribute("tooltiptext",
            Locale.$STRF("firebug.labelWithShortcut", [Locale.$STR("script.Continue"), "F8"]));
        Firebug.chrome.$("fbStepIntoButton").setAttribute("tooltiptext",
            Locale.$STRF("firebug.labelWithShortcut", [Locale.$STR("script.Step_Into"), "F11"]));
        Firebug.chrome.$("fbStepOverButton").setAttribute("tooltiptext",
            Locale.$STRF("firebug.labelWithShortcut", [Locale.$STR("script.Step_Over"), "F10"]));
        Firebug.chrome.$("fbStepOutButton").setAttribute("tooltiptext",
            Locale.$STRF("firebug.labelWithShortcut",
                [Locale.$STR("script.Step_Out"), "Shift+F11"]));

        // Additional debugger panels are visible only, if debugger is active.
        this.panelSplitter.collapsed = !active;
        this.sidePanelDeck.collapsed = !active;
    },

    hide: function(state)
    {
        Trace.sysout("scriptPanel.hide: ", state);

        state.location = this.location;
        state.scrollTop = this.scriptView.getScrollTop();
    },

    // * * * * * * * * * * * * * * * * * * * * * * * * * * * * * * * * * * * * * * * * * * * * * //
    // Show Stack Frames

    showStackFrame: function(frame)
    {
        if (this.context.stopped)
            this.showStackFrameTrue(frame);
        else
            this.showNoStackFrame();
    },

    showStackFrameTrue: function(frame)
    {
        // Make sure the current frame seen by the user is set (issue 4818)
        this.context.currentFrame = frame;

        Trace.sysout("scriptPanel.showStackFrame: " + frame, frame);

        if (this.context.breakingCause)
            this.context.breakingCause.lineNo = lineNo;

        this.navigate(frame.toSourceLink());
    },

    showNoStackFrame: function()
    {
        this.removeDebugLocation();

        // Clear the stack on the panel toolbar
        var panelStatus = Firebug.chrome.getPanelStatusElements();
        panelStatus.clear();

        this.updateInfoTip();
    },

    // * * * * * * * * * * * * * * * * * * * * * * * * * * * * * * * * * * * * * * * * * * * * * //
    // Selection

    updateSelection: function(object)
    {
        if (FBTrace.DBG_PANELS)
        {
            FBTrace.sysout("script updateSelection object:" + object + " of type " +
                typeof(object), object);

            if (object instanceof CompilationUnit)
                FBTrace.sysout("script updateSelection this.navigate(object)", object);
            else if (object instanceof SourceLink)
                FBTrace.sysout("script updateSelection this.showSourceLink(object)", object);
            else if (typeof(object) == "function")
                FBTrace.sysout("script updateSelection this.showFunction(object)", object);
            else if (object instanceof StackFrame)
                FBTrace.sysout("script updateSelection this.showStackFrame(object)", object);
            else
                FBTrace.sysout("script updateSelection this.showStackFrame(null)", object);
        }

        if (object instanceof CompilationUnit)
            this.navigate(object);
        else if (object instanceof SourceLink)
            this.showSourceLink(object);
        else if (typeof(object) == "function")
            this.showFunction(object);
        else if (object instanceof StackFrame)
            this.showStackFrame(object);
    },

    showSourceLink: function(sourceLink)
    {
        this.navigate(sourceLink);
    },

    /**
     * Some source files (compilation units) can be loaded asynchronously (e.g. when using
     * RequireJS). If this case happens, this method tries it again after a short timeout.
     *
     * @param {Object} sourceLink  Link to the script and line to be displayed.
     * @param {Boolean} noHighlight Do not highlight the line
     * @param {Number} counter  Number of async attempts.
     */
    showSourceLinkAsync: function(sourceLink, counter)
    {
        Trace.sysout("scriptPanel.showSourceLinkAsync; " + counter + ", " +
            sourceLink, sourceLink);

        var compilationUnit = this.context.getCompilationUnit(sourceLink.href);
        if (compilationUnit)
        {
            this.showSourceLink(sourceLink);
        }
        else
        {
            if (typeof(counter) == "undefined")
                counter = 15;

            // Stop trying. The target script is probably not going to appear. At least,
            // make sure default script (location) is displayed.
            if (counter < 0)
            {
                if (!this.location)
                    this.navigate(null);
                return;
            }

            var self = this;
            this.context.setTimeout(function()
            {
                // If JS execution is stopped at a breakpoint, do not restore the previous
                // location. The user wants to see the breakpoint now.
                if (!self.context.stopped)
                    self.showSourceLinkAsync(sourceLink, --counter);
            }, 50);
        }
    },

    // * * * * * * * * * * * * * * * * * * * * * * * * * * * * * * * * * * * * * * * * * * * * * //
    // Scrolling & Highlighting

    scrollToLine: function(lineNo, options)
    {
        this.scriptView.scrollToLineAsync(lineNo, options);
    },

    removeDebugLocation: function()
    {
        this.scriptView.setDebugLocationAsync(-1);
    },

    setDebugLocation: function(line)
    {
        this.scriptView.setDebugLocationAsync(line - 1);
    },

    setDebugLocation: function(lineNo)
    {
        this.scriptView.setDebugLocation(lineNo);
    },

    // * * * * * * * * * * * * * * * * * * * * * * * * * * * * * * * * * * * * * * * * * * * * * //
    // Location List

    getLocationList: function()
    {
        return this.context.getAllCompilationUnits();
    },

    getDefaultLocation: function()
    {
        var compilationUnits = this.getLocationList();
        if (!compilationUnits.length)
            return null;

        return compilationUnits[0];
    },

    getObjectLocation: function(compilationUnit)
    {
        return compilationUnit.getURL();
    },

    updateLocation: function(object)
    {
        Trace.sysout("scriptPanel.updateLocation; " + object, object);

        var sourceLink = object;

        if (object instanceof CompilationUnit)
            sourceLink = new SourceLink(object.getURL(), null, "js");

        if (sourceLink instanceof SourceLink)
            this.showSource(sourceLink);

        Events.dispatch(this.fbListeners, "onUpdateScriptLocation", [this, sourceLink]);
    },

    // * * * * * * * * * * * * * * * * * * * * * * * * * * * * * * * * * * * * * * * * * * * * * //

    getCurrentURL: function()
    {
        if (this.location instanceof CompilationUnit)
            return this.location.getURL();

        if (this.location instanceof SourceLink)
            return this.location.getURL();
    },

    setBreakpoint: function(bp)
    {
        var url = bp.href ? bp.href : this.location.href;

        this.scriptView.addBreakpoint(bp);

        // Persist the breakpoint on the client side.
        BreakpointStore.addBreakpoint(url , bp.lineNo);
    },
    // * * * * * * * * * * * * * * * * * * * * * * * * * * * * * * * * * * * * * * * * * * * * * //
    // extends ActivablePanel

    onActivationChanged: function(enable)
    {
        // xxxHonza: needs to be revisited
        if (enable)
        {
            Firebug.Debugger.addObserver(this);
        }
        else
        {
            Firebug.Debugger.removeObserver(this);
        }
    },

    // * * * * * * * * * * * * * * * * * * * * * * * * * * * * * * * * * * * * * * * * * * * * * //
    // Breadcrumbs (object path)

    framesadded: function(stackTrace)
    {
        // Invoke breadcrumbs update.
        Firebug.chrome.syncStatusPath();
    },

    framescleared: function()
    {
        Firebug.chrome.syncStatusPath();
    },

    getObjectPath: function(frame)
    {
        Trace.sysout("scriptPanel.getObjectPath; frame " + frame, frame);

        if (this.context.currentTrace)
            return this.context.currentTrace.frames;
    },

    // * * * * * * * * * * * * * * * * * * * * * * * * * * * * * * * * * * * * * * * * * * * * * //
    // Source

    showSource: function(sourceLink)
    {
        Trace.sysout("scriptPanel.showSource; " + sourceLink, sourceLink);

        var compilationUnit = this.context.getCompilationUnit(sourceLink.href);
        if (!compilationUnit)
            compilationUnit = this.getDefaultLocation();

        // Sources doesn't have to be fetched from the server yet. In such case there
        // are not compilation units and so, no default location. We need to just wait
        // since sources are coming asynchronously (the UI will auto update after
        // newScript event).
        if (!compilationUnit)
            return;

        var self = this;
        function callback(unit, firstLineNumber, lastLineNumber, lines)
        {
            // There could have been more asynchronouse requests done at the same time
            // (e.g. show default script and restore the last visible script).
            // Use only the callback that corresponds to the current location URL.
            if (!self.location || self.location.getURL() != unit.getURL())
            {
                Trace.sysout("scriptPanel.showSource; Bail out, different location now");
                return;
            }

            Trace.sysout("scriptPanel.showSource; callback " + sourceLink, sourceLink);

            self.scriptView.showSource(lines.join(""));

            var options = sourceLink.getOptions();

            // Make sure the current execution line is marked if the current frame
            // is coming from the current location.
            var frame = self.context.currentFrame;
            if (frame && frame.href == self.location.href && frame.line == self.location.line)
                options.debugLocation = true;

            // If the location object is SourceLink automatically scroll to the
            // specified line.
            if (self.location && self.location.line)
                self.scrollToLine(self.location.line, options);
        }

        compilationUnit.getSourceLines(-1, -1, callback);
    },

    // * * * * * * * * * * * * * * * * * * * * * * * * * * * * * * * * * * * * * * * * * * * * * //
    // Search

    search: function(text, reverse)
    {
        return this.scriptView.search(text, reverse);
    },

    onNavigateToNextDocument: function(scanDoc, reverse)
    {
        return this.navigateToNextDocument(scanDoc, reverse);
    },

    // * * * * * * * * * * * * * * * * * * * * * * * * * * * * * * * * * * * * * * * * * * * * * //
    // ScriptView Listener

    addBreakpoint: function(bp)
    {
<<<<<<< HEAD
        Trace.sysout("scriptPanel.addBreakpoint;", bp);
=======
        // Persist the breakpoint on the client side.
        var url = this.getCurrentURL();
        BreakpointStore.addBreakpoint(url, (bp.line || bp.lineNo));
    },

    removeBreakpoint: function(bp)
    {
        var url = this.getCurrentURL();

        bp = BreakpointStore.findBreakpoint(url, bp.line);
        if (!bp)
        {
            TraceError.sysout("scriptPanel.removeBreakpoint; ERROR doesn't exist! " + bp.line);
            return;
        }

        // Remove the breakpoint from the client side store. Breakpoint store
        // will notify all listeners (all Script panel including this one)
        // about breakpoint removal and so, it can be removed from all contexts
        BreakpointStore.removeBreakpoint(url, bp.lineNo);
    },

    onBreakpointInitialized: function(lineIndex, condition)
    {
        Trace.sysout("scriptPanel.onBreakpointInitialized;",
            {lineNo: lineIndex, condition: condition});
>>>>>>> 1f72fb52

        var self = this;
        function doSetBreakpoint(response, bpClient)
        {
            var actualLocation = response.actualLocation;
            // Remove temporary breakpoint(loading icon), is waiting for the response.
            self.scriptView.removeBreakpoint(bp);

            // The breakpoint is set on the server side even if the script doesn't
            // exist yet i.e. error == 'noScript' so, doesn't count this case as
            // an error.
            if (response.error && response.error != "noScript")
            {
                TraceError.sysout("scriptPanel.addBreakpoint; ERROR " + response,
                    {response: response, bpClient: bpClient});
                return;
            }

            // If the line that a breakpoint is set, isn't executable.
            if (actualLocation && actualLocation.line != (bp.lineNo + 1))
            {
                bp.lineNo = actualLocation.line - 1;
                // To be found when it needs removing.
                bpClient.location.line = actualLocation.line;
                // If the user sets a breakpoint via popup menu.
                self.closePopupMenu();
                // Scroll to actual line.
                self.scrollToLine(bp.lineNo);

                var existedBp = BreakpointStore.findBreakpoint(bp.href, bp.lineNo);
                if (existedBp)
                {
                    // FF 18- creates a instance of bpClient with different actor for
                    // any excutable and non-excutable lines.
                    self.tool.removeDuplicatedBpInstances(self.context, bpClient);
                    if (bp.condition !== undefined)
                        self.startEditingConditionAsyn(bp.lineNo, existedBp.condition);
                    return;
                }
            }
            if (bp.condition !== undefined)
                self.startEditingConditionAsyn(bp.lineNo, bp.condition);
            else
                self.setBreakpoint(bp);

            // Cache the breakpoint-client object since it has API for removing itself.
            // (removal happens in the Script panel when the user clicks a breakpoint
            // in the breakpoint column).

            //xxxHonza: this must be context dependent. We need a list of Breakpoint
            // instances stored in the context pointing to the right BreakpointClient object.
            // This should be probably done in DebuggerTool
            //bp.params.client = bpClient;

            if (FBTrace.DBG_BP)
                FBTrace.sysout("scriptPanel.addBreakpoint; breakpoint added", bpClient);
        }
        this.tool.setBreakpoint(this.context, this.location.href, bp.lineNo, doSetBreakpoint);
    },

    removeBreakpoint: function(bp)
    {
        var url = this.getCurrentURL();

        bp = BreakpointStore.findBreakpoint(url, bp.line);
        if (!bp)
        {
            TraceError.sysout("scriptPanel.removeBreakpoint; ERROR doesn't exist!");
            return;
        }

        // Remove the breakpoint from the client side store. Breakpoint store
        // will notify all listeners (all Script panel including this one)
        // about breakpoint removal and so, it can be removed from all contexts
        BreakpointStore.removeBreakpoint(url, bp.lineNo);
    },

    getBreakpoints: function(breakpoints)
    {
        var url = this.getCurrentURL();
        if (!url)
            return;

        var bps = BreakpointStore.getBreakpoints(url);
        if (!bps || !bps.length)
            return;

        breakpoints.push.apply(breakpoints, bps);
    },

    openBreakpointConditionEditor: function(lineIndex, event)
    {
        Trace.sysout("scriptPanel.openBreakpointConditionEditor; Line: " + lineIndex);

        this.editBreakpointCondition(lineIndex);
        Events.cancelEvent(event);
    },

    onEditorMouseUp: function(event)
    {
        // Click anywhere in the script panel closes breakpoint-condition-editor
        // if it's currently opened. It's valid to close the editor this way
        // and that's why the 'cancel' argument is set to false.
        if (this.editing)
            Editor.stopEditing(false);
    },

    // * * * * * * * * * * * * * * * * * * * * * * * * * * * * * * * * * * * * * * * * * * * * * //
    // Conditional Breakpoints

    editBreakpointCondition: function(lineNo)
    {
        // Create helper object for remembering the line and URL. It's used when
        // the user right clicks on a line with no breakpoint and picks
        // Edit Breakpoint Condition. This should still work and the breakpoint
        // should be created automatically if the user provide a condition.
        var tempBp = {
            lineNo: lineNo,
            href: this.getCurrentURL(),
            condition: "",
        };

        // The breakpoint doesn't have to exist.
        var bp = BreakpointStore.findBreakpoint(this.getCurrentURL(), lineNo);
        var condition = bp ? bp.condition : tempBp.condition;

        // xxxHonza: displaying BP conditions in the Watch panel is not supported yet.
        /*if (condition)
        {
            var watchPanel = this.context.getPanel("watches", true);
            watchPanel.removeWatch(condition);
            watchPanel.rebuild();
        }*/

        // Reference to the edited breakpoint.
        var editor = this.getEditor();
        editor.breakpoint = bp ? bp : tempBp;
        this.scriptView.initializeBreakpoint(lineNo, condition);
    },

    startEditingCondition: function(lineNo, condition)
    {
        var target = this.scriptView.getAnnotationTarget(lineNo);
        if (!target)
            return;

        var conditionEditor = this.getEditor();
        conditionEditor.breakpoint.lineNo = lineNo;

        Firebug.Editor.startEditing(target, condition, null, null, this);
    },

    startEditingConditionAsyn: function(lineNo, condition)
    {
        // This should be called with a delay to sure some
        // async operations like scrollToLine is done.
        var self = this;
        setTimeout(function()
        {
            self.startEditingCondition(lineNo, condition);
        }, 200);
    },

    onSetBreakpointCondition: function(bp, value, cancel)
    {
        var availableBp = BreakpointStore.findBreakpoint(bp.href, bp.lineNo);
        if (!cancel)
        {
            if (!availableBp)
            {
                this.setBreakpoint(bp);
            }
            value = value ? value : null;
            BreakpointStore.setBreakpointCondition(bp.href, bp.lineNo, value);
        }
        else
        {
            if (!availableBp)
            {
                function removeCallback(response)
                {
                    Trace.sysout("scriptPanel.onSetBreakpointCondition; "+
                        "Response received:", response);
                }
                this.tool.removeBreakpoint(this.context, bp.href, bp.lineNo,
                    removeCallback);
            }
        }
    },

    getEditor: function(target, value)
    {
        if (!this.conditionEditor)
        {
            this.conditionEditor = new BreakpointConditionEditor(this.document);
            this.conditionEditor.callback = this.onSetBreakpointCondition.bind(this);
        }

        return this.conditionEditor;
    },

    // * * * * * * * * * * * * * * * * * * * * * * * * * * * * * * * * * * * * * * * * * * * * * //
    // BreakpointStore Listener

    onBreakpointAdded: function(bp)
    {
    },

    onBreakpointRemoved: function(bp)
    {
        Trace.sysout("scriptPanel.onBreakpointRemoved;", bp);

        function callback(response)
        {
            Trace.sysout("scriptPanel.onBreakpointRemoved; Response from the server:", response);
        }

        // Remove the breakpoint from this panel/context.
        this.tool.removeBreakpoint(this.context, bp.href, bp.lineNo, callback);

        // Remove breakpoint from the UI.
        // xxxHonza: we should mark it as disabled and wait for the response from the server.
        this.scriptView.removeBreakpoint(bp);
    },

    onBreakpointEnabled: function(bp)
    {
        this.tool.enableBreakpoint(this.context, bp.href, bp.lineNo, function()
        {
        });

        // Remove breakpoint from the UI.
        // xxxHonza: should be async
        this.scriptView.updateBreakpoint(bp);
    },

    onBreakpointDisabled: function(bp)
    {
        this.tool.disableBreakpoint(this.context, bp.href, bp.lineNo, function()
        {
        });

        // Remove breakpoint from the UI.
        // xxxHonza: should be async
        this.scriptView.updateBreakpoint(bp);
    },

    onBreakpointModified: function(bp)
    {
        this.scriptView.updateBreakpoint(bp);
    },

    // * * * * * * * * * * * * * * * * * * * * * * * * * * * * * * * * * * * * * * * * * * * * * //
    // Options

    getOptionsMenuItems: function()
    {
        return [
            Menu.optionMenu("firebug.debugger.breakOnExceptions",
                "breakOnExceptions",
                "firebug.debugger.tip.breakOnExceptions"),
            Menu.optionMenu("firebug.breakpoint.showBreakNotifications",
                "showBreakNotification",
                "firebug.breakpoint.tip.Show_Break_Notifications")
        ];
    },

    updateOption: function(name, value)
    {
        if (name == "breakOnExceptions")
            this.tool.breakOnExceptions(this.context, value);
    },

    // * * * * * * * * * * * * * * * * * * * * * * * * * * * * * * * * * * * * * * * * * * * * * //
    // Context Menu

    onContextMenu: function(event, items)
    {
        var target = event.target;
        var menuItems = this.getContextMenuItems(null, target);
        items.push.apply(items, menuItems);
    },

    getContextMenuItems: function(object, target)
    {
        var items = [];

        // The target must be within viewConent DIV (Orion).
        // This could be changed if we decide to have a context menu displayed for
        // right-click on a breakpoint (in the column bar) instead of the condition-editor.
        // See issue 4378
        var viewContent = Dom.getAncestorByClass(target, "viewContent");
        if (!viewContent)
            return items;

        var lineNo = this.scriptView.getLineIndex(target);
        var text = this.scriptView.getSelectedText();
        if (text.toString())
        {
            items.push({
                label: "CopySourceCode",
                tooltiptext: "script.tip.Copy_Source_Code",
                command: Obj.bind(this.copySource, this)
            },
            "-",
            {
                label: "AddWatch",
                tooltiptext: "watch.tip.Add_Watch",
                command: Obj.bind(this.addSelectionWatch, this)
            });
        }

        var hasBreakpoint = BreakpointStore.hasBreakpoint(this.getCurrentURL(), lineNo);
        items.push("-",
        {
            label: "SetBreakpoint",
            tooltiptext: "script.tip.Set_Breakpoint",
            type: "checkbox",
            checked: hasBreakpoint,
            command: Obj.bindFixed(this.toggleBreakpoint, this, lineNo)
        });

        if (hasBreakpoint)
        {
            var isDisabled = BreakpointStore.isBreakpointDisabled(this.getCurrentURL(), lineNo);
            items.push({
                label: "breakpoints.Disable_Breakpoint",
                tooltiptext: "breakpoints.tip.Disable_Breakpoint",
                type: "checkbox",
                checked: isDisabled,
                command: Obj.bindFixed(this.toggleDisableBreakpoint, this, lineNo)
            });
        }

        items.push({
            label: "EditBreakpointCondition",
            tooltiptext: "breakpoints.tip.Edit_Breakpoint_Condition",
            command: Obj.bindFixed(this.editBreakpointCondition, this, lineNo)
        });

        if (this.context.stopped)
        {
            var debuggr = this;
            items.push(
                "-",
                // xxxHonza: TODO
                /*{
                    label: "script.Rerun",
                    tooltiptext: "script.tip.Rerun",
                    id: "contextMenuRerun",
                    command: Obj.bindFixed(debuggr.rerun, debuggr, this.context),
                    acceltext: "Shift+F8"
                },*/
                {
                    label: "script.Continue",
                    tooltiptext: "script.tip.Continue",
                    id: "contextMenuContinue",
                    command: Obj.bindFixed(debuggr.resume, debuggr, this.context),
                    acceltext: "F8"
                },
                {
                    label: "script.Step_Over",
                    tooltiptext: "script.tip.Step_Over",
                    id: "contextMenuStepOver",
                    command: Obj.bindFixed(debuggr.stepOver, debuggr, this.context),
                    acceltext: "F10"
                },
                {
                    label: "script.Step_Into",
                    tooltiptext: "script.tip.Step_Into",
                    id: "contextMenuStepInto",
                    command: Obj.bindFixed(debuggr.stepInto, debuggr, this.context),
                    acceltext: "F11"
                },
                {
                    label: "script.Step_Out",
                    tooltiptext: "script.tip.Step_Out",
                    id: "contextMenuStepOut",
                    command: Obj.bindFixed(debuggr.stepOut, debuggr, this.context),
                    acceltext: "Shift+F11"
                }
                //xxxHonza: TODO
                /*{
                    label: "firebug.RunUntil",
                    tooltiptext: "script.tip.Run_Until",
                    id: "contextMenuRunUntil",
                    command: Obj.bindFixed(debuggr.runUntil, debuggr, this.context,
                        compilationUnit, lineNo)
                }*/
            )
        }

        return items;
    },

    closePopupMenu: function()
    {
        var popupMenu = document.getElementById("fbScriptViewPopup");
        if (popupMenu.state === "open")
            popupMenu.hidePopup();
    },
    // * * * * * * * * * * * * * * * * * * * * * * * * * * * * * * * * * * * * * * * * * * * * * //
    // Context Menu Commands

    copySource: function()
    {
        var text = this.scriptView.getSelectedText();
        System.copyToClipboard(text);
    },

    addSelectionWatch: function()
    {
        var watchPanel = this.context.getPanel("watches", true);
        if (!watchPanel)
            return;

        var text = this.scriptView.getSelectedText();
        watchPanel.addWatch(text);
    },

    toggleBreakpoint: function(line)
    {
        Trace.sysout("scriptPanel.toggleBreakpoint; " + line);

        var hasBreakpoint = BreakpointStore.hasBreakpoint(this.getCurrentURL(), line);
        if (hasBreakpoint)
            BreakpointStore.removeBreakpoint(this.getCurrentURL(), line);
        else
            this.scriptView.initializeBreakpoint(line);
    },

    toggleDisableBreakpoint: function(line)
    {
        var isDisabled = BreakpointStore.isBreakpointDisabled(this.getCurrentURL(), line);
        if (isDisabled)
            BreakpointStore.enableBreakpoint(this.getCurrentURL(), line);
        else
            BreakpointStore.disableBreakpoint(this.getCurrentURL(), line);
    },

    // * * * * * * * * * * * * * * * * * * * * * * * * * * * * * * * * * * * * * * * * * * * * * //
    // BON

    supportsBreakOnNext: function()
    {
        return this.breakable && Firebug.jsDebuggerOn;
    },

    breakOnNext: function(enabled)
    {
        if (enabled)
            this.tool.breakOnNext(this.context, true);
        else
            this.tool.breakOnNext(this.context, false);
    },

    getBreakOnNextTooltip: function(armed)
    {
        return (armed ?
            Locale.$STR("script.Disable Break On Next") : Locale.$STR("script.Break On Next"));
    },

    shouldBreakOnNext: function()
    {
        return !!this.context.breakOnNextHook;  // TODO BTI
    },

    // * * * * * * * * * * * * * * * * * * * * * * * * * * * * * * * * * * * * * * * * * * * * * //
    // Toolbar functions

    attachListeners: function(context, chrome)
    {
        this.keyListeners =
        [
            chrome.keyCodeListen("F8", Events.isShift, Obj.bind(this.rerun, this, context), true),
            chrome.keyCodeListen("F8", null, Obj.bind(this.resume, this, context), true),
            chrome.keyCodeListen("F10", null, Obj.bind(this.stepOver, this, context), true),
            chrome.keyCodeListen("F11", null, Obj.bind(this.stepInto, this, context)),
            chrome.keyCodeListen("F11", Events.isShift, Obj.bind(this.stepOut, this, context))
        ];
    },

    detachListeners: function(context, chrome)
    {
        if (this.keyListeners)
        {
            for (var i = 0; i < this.keyListeners.length; ++i)
                chrome.keyIgnore(this.keyListeners[i]);
            delete this.keyListeners;
        }
    },

    syncListeners: function(context)
    {
        var chrome = Firebug.chrome;

        if (context.stopped)
            this.attachListeners(context, chrome);
        else
            this.detachListeners(context, chrome);
    },

    syncCommands: function(context)
    {
        var chrome = Firebug.chrome;
        if (!chrome)
        {
            TraceError.sysout("debugger.syncCommand, context with no chrome: " +
                context.getGlobalScope());

            return;
        }

        if (context.stopped)
        {
            chrome.setGlobalAttribute("fbDebuggerButtons", "stopped", "true");
            chrome.setGlobalAttribute("cmd_firebug_rerun", "disabled", "false");
            chrome.setGlobalAttribute("cmd_firebug_resumeExecution", "disabled", "false");
            chrome.setGlobalAttribute("cmd_firebug_stepOver", "disabled", "false");
            chrome.setGlobalAttribute("cmd_firebug_stepInto", "disabled", "false");
            chrome.setGlobalAttribute("cmd_firebug_stepOut", "disabled", "false");
        }
        else
        {
            chrome.setGlobalAttribute("fbDebuggerButtons", "stopped", "false");
            chrome.setGlobalAttribute("cmd_firebug_rerun", "disabled", "true");
            chrome.setGlobalAttribute("cmd_firebug_stepOver", "disabled", "true");
            chrome.setGlobalAttribute("cmd_firebug_stepInto", "disabled", "true");
            chrome.setGlobalAttribute("cmd_firebug_stepOut", "disabled", "true");
            chrome.setGlobalAttribute("cmd_firebug_resumeExecution", "disabled", "true");
        }
    },

    // * * * * * * * * * * * * * * * * * * * * * * * * * * * * * * * * * * * * * * * * * * * * * //
    // Toolbar functions

    rerun: function(context)
    {
        this.tool.rerun(context);
    },

    resume: function(context)
    {
        this.tool.resume(context);
    },

    stepOver: function(context)
    {
        this.tool.stepOver(context);
    },

    stepInto: function(context)
    {
        this.tool.stepInto(context);
    },

    stepOut: function(context)
    {
        this.tool.stepOut(context);
    },

    runUntil: function(context, compilationUnit, lineNo)
    {
        this.tool.runUntil(compilationUnit, lineNo);
    },

    // * * * * * * * * * * * * * * * * * * * * * * * * * * * * * * * * * * * * * * * * * * * * * //

    supportsObject: function(object, type)
    {
        if (object instanceof CompilationUnit
            || (object instanceof SourceLink && object.type == "js")
            || typeof(object) == "function"
            || object instanceof StackFrame)
        {
            // Higher priority than the DOM panel.
            return 2;
        }

        return 0;
    },

    // * * * * * * * * * * * * * * * * * * * * * * * * * * * * * * * * * * * * * * * * * * * * * //
    // Tool Listener

    onStartDebugging: function(context, event, packet)
    {
        Trace.sysout("scriptPanel.onStartDebugging; " + this.context.getName());

        try
        {
            var currentBreakable = Firebug.chrome.getGlobalAttribute(
                "cmd_firebug_toggleBreakOn", "breakable");

            Trace.sysout("scriptPanel.onStartDebugging; currentBreakable " + currentBreakable +
                " in " + this.context.getName() + " currentContext " +
                Firebug.currentContext.getName());

            // If currentBreakable is false, then we are armed, but we broke
            if (currentBreakable == "false")
                Firebug.chrome.setGlobalAttribute("cmd_firebug_toggleBreakOn", "breakable", "true");

            // If Firebug is minimized, open the UI to show we are stopped
            if (Firebug.isMinimized())
                Firebug.unMinimize();

            this.syncCommands(this.context);
            this.syncListeners(this.context);

            // Update Break on Next lightning
            //Firebug.Breakpoint.updatePanelTab(this, false);

            // This is how the Watch panel is synchronized.
            Firebug.chrome.select(this.context.currentFrame, "script", null, true);
            Firebug.chrome.syncPanel("script");  // issue 3463 and 4213
            Firebug.chrome.focus();
            //this.updateSelection(this.context.currentFrame);
        }
        catch (exc)
        {
            TraceError.sysout("Resuming debugger: error during debugging loop: " + exc, exc);
            Firebug.Console.log("Resuming debugger: error during debugging loop: " + exc);

            this.resume(this.context);
        }
    },

    onStopDebugging: function(context, event, packet)
    {
        Trace.sysout("scriptPanel.onStopDebugging; " + this.context.getName(), packet);

        try
        {
            var chrome = Firebug.chrome;

            /*if (this.selectedSourceBox && this.selectedSourceBox.breakCauseBox)
            {
                this.selectedSourceBox.breakCauseBox.hide();
                delete this.selectedSourceBox.breakCauseBox;
            }*/

            this.syncCommands(this.context);
            this.syncListeners(this.context);
            this.showNoStackFrame();

            // After main panel is completely updated
            chrome.syncSidePanels();
        }
        catch (exc)
        {
            TraceError.sysout("scriptPanel.onStopDebugging; EXCEPTION " + exc, exc);
        }
    },

    newScript: function(sourceFile)
    {
        Trace.sysout("scriptPanel.newScript; " + sourceFile.href, sourceFile);

        // New script has been appended, update the default location if necessary.
        if (!this.location)
            this.navigate(null);

        // Initialize existing breakpoints
        //var bps = BreakpointStore.getBreakpoints(sourceFile.href);
        //self.tool.setBreakpoints(self.context, bps, function(response){});
    },

    // * * * * * * * * * * * * * * * * * * * * * * * * * * * * * * * * * * * * * * * * * * * * * //
    // Info Tips

    updateInfoTip: function()
    {
        var infoTip = this.panelBrowser ? this.panelBrowser.infoTip : null;
        if (infoTip && this.infoTipExpr)
            this.populateInfoTip(infoTip, this.infoTipExpr);
    },

    showInfoTip: function(infoTip, target, x, y, rangeParent, rangeOffset)
    {
        if (Css.hasClass(target, "breakpoint"))
            return this.populateBreakpointInfoTip(infoTip, target);

        // The source script must be within viewConent DIV (Orion).
        var viewContent = Dom.getAncestorByClass(target, "viewContent");
        if (!viewContent)
            return;

        // See http://code.google.com/p/fbug/issues/detail?id=889
        // Idea from: Jonathan Zarate's rikaichan extension (http://www.polarcloud.com/rikaichan/)
        if (!rangeParent)
            return false;

        rangeOffset = rangeOffset || 0;
        var expr = getExpressionAt(rangeParent.data, rangeOffset);
        if (!expr || !expr.expr)
            return false;

        if (expr.expr == this.infoTipExpr)
            return true;
        else
            return this.populateInfoTip(infoTip, expr.expr);
    },

    populateInfoTip: function(infoTip, expr)
    {
        if (!expr || Keywords.isJavaScriptKeyword(expr))
            return false;

        // Tooltips for variables in the script source are only displayed if the
        // script execution is halted (i.e. there is a current frame).
        var frame = this.context.currentFrame;
        if (!frame)
            return false;

        //xxxHonza: expression evaluation is not finished.
        return false;

        var self = this;
        this.tool.eval(this.context, null, expr, function (context, event, packet)
        {
            var result = packet.why.frameFinished["return"];
            self.onPopulateInfoTip(infoTip, result);
        });

        // The result will be fetched asynchronously so, the tooltip should
        // display a throbber or something...
        return true;
    },

    onPopulateInfoTip: function(infoTip, result)
    {
        var gripObj = this.context.clientCache.getObject(result);
        gripObj.getProperties().then(function(props)
        {
            var value = gripObj.getValue();

            var rep = Firebug.getRep(value, context);
            var tag = rep.shortTag ? rep.shortTag : rep.tag;

            tag.replace({object: value}, infoTip);
        });
    },

    populateBreakpointInfoTip: function(infoTip, target)
    {
        var lineNo = this.scriptView.getLineIndex(target);
        var bp = BreakpointStore.findBreakpoint(this.getCurrentURL(), lineNo);
        var expr = bp.condition;
        if (!expr)
            return false;

        if (expr == this.infoTipExpr)
            return true;

        BreakpointInfoTip.render(infoTip, expr);

        this.infoTipExpr = expr;

        return true;
    },
});

// ********************************************************************************************* //
// Breakpoint InfoTip Template

with (Domplate) {
var BreakpointInfoTip = domplate(Firebug.Rep,
{
    tag:
        DIV("$expr"),

    render: function(parentNode, expr)
    {
        this.tag.replace({expr: expr}, parentNode, this);
    }
})};

// ********************************************************************************************* //

const reWord = /([A-Za-z_$0-9]+)(\.([A-Za-z_$0-9]+)|\[([A-Za-z_$0-9]+|["'].+?["'])\])*/;

function getExpressionAt(text, charOffset)
{
    var offset = 0;
    for (var m = reWord.exec(text); m; m = reWord.exec(text.substr(offset)))
    {
        var word = m[0];
        var wordOffset = offset+m.index;
        if (charOffset >= wordOffset && charOffset <= wordOffset+word.length)
        {
            var innerOffset = charOffset-wordOffset;
            m = word.substr(innerOffset+1).match(/\.|\]|\[|$/);
            var end = m.index + innerOffset + 1, start = 0;

            var openBr = word.lastIndexOf('[', innerOffset);
            var closeBr = word.lastIndexOf(']', innerOffset);

            if (openBr == innerOffset)
                end++;
            else if (closeBr < openBr)
            {
                if (/['"\d]/.test(word[openBr+1]))
                    end++;
                else
                    start = openBr + 1;
            }

            word = word.substring(start, end);

            if (/^\d+$/.test(word) && word[0] != '0')
                word = '';

            return {expr: word, offset: wordOffset-start};
        }
        offset = wordOffset+word.length;
    }

    return {expr: null, offset: -1};
};

// ********************************************************************************************* //
// Registration

Firebug.registerPanel(ScriptPanel);
Firebug.registerTracePrefix("scriptPanel.", "DBG_SCRIPTPANEL", false);

return ScriptPanel;

// ********************************************************************************************* //
});<|MERGE_RESOLUTION|>--- conflicted
+++ resolved
@@ -475,36 +475,8 @@
 
     addBreakpoint: function(bp)
     {
-<<<<<<< HEAD
+
         Trace.sysout("scriptPanel.addBreakpoint;", bp);
-=======
-        // Persist the breakpoint on the client side.
-        var url = this.getCurrentURL();
-        BreakpointStore.addBreakpoint(url, (bp.line || bp.lineNo));
-    },
-
-    removeBreakpoint: function(bp)
-    {
-        var url = this.getCurrentURL();
-
-        bp = BreakpointStore.findBreakpoint(url, bp.line);
-        if (!bp)
-        {
-            TraceError.sysout("scriptPanel.removeBreakpoint; ERROR doesn't exist! " + bp.line);
-            return;
-        }
-
-        // Remove the breakpoint from the client side store. Breakpoint store
-        // will notify all listeners (all Script panel including this one)
-        // about breakpoint removal and so, it can be removed from all contexts
-        BreakpointStore.removeBreakpoint(url, bp.lineNo);
-    },
-
-    onBreakpointInitialized: function(lineIndex, condition)
-    {
-        Trace.sysout("scriptPanel.onBreakpointInitialized;",
-            {lineNo: lineIndex, condition: condition});
->>>>>>> 1f72fb52
 
         var self = this;
         function doSetBreakpoint(response, bpClient)
