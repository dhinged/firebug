--- conflicted
+++ resolved
@@ -173,13 +173,8 @@
         // Convert all line delimiters to the unix style. The source editor
         // (in the Script panel) also uses unix style and so we can compare
         // if specific text is already set in the editor.
-<<<<<<< HEAD
-        // See {@ScriptView.showSource}
+        // See {@link ScriptView.showSource}
         source = source.replace(/\r\n/gm, "\n");
-=======
-        // See {@link ScriptView.showSource}
-        var source = response.source.replace(/\r\n/gm, "\n");
->>>>>>> 3fba78b6
 
         this.loaded = true;
         this.inProgress = false;
