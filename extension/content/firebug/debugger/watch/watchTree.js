--- conflicted
+++ resolved
@@ -90,82 +90,17 @@
             return "scopes";
         }
         else if (object instanceof WatchExpression)
-<<<<<<< HEAD
-            return "watch";
-        else if (object && object.isFrameResultValue)
-            return "frameResultValue";
-
-        return BaseTree.getType.apply(this, arguments);
-    },
-
-    // * * * * * * * * * * * * * * * * * * * * * * * * * * * * * * * * * * * * * * * * * * * * * //
-    // Events
-
-    onClick: function(event)
-    {
-        if (!Events.isLeftClick(event))
-            return;
-
-        var row = Dom.getAncestorByClass(event.target, "memberRow");
-        var label = Dom.getAncestorByClass(event.target, "memberLabel");
-        var valueCell = row.getElementsByClassName("memberValueCell").item(0);
-        var target = row.lastChild.firstChild;
-        var isString = Css.hasClass(target, "objectBox-string");
-        var inValueCell = (event.target === valueCell || event.target === target);
-
-        var repNode = Firebug.getRepNode(event.target);
-        var memberRow = Css.hasClass(repNode, "memberRow");
-
-        // Here, we are interested in the object associated with the value rep
-        // (not the rep object associated with the row itself)
-        var object = memberRow ? null : repNode.repObject;
-
-        // Row member object created by the tree widget.
-        var member = row.repObject;
-
-        if (label && Css.hasClass(row, "hasChildren") && !(isString && inValueCell))
-=======
->>>>>>> 33629e3b
         {
             return "watch";
         }
+        else if (object && object.isFrameResultValue)
+        {
+            return "frameResultValue";
+        }
         else if (object instanceof Grip)
         {
-<<<<<<< HEAD
-            // 1) Click on functions navigates the user to the right source location
-            // 2) Double click inverts boolean values and opens inline editor for others.
-            if (typeof(object) == "function")
-            {
-                Firebug.chrome.select(object, "script");
-                Events.cancelEvent(event);
-            }
-            else if (Events.isDoubleClick(event))
-            {
-                // The entire logic is part of the parent panel.
-                var panel = Firebug.getElementPanel(row);
-                if (!panel)
-                    return;
-
-                // Only primitive types can be edited.
-                var value = panel.provider.getValue(member.value);
-                if (typeof(value) == "object")
-                    return;
-
-                // Don't edit completion values.
-                if (member.type === "frameResultValue")
-                    return;
-
-                if (typeof(value) == "boolean")
-                    panel.setPropertyValue(row, "" + !value);
-                else
-                    panel.editProperty(row);
-
-                Events.cancelEvent(event);
-            }
-=======
             if (object.getType() == "function")
                 return "userFunction";
->>>>>>> 33629e3b
         }
 
         return BaseTree.getType.apply(this, arguments);
