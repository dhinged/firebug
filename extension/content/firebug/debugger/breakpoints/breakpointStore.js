/* See license.txt for terms of usage */

define([
    "firebug/lib/trace",
    "firebug/firebug",
    "firebug/chrome/module",
    "firebug/lib/object",
    "firebug/remoting/debuggerClient",
    "firebug/debugger/breakpoints/breakpoint",
],
function(FBTrace, Firebug, Module, Obj, DebuggerClient, Breakpoint) {

// ********************************************************************************************* //
// Constants

var Cc = Components.classes;
var Ci = Components.interfaces;
var Cu = Components.utils;

var storageScope = {}, StorageService;
Cu.import("resource://firebug/storageService.js", storageScope);
StorageService = storageScope.StorageService;

var BP_NORMAL = 1;
var BP_MONITOR = 2;
var BP_UNTIL = 4;
var BP_ONRELOAD = 8;  // XXXjjb: This is a mark for the UI to test
var BP_ERROR = 16;
var BP_TRACE = 32; // BP used to initiate traceCalls

var Trace = FBTrace.to("DBG_BREAKPOINTSTORE");
var TraceError = FBTrace.toError();

// ********************************************************************************************* //
// Breakpoint Store

/**
 * @Module BreakpointStore module is responsible for breakpoint persistence across Firefox
 * sessions (restarts). This object implements saving and loading of breakpoint records from
 * a JSON file.
 *
 * This object is a singleton and every {@link TabContext} needs to ensure that breakpoints are
 * properly set on the current {@link ThreadClient} (back end).
 */
var BreakpointStore = Obj.extend(Module,
/** @lends BreakpointStore */
{
    dispatchName: "BreakpointStore",

    breakpoints: {},

    // * * * * * * * * * * * * * * * * * * * * * * * * * * * * * * * * * * * * * * * * * * * * * //
    // Breakpoint Types

    BP_NORMAL: BP_NORMAL,
    BP_MONITOR: BP_MONITOR,
    BP_UNTIL: BP_UNTIL,
    BP_ONRELOAD: BP_ONRELOAD,
    BP_ERROR: BP_ERROR,
    BP_TRACE: BP_TRACE,

    // * * * * * * * * * * * * * * * * * * * * * * * * * * * * * * * * * * * * * * * * * * * * * //
    // Module

    initialize: function()
    {
        Module.initialize.apply(this, arguments);

        // Restore breakpoints from a file. This should be done only if it's necessary
        // (i.e. when the Debugger tool is actually activated.
        this.storage = StorageService.getStorage("breakpoints.json");
        this.restore();

        Trace.sysout("breakpointStore.initialize; ", this.breakpoints);
    },

    initializeUI: function()
    {
        Module.initializeUI.apply(this, arguments);
    },

    shutdown: function()
    {
        Module.shutdown.apply(this, arguments);

        this.storage = null;
    },

    // * * * * * * * * * * * * * * * * * * * * * * * * * * * * * * * * * * * * * * * * * * * * * //
    // Options

    resetAllOptions: function()
    {
        this.clear();
    },

    // * * * * * * * * * * * * * * * * * * * * * * * * * * * * * * * * * * * * * * * * * * * * * //
    // Breakpoint Store

    clear: function()
    {
        // xxxHonza: remove also on the server side.
        // xxxsz: The storage needs to be cleared immediately, otherwise different storages
        //   can get in conflict with each other (FBTest lib/storage/storageService.js fails)
        this.storage.clear(true);
        this.breakpoints = {};
    },

    /**
     * Load breakpoints from the associated storage (see initialize).
     */
    restore: function()
    {
        this.breakpoints = {};

        var urls = this.storage.getKeys();
        for (var i = 0; i < urls.length; i++)
        {
            var url = urls[i];
            var bps = this.storage.getItem(url);

            // Do not restore "Run until this line" breakpoints. This should solve complaints
            // about Firebug breaking in the source even if there are no breakpoints in
            // Firebug UI.
            bps = bps.filter(function(element, index, array)
            {
                return (element.type != BP_UNTIL);
            });

            // Convert to Breakpoint object type. This also means that we don't modify
            // directly the stored JSON object.
            bps = bps.map(function(bp)
            {
                var breakpoint = new Breakpoint();

                for (var p in bp)
                    breakpoint[p] = bp[p];

                // Convert to line index (zero-based)
                breakpoint.lineNo = breakpoint.lineNo - 1;

                return breakpoint;
            });

            this.breakpoints[url] = bps;

            // 'params' contains transient data (not persistent).
            for (var j = 0; j < bps.length; j++)
                bps[j].params = {};
        }

        // Remove duplicities (breakpoints with the same URL and line).
        for (var url in this.breakpoints)
        {
            var bps = this.breakpoints[url];

            var map = {};
            var result = [];
            for (var i = 0; i < bps.length; i++)
            {
                var bp = bps[i];
                if (map[bp.lineNo])
                    continue;

                result.push(bp);
                map[bp.lineNo] = bp;
            }

            this.breakpoints[url] = result;
        }
    },

    save: function(url)
    {
        if (!url)
        {
            TraceError.sysout("breakpointStore.save; ERROR no URL", this.storage);
            return;
        }

        var bps = this.getBreakpoints(url);
        if (!bps)
            return;

        var cleanBPs = [];
        for (var i = 0; i < bps.length; i++)
        {
            var bp = bps[i];

            // xxxHonza: what if BP_NORMAL is set too?
            if (bp.type == BP_UNTIL)
                continue;

            var cleanBP = {};

            for (var p in bp)
                cleanBP[p] = bp[p];

            // Convert line indexes (zero-based) to line numbers(one-based). The underlying
            // JSON file uses real line numbers, so it's understandable for the user
            // (if looking into the file).
            cleanBP.lineNo = cleanBP.lineNo + 1;

            // Do not persist 'params' field. It's for transient data only.
            delete cleanBP.params;

            cleanBPs.push(cleanBP);
        }

        // Make sure to remove the item (i.e. URL) from the storage entirely.
        // so there are no empty keys (URLs with no breakpoints). That would
        // cause the breakpoints.json file to grow even if breakpoints are
        // removed.
        if (cleanBPs.length)
            this.storage.setItem(url, cleanBPs);
        else
            this.storage.removeItem(url);

        Trace.sysout("breakpointStore.save;", this.storage);
    },

    // * * * * * * * * * * * * * * * * * * * * * * * * * * * * * * * * * * * * * * * * * * * * * //

    addBreakpoint: function(url, lineNo, condition, type)
    {
        type = type || BP_NORMAL;

        Trace.sysout("addBreakpoint; " + url + " (" + lineNo + "), type: " + type);

        if (!url || lineNo == null)
        {
            TraceError.sysout("breakpointStore.addBreakpoint; ERROR invalid arguments " +
                "url: " + url + ", lineNo: " + lineNo + ", type: " + type);
            return;
        }

        // If the conditional editor is opened on a line with no breakpoint a temporary
        // breakpoint must be created. If a condition is eventually created the breakpoint
        // will be kept otherwise removed.
        if (condition != null)
        {
            var bp = new Breakpoint(url, lineNo, false, type);
            bp.condition = condition;

            // We just need to find the actual location of a breakpoint.
            this.dispatch("onAddBreakpoint", [bp]);
            return;
        }

        var bp = this.findBreakpoint(url, lineNo, -1);

        // Bail out if exactly the same breakpoint already exists. This is not an error
        // since the store is shared across all contexts.
        if (bp && (bp.type & type) == type)
            return bp;

        // Either extend an existing breakpoint type (in case there are two different breakpoints
        // at the same line) else create a new breakpoint.
        // Every bit in the |type| property represents one type of a breakpoint. This way
        // the user can create different breakpoints at the same line.
        if (bp)
        {
            bp.type |= type;

            Trace.sysout("breakpointStore.addBreakpoint; EXTEND BP: " + url + " (" +
                lineNo + ")", bp);
        }
        else
        {
            if (!this.breakpoints[url])
                this.breakpoints[url] = [];

            var bp = new Breakpoint(url, lineNo, false, type);
            this.breakpoints[url].push(bp);

            Trace.sysout("breakpointStore.addBreakpoint; NEW BP: " +
                url + " (" + lineNo + ") type: " + type, bp);
        }

        this.save(url);

        // This event is handled by DebuggerTool instances (one tool per context), which
        // are responsible for creating the server side breakpoints.
        // As soon as the breakpoint is (asynchronously) created on the server side and
        // response received, each tool instance fires "onBreakpointAdded" event.
        this.dispatch("onAddBreakpoint", [bp]);

        return bp;
    },

    removeBreakpoint: function(url, lineNo, type)
    {
        var removedBp = this.removeBreakpointInternal(url, lineNo, type)
        if (removedBp)
            this.dispatch("onRemoveBreakpoint", [removedBp]);

        return removedBp;
    },

    // Removes a breakpoint silently (doesn't fire an event). Used by {link @BreakpointTool}.
    removeBreakpointInternal: function(url, lineNo, type)
    {
        type = type || BP_NORMAL;

        Trace.sysout("removeBreakpoint; " + url + " (" + lineNo + "), type: " + type);

        var bps = this.getBreakpoints(url);
        if (!bps)
            return null;

        var removedBp = null;
        for (var i = 0; i < bps.length; i++)
        {
            var bp = bps[i];
            if (bp.lineNo != lineNo)
                continue;

            // If removing the passed type makes the bp.type == zero, there is no
            // other breakpoint type associated and we can remove the breakpoint
            // entirely from the list.
            // Keep the original type in the breakpoint instance since it's passed
            // to listener which can check it.
            if (!(bp.type & ~type))
            {
                bps.splice(i, 1);
            }
            else
            {
                // There are other types yet so, just remove the one passed to this method.
                // xxxHonza: the type is removed and so listeners can't check it (e.g. isError)
                bp.type &= ~type;
            }

            removedBp = bp;
            break;
        }

        if (!removedBp)
        {
            Trace.sysout("breakpointStore.removeBreakpoint; Bail out, no such breakpoint.");
            return;
        }

        this.save(url);

        Trace.sysout("breakpointStore.removeBreakpoint; " + url + " (" + lineNo + ")", removedBp);

        return removedBp;
    },

    /**
     * Removes all breakpoints. The removal is asynchronous since it requires
     * communication with the backend.
     *
     * @param {TabContext} context Context for which breakpoints should be removed. Set to null
     * if all breakpoints (for all contexts) should be removed
     * @param {Function} callback Executed when all breakpoints (for all contexts)
     * are removed.
     */
    removeAllBreakpoints: function(callback)
    {
        var bps = this.getBreakpoints();

        Trace.sysout("breakpointStore.removeAllBreakpoints; (" + bps.length + ")", bps);

        // First clear the local (client) storage.
        this.clear();

        // Individual listeners need to return a promise that is resolved
        // as soon as breakpoints are removed on the backend.
        // When all promises are resolved the callback passed into this method
        // is executed.
        var promises = this.dispatch("onRemoveAllBreakpoints", [bps]);
        Promise.all(promises).then(function()
        {
            if (callback)
                callback();
        });
    },

    findBreakpoint: function(url, lineNo, type)
    {
        type = type || BP_NORMAL;

        var bps = this.getBreakpoints(url);
        if (!bps)
            return null;

        for (var i = 0; i < bps.length; i++)
        {
            var bp = bps[i];
            if (bp.lineNo != lineNo)
                continue;

            if (bp.type & type)
                return bp;
        }

        return null;
    },

    hasAnyBreakpoint : function(url, lineNo)
    {
        var bps = this.getBreakpoints(url);
        if (!bps)
            return false;

        for (var i = 0; i < bps.length; i++)
        {
            var bp = bps[i];
            if (bp.lineNo == lineNo)
                return true;
        }

        return false;
    },

    hasBreakpoint: function(url, lineNo)
    {
        var bp = this.findBreakpoint(url, lineNo);
        return (bp != null);
    },

    enableBreakpoint: function(url, lineNo)
    {
        var bp = this.findBreakpoint(url, lineNo);
        if (!bp || !bp.disabled)
            return;

        bp.disabled = false;

        this.save(url);

        this.dispatch("onEnableBreakpoint", [bp]);
    },

    disableBreakpoint: function(url, lineNo)
    {
        var bp = this.findBreakpoint(url, lineNo);
        if (!bp || bp.disabled)
            return;

        bp.disabled = true;

        this.save(url);

        this.dispatch("onDisableBreakpoint", [bp]);
    },

    setBreakpointCondition: function(url, lineNo, condition)
    {
        var bp = this.findBreakpoint(url, lineNo);
        if (!bp)
            return;

        bp.condition = condition;

        this.save(url);

        this.dispatch("onModifyBreakpoint", [bp]);
    },

    isBreakpointDisabled: function(url, lineNo)
    {
        var bp = this.findBreakpoint(url, lineNo);
        if (!bp)
            return;

        return bp.disabled;
    },

    // * * * * * * * * * * * * * * * * * * * * * * * * * * * * * * * * * * * * * * * * * * * * * //

    /**
     * Returns existing breakpoints for give URL.
     *
     * @param {String} url URL for which breakpoints should be returned.
     * @param {Boolean} dynamic If set to true return also dynamic breakpoints that belong
     * to dynamic scripts created by the given URL.
     */
    getBreakpoints: function(url, dynamic)
    {
<<<<<<< HEAD
=======
        Trace.sysout("BreakpointStore.getBreakpoints; url = " + url);

>>>>>>> 6c8ebd28
        if (url && !dynamic)
            return this.breakpoints[url] || [];

        var bps = [];
        var urls = this.getBreakpointURLs();

        if (url && dynamic)
        {
            // Get all dynamic URLs for the given parent URL
            urls = urls.filter(function(item, index, array)
            {
                return item.indexOf(url) == 0;
            });
        }

        for (var i = 0; i < urls.length; i++)
            bps.push.apply(bps, this.breakpoints[urls[i]] || []);

        Trace.sysout("BreakpointStore.getBreakpointURLs; bps", bps);
        return bps;
    },

    getBreakpointURLs: function()
    {
        return this.storage.getKeys();
    },

    // * * * * * * * * * * * * * * * * * * * * * * * * * * * * * * * * * * * * * * * * * * * * * //
    // Enumerators

    enumerateBreakpoints: function(url, dynamic, cb)
    {
        if (url)
        {
            var urlBreakpointsTemp = this.getBreakpoints(url, dynamic);
            if (urlBreakpointsTemp)
            {
                // Clone before iteration (the array can be modified in the callback).
                var urlBreakpoints = [];
                urlBreakpoints.push.apply(urlBreakpoints, urlBreakpointsTemp);

                for (var i=0; i<urlBreakpoints.length; ++i)
                {
                    var bp = urlBreakpoints[i];
                    if (bp.isNormal())
                    {
                        var rc = cb(bp);
                        if (rc)
                            return [bp];
                    }
                }
            }
        }
        else
        {
            var bps = [];
            var urls = this.getBreakpointURLs();
            for (var i = 0; i < urls.length; i++)
                bps.push(this.enumerateBreakpoints(urls[i], dynamic, cb));

            return bps;
        }
    },

    enumerateErrorBreakpoints: function(url, dynamic, callback)
    {
        if (url)
        {
            var urlBreakpoints = this.getBreakpoints(url, dynamic);
            if (urlBreakpoints)
            {
                for (var i=0; i<urlBreakpoints.length; ++i)
                {
                    var bp = urlBreakpoints[i];
                    if (bp.isError())
                        callback(bp);
                }
            }
        }
        else
        {
            for (var url in this.breakpoints)
                this.enumerateBreakpoints(url, callback);
        }
    },

    enumerateMonitors: function(url, dynamic, callback)
    {
        if (url)
        {
            var urlBreakpoints = this.getBreakpoints(url, dynamic);
            if (urlBreakpoints)
            {
                for (var i=0; i<urlBreakpoints.length; ++i)
                {
                    var bp = urlBreakpoints[i];
                    if (bp.type & BP_MONITOR)
                        callback(bp);
                }
            }
        }
        else
        {
            for (var url in this.breakpoints)
                this.enumerateBreakpoints(url, callback);
        }
    },

    // * * * * * * * * * * * * * * * * * * * * * * * * * * * * * * * * * * * * * * * * * * * * * //

    getBreakpointsForContext: function(context)
    {
        var result = [];

        context.enumerateSourceFiles(function(sourceFile)
        {
            var url = sourceFile.getURL();
            var bps = this.getBreakpoints(url);
            result.push.apply(result, bps);
        });

        return result;
    },
});

// ********************************************************************************************* //
// Registration

Firebug.registerModule(BreakpointStore);

return BreakpointStore;

// ********************************************************************************************* //
});<|MERGE_RESOLUTION|>--- conflicted
+++ resolved
@@ -480,11 +480,8 @@
      */
     getBreakpoints: function(url, dynamic)
     {
-<<<<<<< HEAD
-=======
         Trace.sysout("BreakpointStore.getBreakpoints; url = " + url);
 
->>>>>>> 6c8ebd28
         if (url && !dynamic)
             return this.breakpoints[url] || [];
 
