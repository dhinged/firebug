/* See license.txt for terms of usage */

define([
    "firebug/lib/trace",
    "firebug/firebug",
    "firebug/chrome/module",
    "firebug/lib/object",
    "firebug/remoting/debuggerClient",
    "firebug/debugger/breakpoints/breakpoint",
],
function(FBTrace, Firebug, Module, Obj, DebuggerClient, Breakpoint) {

// ********************************************************************************************* //
// Constants

var Cc = Components.classes;
var Ci = Components.interfaces;
var Cu = Components.utils;

var storageScope = {}, StorageService;
Cu.import("resource://firebug/storageService.js", storageScope);
StorageService = storageScope.StorageService;

var BP_NORMAL = 1;
var BP_MONITOR = 2;
var BP_UNTIL = 4;
var BP_ONRELOAD = 8;  // XXXjjb: This is a mark for the UI to test
var BP_ERROR = 16;
var BP_TRACE = 32; // BP used to initiate traceCalls

var Trace = FBTrace.to("DBG_BREAKPOINTSTORE");
var TraceError = FBTrace.toError();

// ********************************************************************************************* //
// Breakpoint Store

/**
 * @Module BreakpointStore module is responsible for breakpoint persistence across Firefox
 * sessions (restarts). This object implements saving and loading of breakpoint records from
 * a JSON file.
 *
 * This object is a singleton and every {@link TabContext} needs to ensure that breakpoints are
 * properly set on the current {@link ThreadClient} (back end).
 */
var BreakpointStore = Obj.extend(Module,
/** @lends BreakpointStore */
{
    dispatchName: "BreakpointStore",

    breakpoints: {},

    // * * * * * * * * * * * * * * * * * * * * * * * * * * * * * * * * * * * * * * * * * * * * * //
    // Breakpoint Types

    BP_NORMAL: BP_NORMAL,
    BP_MONITOR: BP_MONITOR,
    BP_UNTIL: BP_UNTIL,
    BP_ONRELOAD: BP_ONRELOAD,
    BP_ERROR: BP_ERROR,
    BP_TRACE: BP_TRACE,

    // * * * * * * * * * * * * * * * * * * * * * * * * * * * * * * * * * * * * * * * * * * * * * //
    // Module

    initialize: function()
    {
        Module.initialize.apply(this, arguments);

        // Restore breakpoints from a file. This should be done only if it's necessary
        // (i.e. when the Debugger tool is actually activated.
        this.storage = StorageService.getStorage("breakpoints.json");
        this.restore();

        Trace.sysout("breakpointStore.initialize; ", this.breakpoints);
    },

    initializeUI: function()
    {
        Module.initializeUI.apply(this, arguments);
    },

    shutdown: function()
    {
        Module.shutdown.apply(this, arguments);

        this.storage = null;
    },

    // * * * * * * * * * * * * * * * * * * * * * * * * * * * * * * * * * * * * * * * * * * * * * //
    // Options

    resetAllOptions: function()
    {
        this.clear();
    },

    // * * * * * * * * * * * * * * * * * * * * * * * * * * * * * * * * * * * * * * * * * * * * * //
    // Breakpoint Store

    clear: function()
    {
        // xxxHonza: remove also on the server side.
        // xxxsz: The storage needs to be cleared immediately, otherwise different storages
        //   can get in conflict with each other (FBTest lib/storage/storageService.js fails)
        this.storage.clear(true);
        this.breakpoints = {};
    },

    /**
     * Load breakpoints from the associated storage (see initialize).
     */
    restore: function()
    {
        this.breakpoints = {};

        var urls = this.storage.getKeys();
        for (var i = 0; i < urls.length; i++)
        {
            var url = urls[i];
            var bps = this.storage.getItem(url);

            // Do not restore "Run until this line" breakpoints. This should solve complaints
            // about Firebug breaking in the source even if there are no breakpoints in
            // Firebug UI.
            bps = bps.filter(function(element, index, array)
            {
                return (element.type != BP_UNTIL);
            });

            // Convert to Breakpoint object type. This also means that we don't modify
            // directly the stored JSON object.
            bps = bps.map(function(bp)
            {
                var breakpoint = new Breakpoint();

                for (var p in bp)
                    breakpoint[p] = bp[p];

                // Convert to line index (zero-based)
                breakpoint.lineNo = breakpoint.lineNo - 1;

                return breakpoint;
            });

            this.breakpoints[url] = bps;

            // 'params' contains transient data (not persistent).
            for (var j = 0; j < bps.length; j++)
                bps[j].params = {};
        }

        // Remove duplicities (breakpoints with the same URL and line).
        for (var url in this.breakpoints)
        {
            var bps = this.breakpoints[url];

            var map = {};
            var result = [];
            for (var i = 0; i < bps.length; i++)
            {
                var bp = bps[i];
                if (map[bp.lineNo])
                    continue;

                result.push(bp);
                map[bp.lineNo] = bp;
            }

            this.breakpoints[url] = result;
        }
    },

    save: function(url)
    {
        if (!url)
        {
            TraceError.sysout("breakpointStore.save; ERROR no URL", this.storage);
            return;
        }

        var bps = this.getBreakpoints(url);
        if (!bps)
            return;

        var cleanBPs = [];
        for (var i = 0; i < bps.length; i++)
        {
            var bp = bps[i];

            // xxxHonza: what if BP_NORMAL is set too?
            if (bp.type == BP_UNTIL)
                continue;

            var cleanBP = {};

            for (var p in bp)
                cleanBP[p] = bp[p];

            // Convert line indexes (zero-based) to line numbers(one-based). The underlying
            // JSON file uses real line numbers, so it's understandable for the user
            // (if looking into the file).
            cleanBP.lineNo = cleanBP.lineNo + 1;

            // Do not persist 'params' field. It's for transient data only.
            delete cleanBP.params;

            cleanBPs.push(cleanBP);
        }

        // Make sure to remove the item (i.e. URL) from the storage entirely.
        // so there are no empty keys (URLs with no breakpoints). That would
        // cause the breakpoints.json file to grow even if breakpoints are
        // removed.
        if (cleanBPs.length)
            this.storage.setItem(url, cleanBPs);
        else
            this.storage.removeItem(url);

        Trace.sysout("breakpointStore.save;", this.storage);
    },

    // * * * * * * * * * * * * * * * * * * * * * * * * * * * * * * * * * * * * * * * * * * * * * //

    addBreakpoint: function(url, lineNo, condition, type)
    {
        type = type || BP_NORMAL;

        Trace.sysout("addBreakpoint; " + url + " (" + lineNo + "), type: " + type);

        if (!url || lineNo == null)
        {
            TraceError.sysout("breakpointStore.addBreakpoint; ERROR invalid arguments " +
                "url: " + url + ", lineNo: " + lineNo + ", type: " + type);
            return;
        }

        // If the conditional editor is opened on a line with no breakpoint a temporary
        // breakpoint must be created. If a condition is eventually created the breakpoint
        // will be kept otherwise removed.
        if (condition != null)
        {
            var bp = new Breakpoint(url, lineNo, false, type);
            bp.condition = condition;

            // We just need to find the actual location of a breakpoint.
            this.dispatch("onAddBreakpoint", [bp]);
            return;
        }

        var bp = this.findBreakpoint(url, lineNo, -1);

        // Bail out if exactly the same breakpoint already exists. This is not an error
        // since the store is shared across all contexts.
        if (bp && (bp.type & type) == type)
            return bp;

        // Either extend an existing breakpoint type (in case there are two different breakpoints
        // at the same line) else create a new breakpoint.
        // Every bit in the |type| property represents one type of a breakpoint. This way
        // the user can create different breakpoints at the same line.
        if (bp)
        {
            bp.type |= type;

            Trace.sysout("breakpointStore.addBreakpoint; EXTEND BP: " + url + " (" +
                lineNo + ")", bp);
        }
        else
        {
            if (!this.breakpoints[url])
                this.breakpoints[url] = [];

            var bp = new Breakpoint(url, lineNo, false, type);
            this.breakpoints[url].push(bp);

            Trace.sysout("breakpointStore.addBreakpoint; NEW BP: " +
                url + " (" + lineNo + ") type: " + type, bp);
        }

        this.save(url);

        // This event is handled by DebuggerTool instances (one tool per context), which
        // are responsible for creating the server side breakpoints.
        // As soon as the breakpoint is (asynchronously) created on the server side and
        // response received, each tool instance fires "onBreakpointAdded" event.
        this.dispatch("onAddBreakpoint", [bp]);

        return bp;
    },

    removeBreakpoint: function(url, lineNo, type)
    {
        var removedBp = this.removeBreakpointInternal(url, lineNo, type)
        if (removedBp)
            this.dispatch("onRemoveBreakpoint", [removedBp]);

        return removedBp;
    },

    // Removes a breakpoint silently (doesn't fire an event). Used by {link @BreakpointTool}.
    removeBreakpointInternal: function(url, lineNo, type)
    {
        type = type || BP_NORMAL;

        Trace.sysout("removeBreakpoint; " + url + " (" + lineNo + "), type: " + type);

        var bps = this.getBreakpoints(url);
        if (!bps)
            return null;

        var removedBp = null;
        for (var i = 0; i < bps.length; i++)
        {
            var bp = bps[i];
            if (bp.lineNo != lineNo)
                continue;

            // If removing the passed type makes the bp.type == zero, there is no
            // other breakpoint type associated and we can remove the breakpoint
            // entirely from the list.
            // Keep the original type in the breakpoint instance since it's passed
            // to listener which can check it.
            if (!(bp.type & ~type))
            {
                bps.splice(i, 1);
            }
            else
            {
                // There are other types yet so, just remove the one passed to this method.
                // xxxHonza: the type is removed and so listeners can't check it (e.g. isError)
                bp.type &= ~type;
            }

            removedBp = bp;
            break;
        }

        if (!removedBp)
        {
            Trace.sysout("breakpointStore.removeBreakpoint; Bail out, no such breakpoint.");
            return;
        }

        this.save(url);

        Trace.sysout("breakpointStore.removeBreakpoint; " + url + " (" + lineNo + ")", removedBp);

        return removedBp;
    },

    /**
     * Removes all breakpoints. The removal is asynchronous since it requires
     * communication with the backend.
     *
     * @param {TabContext} context Context for which breakpoints should be removed. Set to null
     * if all breakpoints (for all contexts) should be removed
     * @param {Function} callback Executed when all breakpoints (for all contexts)
     * are removed.
     */
    removeAllBreakpoints: function(callback)
    {
        var bps = this.getBreakpoints();

        Trace.sysout("breakpointStore.removeAllBreakpoints; (" + bps.length + ")", bps);

        // First clear the local (client) storage.
        this.clear();

        // Individual listeners need to return a promise that is resolved
        // as soon as breakpoints are removed on the backend.
        // When all promises are resolved the callback passed into this method
        // is executed.
        var promises = this.dispatch("onRemoveAllBreakpoints", [bps]);
        Promise.all(promises).then(function()
        {
            if (callback)
                callback();
        });
    },

    findBreakpoint: function(url, lineNo, type)
    {
        type = type || BP_NORMAL;

        var bps = this.getBreakpoints(url);
        if (!bps)
            return null;

        for (var i = 0; i < bps.length; i++)
        {
            var bp = bps[i];
            if (bp.lineNo != lineNo)
                continue;

            if (bp.type & type)
                return bp;
        }

        return null;
    },

    hasAnyBreakpoint : function(url, lineNo)
    {
        var bps = this.getBreakpoints(url);
        if (!bps)
            return false;

        for (var i = 0; i < bps.length; i++)
        {
            var bp = bps[i];
            if (bp.lineNo == lineNo)
                return true;
        }

        return false;
    },

    hasBreakpoint: function(url, lineNo)
    {
        var bp = this.findBreakpoint(url, lineNo);
        return (bp != null);
    },

    enableBreakpoint: function(url, lineNo)
    {
        var bp = this.findBreakpoint(url, lineNo);
        if (!bp || !bp.disabled)
            return;

        bp.disabled = false;

        this.save(url);

        this.dispatch("onEnableBreakpoint", [bp]);
    },

    disableBreakpoint: function(url, lineNo)
    {
        var bp = this.findBreakpoint(url, lineNo);
        if (!bp || bp.disabled)
            return;

        bp.disabled = true;

        this.save(url);

        this.dispatch("onDisableBreakpoint", [bp]);
    },

    setBreakpointCondition: function(url, lineNo, condition)
    {
        var bp = this.findBreakpoint(url, lineNo);
        if (!bp)
            return;

        bp.condition = condition;

        this.save(url);

        this.dispatch("onModifyBreakpoint", [bp]);
    },

    isBreakpointDisabled: function(url, lineNo)
    {
        var bp = this.findBreakpoint(url, lineNo);
        if (!bp)
            return;

        return bp.disabled;
    },

    // * * * * * * * * * * * * * * * * * * * * * * * * * * * * * * * * * * * * * * * * * * * * * //

    /**
     * Returns existing breakpoints for give URL.
     *
     * @param {String} url URL for which breakpoints should be returned.
     * @param {Boolean} dynamic If set to true return also dynamic breakpoints that belong
     * to dynamic scripts created by the given URL.
     */
    getBreakpoints: function(url, dynamic)
    {
<<<<<<< HEAD
        if (url && !dynamic)
=======
        Trace.sysout("BreakpointStore.getBreakpoints; url = " + url);
        if (url)
>>>>>>> 8353e8d1
            return this.breakpoints[url] || [];

        var bps = [];
        var urls = this.getBreakpointURLs();

        if (url && dynamic)
        {
            // Get all dynamic URLs for the given parent URL
            urls = urls.filter(function(item, index, array)
            {
                return item.indexOf(url) == 0;
            });
        }

        for (var i = 0; i < urls.length; i++)
            bps.push.apply(bps, this.breakpoints[urls[i]] || []);

        Trace.sysout("BreakpointStore.getBreakpointURLs; bps", bps);
        return bps;
    },

    getBreakpointURLs: function()
    {
        return this.storage.getKeys();
    },

    // * * * * * * * * * * * * * * * * * * * * * * * * * * * * * * * * * * * * * * * * * * * * * //
    // Enumerators

    enumerateBreakpoints: function(url, dynamic, cb)
    {
        if (url)
        {
            var urlBreakpointsTemp = this.getBreakpoints(url, dynamic);
            if (urlBreakpointsTemp)
            {
                // Clone before iteration (the array can be modified in the callback).
                var urlBreakpoints = [];
                urlBreakpoints.push.apply(urlBreakpoints, urlBreakpointsTemp);

                for (var i=0; i<urlBreakpoints.length; ++i)
                {
                    var bp = urlBreakpoints[i];
                    if (bp.isNormal())
                    {
                        var rc = cb(bp);
                        if (rc)
                            return [bp];
                    }
                }
            }
        }
        else
        {
            var bps = [];
            var urls = this.getBreakpointURLs();
            for (var i = 0; i < urls.length; i++)
                bps.push(this.enumerateBreakpoints(urls[i], dynamic, cb));

            return bps;
        }
    },

    enumerateErrorBreakpoints: function(url, callback)
    {
        if (url)
        {
            var urlBreakpoints = this.getBreakpoints(url);
            if (urlBreakpoints)
            {
                for (var i=0; i<urlBreakpoints.length; ++i)
                {
                    var bp = urlBreakpoints[i];
                    if (bp.isError())
                        callback(bp);
                }
            }
        }
        else
        {
            for (var url in this.breakpoints)
                this.enumerateBreakpoints(url, callback);
        }
    },

    enumerateMonitors: function(url, callback)
    {
        if (url)
        {
            var urlBreakpoints = this.getBreakpoints(url);
            if (urlBreakpoints)
            {
                for (var i=0; i<urlBreakpoints.length; ++i)
                {
                    var bp = urlBreakpoints[i];
                    if (bp.type & BP_MONITOR)
                        callback(bp);
                }
            }
        }
        else
        {
            for (var url in this.breakpoints)
                this.enumerateBreakpoints(url, callback);
        }
    },

    // * * * * * * * * * * * * * * * * * * * * * * * * * * * * * * * * * * * * * * * * * * * * * //

    getBreakpointsForContext: function(context)
    {
        var result = [];

        for (var url in context.compilationUnits)
        {
            var bps = this.getBreakpoints(url);
            result.push.apply(result, bps);
        }

        return result;
    },
});

// ********************************************************************************************* //
// Registration

Firebug.registerModule(BreakpointStore);

return BreakpointStore;

// ********************************************************************************************* //
});<|MERGE_RESOLUTION|>--- conflicted
+++ resolved
@@ -480,12 +480,9 @@
      */
     getBreakpoints: function(url, dynamic)
     {
-<<<<<<< HEAD
+        Trace.sysout("BreakpointStore.getBreakpoints; url = " + url);
+
         if (url && !dynamic)
-=======
-        Trace.sysout("BreakpointStore.getBreakpoints; url = " + url);
-        if (url)
->>>>>>> 8353e8d1
             return this.breakpoints[url] || [];
 
         var bps = [];
