/* See license.txt for terms of usage */

define([
    "firebug/firebug",
    "firebug/lib/trace",
    "firebug/lib/object",
    "firebug/chrome/tool",
    "firebug/debugger/breakpoints/breakpointStore",
    "firebug/remoting/debuggerClient",
],
function (Firebug, FBTrace, Obj, Tool, BreakpointStore, DebuggerClient) {

// ********************************************************************************************* //
// Constants

var TraceError = FBTrace.toError();
var Trace = FBTrace.to("DBG_BREAKPOINTTOOL");

// ********************************************************************************************* //
// Breakpoint Tool

function BreakpointTool(context)
{
    this.context = context;
}

/**
 * @object BreakpointTool object is automatically instantiated by the framework for each
 * context. The object represents a proxy to the backend and all communication related
 * to breakpoints should be done through it.
 *
 * {@link BreakpointTool} (one instance per context) is also handling events coming from
 * {@link BreakpointStore} (one instance per Firebug), performs async operation with the
 * server side (using RDP) and forwards results to all registered listeners, which are
 * usually panel objects.
 */
BreakpointTool.prototype = Obj.extend(new Tool(),
/** @lends BreakpointTool */
{
    dispatchName: "breakpointTool",

    // xxxHonza: do we really need this? The underlying framework already has a queue
    // for 'setBreakpoint' packets.
    queue: new Array(),
    setBreakpointInProgress: false,

    // * * * * * * * * * * * * * * * * * * * * * * * * * * * * * * * * * * * * * * * * * * * * * //
    // Initialization

    onAttach: function(reload)
    {
        Trace.sysout("breakpointTool.attach; context ID: " + this.context.getId());

        // Listen for 'newScript' events.
        this.context.getTool("source").addListener(this);

        // Listen for {@link BreakpointStore} events to create/remove breakpoints
        // in the related backend (thread actor).
        BreakpointStore.addListener(this);
    },

    onDetach: function()
    {
        Trace.sysout("breakpointTool.detach; context ID: " + this.context.getId());

        this.context.getTool("source").removeListener(this);

        // Thread has been detached, so clean up also all breakpoint clients. They
        // need to be re-created as soon as the thread actor is attached again.
        this.context.breakpointClients = [];

        BreakpointStore.removeListener(this);
    },

    // * * * * * * * * * * * * * * * * * * * * * * * * * * * * * * * * * * * * * * * * * * * * * //
    // BreakpointStore Event Listener

    onAddBreakpoint: function(bp)
    {
        Trace.sysout("breakpointTool.onAddBreakpoint; (" + bp.lineNo + ")", bp);

        var self = this;
        this.setBreakpoint(bp.href, bp.lineNo, function(response, bpClient)
        {
            Trace.sysout("breakpointTool.onAddBreakpoint; callback executed", response);

            // Do not log error if it's 'noScript'. It's quite common that breakpoints
            // are set before scripts exists (or no longer exists since garbage collected).
            if (response.error && response.error != "noScript")
            {
                TraceError.sysout("breakpointTool.onAddBreakpoint; ERROR: " +
                    response.message, response);
                return;
            }

            // Auto-correct shared breakpoint object if necessary and store the original
            // line so, listeners (like e.g. the Script panel) can update the UI.
            var currentLine = bpClient.location.line - 1;
            if (bp.lineNo != currentLine)
            {
                // The breakpoint line is going to be corrected, let's check if there isn't
                // an existing breakpoint at the new line (see issue: 6253). This must be
                // done before the correction.
                var dupBp = BreakpointStore.findBreakpoint(bp.href, bp.lineNo);

                // bpClient deals with 1-based line numbers. Firebug uses 0-based
                // line numbers (indexes). Let's fix the line.
                bp.params.originLineNo = bp.lineNo;
                bp.lineNo = currentLine;

                // If an existing breakpoint has been found we need to remove the newly
                // created one to avoid duplicities (two breakpoints at the same line).
                // Do not fire an event when removing, it's just client side thing.
                if (dupBp)
                {
                    BreakpointStore.removeBreakpointInternal(dupBp.href, dupBp.lineNo);
                    Trace.sysout("breakpointTool.onAddBreakpoint; remove new BP it's a dup");
                }
            }

            // Breakpoint is ready on the server side, let's notify all listeners so,
            // the UI is properly (and asynchronously) updated everywhere.
            self.dispatch("onBreakpointAdded", [self.context, bp]);

            // The info about the original line should not be needed any more.
            delete bp.params.originLineNo;
        });
    },

    onRemoveBreakpoint: function(bp)
    {
        this.removeBreakpoint(bp.href, bp.lineNo, (response) =>
        {
            this.dispatch("onBreakpointRemoved", [this.context, bp]);

            Firebug.dispatchEvent(this.context.browser, "onBreakpointRemoved", [bp]);
        });
    },

    onEnableBreakpoint: function(bp)
    {
        this.enableBreakpoint(bp.href, bp.lineNo, (response, bpClient) =>
        {
            this.dispatch("onBreakpointEnabled", [this.context, bp]);
        });
    },

    onDisableBreakpoint: function(bp)
    {
        this.disableBreakpoint(bp.href, bp.lineNo, (response, bpClient) =>
        {
            this.dispatch("onBreakpointDisabled", [this.context, bp]);
        });
    },

    onModifyBreakpoint: function(bp)
    {
        this.dispatch("onBreakpointModified", [this.context, bp]);
    },

    onRemoveAllBreakpoints: function(bps)
    {
        Trace.sysout("breakpointTool.onRemoveAllBreakpoints; (" + bps.length + ")", bps);

        var deferred = this.context.defer();

        this.removeBreakpoints(bps, () =>
        {
            deferred.resolve();
        });

        return deferred.promise;
    },
    // * * * * * * * * * * * * * * * * * * * * * * * * * * * * * * * * * * * * * * * * * * * * * //
    // SourceTool

    newSource: function(sourceFile)
    {
        // Get all breakpoints (including dynamic breakpoints) that belong to the
        // newly created source.
        var url = sourceFile.getURL();
        var bps = BreakpointStore.getBreakpoints(url, true);

        // Filter out those breakpoints that have been already set on the backend
        // (i.e. there is a corresponding client object already).
        var filtered = bps.filter((bp) =>
        {
            return !this.getBreakpointClient(bp.href, bp.lineNo);
        });

        // Bail out if there is nothing to set.
        if (!filtered.length)
        {
            Trace.sysout("breakpointTool.newSource; No breakpoints to set for: " + url, bps);
            return;
        }

        // Filter out disabled breakpoints. These won't be set on the server side
        // (unless the user enables them later).
        // xxxHonza: we shouldn't create server-side breakpoints for normal disabled
        // breakpoints, but not in case there are other breakpoints at the same line.
        /*filtered = filtered.filter(function(bp, index, array)
        {
            return bp.isEnabled();
        });*/

        Trace.sysout("breakpointTool.newSource; Initialize server side breakpoints: (" +
            filtered.length + ") " + url, filtered);

        // Set breakpoints on the server side.
        this.setBreakpoints(filtered, function()
        {
            // Some breakpoints could have been auto-corrected so, save all now.
            // xxxHonza: what about breakpoints in other contexts using the same URL?
            // Should they be corrected too?

            // xxxHonza: fix me
            // If the thread is paused the callback is called too soon (before all
            // breakpoints are set on the server and response packets received).
            //BreakpointStore.save(url);

            Trace.sysout("breakpointTool.newSource; breakpoints initialized", arguments);
        });
    },

    // * * * * * * * * * * * * * * * * * * * * * * * * * * * * * * * * * * * * * * * * * * * * * //
    // Breakpoint Backend API

    /**
     * Setting a breakpoint is an asynchronous process that requires communication with
     * the backend. There can be three round-trips with the server:
     * 1) SEND 'interrupt' -> RECEIVED 'paused'
     * 2) SEND 'setBreakpoint' -> RECEIVED 'actor'
     * 3) SEND 'resume' -> RECEIVED 'resumed'
     *
     * If the method is called again in the middle of an existing set-breakpoint-sequence,
     * arguments are pushed in a |queue| and handled after the first process finishes.
     *
     * xxxHonza: the thread doesn't have to be interrupted/resumed if there are
     * other breakpoints waiting in the queue.
     */
    setBreakpoint: function(url, lineNumber, callback)
    {
        // The context needs to be attached to the thread in order to set a breakpoint.
        var thread = this.context.activeThread;
        if (!thread)
        {
            TraceError.sysout("BreakpointTool.setBreakpoint; ERROR Can't set BP, no thread.");
            return;
        }

        Trace.sysout("breakpointTool.setBreakpoint; " + url + " (" + lineNumber + ") " +
            "thread state: " + thread.state);

        // Do not create two server side breakpoints at the same line.
        var bpClient = this.getBreakpointClient(url, lineNumber);
        if (bpClient)
        {
            Trace.sysout("breakpointTool.onAddBreakpoint; BP client already exists", bpClient);

            //xxxHonza: the callback expects a packet, it should not.
            if (callback)
                callback({}, bpClient);
            return;
        }

        var self = this;

        function doSetBreakpoint(callback)
        {
            var location = {
                url: url,
                line: lineNumber + 1
            };

            Trace.sysout("breakpointTool.doSetBreakpoint; (" + lineNumber + ")", location);

            if (!self.context.activeThread)
            {
                TraceError.sysout("breakpointTool.doSetBreakpoint; ERROR no thread " +
                    url + "(" + lineNumber + ")");
                return;
            }

            // Send RDP packet to set a breakpoint on the server side. The callback will be
            // executed as soon as we receive a response.
            self.context.activeThread.setBreakpoint(location,
                self.onSetBreakpoint.bind(self, callback));
        }

        // If the debuggee is paused, just set the breakpoint.
        if (thread.paused)
        {
            doSetBreakpoint(callback);
            return;
        }

        // If the previous async-process hasn't finished yet, put arguments in a queue.
        if (this.setBreakpointInProgress)
        {
            Trace.sysout("breakpointTool.setBreakpoint; Setting BP in progress, wait " +
                 url + " (" + lineNumber + ")");

            this.queue.push(arguments);
            return;
        }

        this.setBreakpointInProgress = true;

        // Otherwise, force a pause in order to set the breakpoint.
        // xxxHonza: this sometimes generates 'alreadyPaused' packet, fix me.
        // Or maybe the interrupt call in setBreakpoints. You need a page with two
        // loaded URLs with breakpoints
        thread.interrupt(function(response)
        {
            if (response.error)
            {
                // Can't set the breakpoint if pausing failed.
                callback(response);
                return;
            }

            // Set the breakpoint
            doSetBreakpoint(function(response, bpClient)
            {
                // Wait for resume
                thread.resume(function(response)
                {
                    self.setBreakpointInProgress = false;

                    callback(response, bpClient);

                    // Set breakpoints waiting in the queue.
                    if (self.queue.length > 0)
                        self.setBreakpoint.apply(self, self.queue.shift());
                });
            });
        });
    },

    /**
     * Executed when a breakpoint is set on the backend and confirmation packet
     * has been received.
     */
    onSetBreakpoint: function(callback, response, bpClient)
    {
        var actualLocation = response.actualLocation;

        Trace.sysout("breakpointTool.onSetBreakpoint; " + bpClient.location.url + " (" +
            bpClient.location.line + ")", bpClient);

        // Note that both actualLocation and bpClient.location deal with 1-based
        // line numbers.
        if (actualLocation && actualLocation.line != bpClient.location.line)
        {
            // To be found when it needs removing.
            bpClient.location.line = actualLocation.line;
        }

        // Store breakpoint clients so, we can use the actors to remove breakpoints.
        // xxxFarshid: Shouldn't we save bpClient object only if there is no error?
        // xxxHonza: yes, we probably should.
        // xxxHonza: we also need an error logging
        if (!this.context.breakpointClients)
            this.context.breakpointClients = [];

        // Check if the breakpoint-client object already exist. The line could
        // have been corrected on the server side and there can already be a breakpoint
        // on the new line.
        if (bpClient.actor && !this.breakpointActorExists(bpClient))
            this.context.breakpointClients.push(bpClient);

        if (callback)
            callback(response, bpClient);

        this.setBreakpointInProgress = false;
    },

    /**
     * Creates breakpoint actors on the server side and {@link BreakpointClient} objects
     * on the client side. The client objects are stored within {@link TabContext}.
     *
     * @param arr {Array} List of breakpoints to be created on the server side
     * @param cb {Function} Optional callback that is executed as soon as all breakpoints
     * are created on the server side and the current thread resumed again.
     *
     * xxxHonza: Use a better name for the |cb| argument, ideally |callback| (and refactor
     * method implementation, so there isn't the other callback variable).
     */
    setBreakpoints: function(arr, cb)
    {
        var self = this;

        // Bail out if there is nothing to set.
        if (!arr.length)
            return;

        var thread = this.context.activeThread;
        if (!thread)
        {
            TraceError.sysout("BreakpointTool.setBreakpoints; Can't set breakpoints " +
                "if there is no active thread");
            return;
        }

        Trace.sysout("breakpointTool.setBreakpoints; " + arr.length +
            ", thread state: " + thread.state, arr);

        var doSetBreakpoints = function _doSetBreakpoints(callback)
        {
            Trace.sysout("breakpointTool.doSetBreakpoints; ", arr);

            // Iterate all breakpoints in the given array and set them step by step.
            // The thread is paused at this point. The following loop generates a set of
            // 'setBreakpoint' packets that are put in an internal queue (in the underlying
            // RDP framework) and handled step by step, i.e. the next 'setBreakpoint' packet
            // is sent as soon as a response for the previous one is received.
            for (var i = 0; i < arr.length; i++)
                self.onAddBreakpoint(arr[i]);

            if (callback)
                callback();
        };

        // If the thread is currently paused, go to set all the breakpoints.
        if (thread.paused)
        {
            // xxxHonza: the callback should be called when the last breakpoint
            // is set on the backend, fix me.
            doSetBreakpoints(cb);
            return;
        }

        // ... otherwise we need to interrupt the thread first.
        thread.interrupt(function(packet)
        {
            if (packet.error)
            {
                TraceError.sysout("BreakpointTool.setBreakpoints; Can't set breakpoints: " +
                    packet.error);
                return;
            }

            // When the thread is interrupted, we can set all the breakpoints.
            doSetBreakpoints(function()
            {
                Trace.sysout("breakpointTool.doSetBreakpoints; done", arguments);

                // If interrupt happened at the moment when the thread has already been
                // paused, after we checked |thread.paused| (e.g. breakpoints in onload scripts),
                // do not resume. See also issue 7118
                if (packet.why.type == "alreadyPaused")
                {
                    if (cb)
                        cb();
                }
                else
                {
                    // At this point, all 'setBreakpoint' packets have been generated (the first
                    // on already sent) and they are waiting in a queue. The resume packet will
                    // be received as soon as the last response for 'setBreakpoint' is received.
                    self.context.getTool("debugger").resume(cb);
                }
            });
        });
    },

    removeBreakpoint: function(url, lineNumber, callback)
    {
        Trace.sysout("breakpointTool.removeBreakpoint; " + url + " (" + lineNumber + ")");

        if (!this.context.activeThread)
        {
            TraceError.sysout("breakpointTool.removeBreakpoint; Can't remove breakpoints.");
            return;
        }

        // Do note remove server-side breakpoint if there are still some client side
        // breakpoint at the line.
        if (BreakpointStore.hasAnyBreakpoint(url, lineNumber))
        {
            Trace.sysout("breakpointTool.removeBreakpoint; Can't remove BP it's still " +
                "in the store! " + url + " (" + lineNumber + ")");

            // xxxHonza: the callback expects a packet as an argument, it should not.
            if (callback)
                callback({});
            return;
        }

        // We need to get the breakpoint client object for this context. The client
        // knows how to remove the breakpoint on the server side.
        var client = this.removeBreakpointClient(url, lineNumber);
        Trace.sysout("breakpointTool.removeBreakpoint; client: " + client, client);

        if (client)
        {
            client.remove(callback);
        }
        else
        {
            TraceError.sysout("breakpointTool.removeBreakpoint; ERROR removing " +
                "non existing breakpoint. " + url + ", " + lineNumber);

<<<<<<< HEAD
            // Execute the callback in any case, so the UI can be updated.
=======
            // Make sure to execute the callback even if an error happened.
>>>>>>> 8353e8d1
            if (callback)
                callback();
        }
    },

    /**
     * Removes specified breakpoints. The removal is done asynchronously breakpoint
     * by breakpoint. The next breakpoint is removed as soon as there is a confirmation
     * from the backend that the previous one has been removed.
     *
     * @param {Array} bps Array of breakpoints to be removed. Every item in the array
     * should specify breakpoint location [{href: "", lineNo: 0}]
     * @param {Function} callback A function executed as soon as all breakpoints are removed.
     * The removal happens asynchronously since it requires communication with the backend
     * over RDP.
     */
    removeBreakpoints: function(bps, callback)
    {
        if (bps.length == 0)
        {
            if (callback)
                callback();
            return;
        }

        var bp = bps[0];
        this.removeBreakpoint(bp.href, bp.lineNo, (response) =>
        {
            if (response.error)
            {
                TraceError.sysout("breakpointTool.removeBreakpoints; ERROR " +
                    response.message, response);
            }

            this.removeBreakpoints(bps.slice(1), callback);
        });
    },

    getBreakpointClient: function(url, lineNumber)
    {
        var clients = this.context.breakpointClients;
        if (!clients)
            return;

        for (var i=0; i<clients.length; i++)
        {
            var client = clients[i];
            var loc = client.location;
            if (loc.url == url && (loc.line - 1) == lineNumber)
                return client;
        }
    },

    removeBreakpointClient: function(url, lineNumber)
    {
        var clients = this.context.breakpointClients;
        if (!clients)
            return;

        for (var i=0; i<clients.length; i++)
        {
            var client = clients[i];
            var loc = client.location;
            if (loc.url == url && (loc.line - 1) == lineNumber)
            {
                clients.splice(i, 1);
                return client;
            }
        }
    },

    breakpointActorExists: function(bpClient)
    {
        var clients = this.context.breakpointClients;
        if (!clients)
            return false;

        var client;
        for (var i=0, len = clients.length; i < len; i++)
        {
            client = clients[i];
            if (client.actor === bpClient.actor)
                return true;
        }

        return false;
    },

    enableBreakpoint: function(url, lineNumber, callback)
    {
        // Enable breakpoint means adding it to the server side.
        this.setBreakpoint(url, lineNumber, callback);
    },

    disableBreakpoint: function(url, lineNumber, callback)
    {
        // Disable breakpoint means removing it from the server side.
        this.removeBreakpoint(url, lineNumber, callback);
    },

    isBreakpointDisabled: function(url, lineNumber)
    {
        //return JSDebugger.fbs.isBreakpointDisabled(url, lineNumber);
    },

    getBreakpointCondition: function(url, lineNumber)
    {
        //return JSDebugger.fbs.getBreakpointCondition(url, lineNumber);
    },
});

// ********************************************************************************************* //
// Registration

Firebug.registerTool("breakpoint", BreakpointTool);

return BreakpointTool;

// ********************************************************************************************* //
});<|MERGE_RESOLUTION|>--- conflicted
+++ resolved
@@ -502,11 +502,7 @@
             TraceError.sysout("breakpointTool.removeBreakpoint; ERROR removing " +
                 "non existing breakpoint. " + url + ", " + lineNumber);
 
-<<<<<<< HEAD
-            // Execute the callback in any case, so the UI can be updated.
-=======
             // Make sure to execute the callback even if an error happened.
->>>>>>> 8353e8d1
             if (callback)
                 callback();
         }
