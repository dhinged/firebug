--- conflicted
+++ resolved
@@ -356,12 +356,8 @@
             var fbContentBox = Firebug.chrome.$("fbContentBox");
             collapsed = fbContentBox.getAttribute("collapsed");
         }
-<<<<<<< HEAD
 
         var currPos = PrefLoader.getPref("framePosition");
-=======
-        var currPos = FirebugLoader.getPref("framePosition");
->>>>>>> 4b64cc7f
         var placement = Firebug.getPlacement ? Firebug.getPlacement() : "";
 
         // Switch between "Open Firebug" and "Hide Firebug" label in the popup menu.
