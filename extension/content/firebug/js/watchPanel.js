/* See license.txt for terms of usage */

define([
    "firebug/lib/object",
    "firebug/chrome/firefox",
    "firebug/firebug",
    "firebug/dom/toggleBranch",
    "firebug/lib/events",
    "firebug/lib/dom",
    "firebug/lib/css",
    "firebug/js/stackFrame",
    "firebug/lib/locale",
    "firebug/lib/string",
    "firebug/dom/domPanel",     // Firebug.DOMBasePanel, Firebug.DOMPanel.DirTable
],
function(Obj, Firefox, Firebug, ToggleBranch, Events, Dom, Css, StackFrame, Locale, Str) {

// ********************************************************************************************* //
// Watch Panel

Firebug.WatchPanel = function()
{
};

/**
 * Represents the Watch side panel available in the Script panel.
 */
Firebug.WatchPanel.prototype = Obj.extend(Firebug.DOMBasePanel.prototype,
/** @lends Firebug.WatchPanel */
{
    tag: Firebug.DOMPanel.DirTable.watchTag,

    // * * * * * * * * * * * * * * * * * * * * * * * * * * * * * * * * * * * * * * * * * * * * * //
    // extends Panel

    name: "watches",
    order: 0,
    parentPanel: "script",
    enableA11y: true,
    deriveA11yFrom: "console",

    initialize: function()
    {
        this.onMouseDown = Obj.bind(this.onMouseDown, this);
        this.onMouseOver = Obj.bind(this.onMouseOver, this);
        this.onMouseOut = Obj.bind(this.onMouseOut, this);

        Firebug.registerUIListener(this);

        Firebug.DOMBasePanel.prototype.initialize.apply(this, arguments);
    },

    destroy: function(state)
    {
        state.watches = this.watches;

        Firebug.unregisterUIListener(this);

        Firebug.DOMBasePanel.prototype.destroy.apply(this, arguments);
    },

    show: function(state)
    {
        if (state && state.watches)
            this.watches = state.watches;
    },

    initializeNode: function(oldPanelNode)
    {
        Events.addEventListener(this.panelNode, "mousedown", this.onMouseDown, false);
        Events.addEventListener(this.panelNode, "mouseover", this.onMouseOver, false);
        Events.addEventListener(this.panelNode, "mouseout", this.onMouseOut, false);

        Firebug.DOMBasePanel.prototype.initializeNode.apply(this, arguments);
    },

    destroyNode: function()
    {
        Events.removeEventListener(this.panelNode, "mousedown", this.onMouseDown, false);
        Events.removeEventListener(this.panelNode, "mouseover", this.onMouseOver, false);
        Events.removeEventListener(this.panelNode, "mouseout", this.onMouseOut, false);

        Firebug.DOMBasePanel.prototype.destroyNode.apply(this, arguments);
    },

    refresh: function()
    {
        this.rebuild(true);
    },

    updateSelection: function(frame)
    {
        // this method is called while the debugger has halted JS,
        // so failures don't show up in FBS_ERRORS
        try
        {
            this.doUpdateSelection(frame);
        }
        catch (exc)
        {
            if (FBTrace.DBG_ERRORS && FBTrace.DBG_STACK)
                FBTrace.sysout("updateSelection FAILS " + exc, exc);
        }
    },

    doUpdateSelection: function(frame)
    {
        if (FBTrace.DBG_STACK)
            FBTrace.sysout("dom watch panel updateSelection frame " + frame, frame);

        Events.dispatch(this.fbListeners, "onBeforeDomUpdateSelection", [this]);

        var newFrame = frame && ("signature" in frame) &&
            (frame.signature() != this.frameSignature);

        if (newFrame)
        {
            this.toggles = new ToggleBranch.ToggleBranch();
            this.frameSignature = frame.signature();
        }

        var scopes;
        if (frame instanceof StackFrame.StackFrame)
            scopes = frame.getScopes(Firebug.viewChrome);
        else
            scopes = [this.context.getGlobalScope()];

        if (FBTrace.DBG_STACK)
            FBTrace.sysout("dom watch frame isStackFrame " +
                (frame instanceof StackFrame.StackFrame) +
                " updateSelection scopes " + scopes.length, scopes);

        var members = [];

        var context = this.context;
        if (this.watches)
        {
            for (var i = 0; i < this.watches.length; ++i)
            {
                var expr = this.watches[i];
                var value = null;

                Firebug.CommandLine.evaluate(expr, context, null, context.getGlobalScope(),
                    function success(result, context)
                    {
                        value = result;
                    },
                    function failed(result, context)
                    {
                        var exc = result;
                        value = new FirebugReps.ErrorCopy(exc+"");
                    }
                );

                this.addMember(scopes[0], "watch", members, expr, value, 0, 0, context);

                if (FBTrace.DBG_DOM)
<<<<<<< HEAD
                {
                    FBTrace.sysout("watch.updateSelection " + expr + " = " + value,
                        {expr: expr, value: value, members: members});
                }
=======
                    FBTrace.sysout("watch.updateSelection \"" + expr + "\"",
                        {expr: expr, value: value, members: members})
>>>>>>> 522ee9eb
            }
        }

        if (frame && frame instanceof StackFrame.StackFrame)
        {
            var thisVar = frame.getThisValue();
            if (thisVar)
                this.addMember(scopes[0], "user", members, "this", thisVar, 0, 0, context);

            // locals, pre-expanded
            members.push.apply(members, this.getMembers(scopes[0], 0, context));

            for (var i=1; i<scopes.length; i++)
                this.addMember(scopes[i], "scopes", members, scopes[i].toString(), scopes[i], 0, 0, context);
        }

        this.expandMembers(members, this.toggles, 0, 0, context);
        this.showMembers(members, false);

        if (FBTrace.DBG_STACK)
            FBTrace.sysout("dom watch panel updateSelection members " + members.length, members);
    },

    rebuild: function()
    {
        if (FBTrace.DBG_WATCH)
            FBTrace.sysout("Firebug.WatchPanel.rebuild", this.selection);

        this.updateSelection(this.selection);
    },

    showEmptyMembers: function()
    {
        var domTable = this.tag.replace({domPanel: this, toggles: new ToggleBranch.ToggleBranch()},
            this.panelNode);

        // The direction needs to be adjusted according to the direction
        // of the user agent. See issue 5073.
        // TODO: Set the direction at the <body> to allow correct formatting of all relevant parts.
        // This requires more adjustments related for rtl user agents.
        var mainFrame = Firefox.getElementById("fbMainFrame");
        var cs = mainFrame.ownerDocument.defaultView.getComputedStyle(mainFrame);
        var watchRow = domTable.getElementsByClassName("watchNewRow").item(0);
        watchRow.style.direction = cs.direction;
    },

    addWatch: function(expression)
    {
        expression = Str.trim(expression);

        if (FBTrace.DBG_WATCH)
            FBTrace.sysout("Firebug.WatchPanel.addWatch; expression: "+expression);

        if (!this.watches)
            this.watches = [];

        for (var i=0; i<this.watches.length; i++)
        {
            if (expression == this.watches[i])
                return;
        }

        this.watches.splice(0, 0, expression);
        this.rebuild(true);
    },

    removeWatch: function(expression)
    {
        if (FBTrace.DBG_WATCH)
            FBTrace.sysout("Firebug.WatchPanel.removeWatch; expression: " + expression);

        if (!this.watches)
            return;

        var index = this.watches.indexOf(expression);
        if (index != -1)
            this.watches.splice(index, 1);
    },

    editNewWatch: function(value)
    {
        if (FBTrace.DBG_WATCH)
            FBTrace.sysout("Firebug.WatchPanel.editNewWatch; value: " + value);

        var watchNewRow = this.panelNode.getElementsByClassName("watchNewRow").item(0);
        if (watchNewRow)
            this.editProperty(watchNewRow, value);
    },

    setWatchValue: function(row, value)
    {
        if (FBTrace.DBG_WATCH)
            FBTrace.sysout("Firebug.WatchPanel.setWatchValue", {row: row, value: value});

        var rowIndex = getWatchRowIndex(row);
        this.watches[rowIndex] = value;
        this.rebuild(true);
    },

    deleteWatch: function(row)
    {
        if (FBTrace.DBG_WATCH)
            FBTrace.sysout("Firebug.WatchPanel.deleteWatch", row);

        var rowIndex = getWatchRowIndex(row);
        this.watches.splice(rowIndex, 1);
        this.rebuild(true);

        this.context.setTimeout(Obj.bindFixed(function()
        {
            this.showToolbox(null);
        }, this));
    },

    // deletes all the watches
    deleteAllWatches: function()
    {
        if (FBTrace.DBG_WATCH)
            FBTrace.sysout("Firebug.WatchPanel.deleteAllWatches");
        this.watches = [];
        this.rebuild(true);
        this.context.setTimeout(Obj.bindFixed(function()
        {
            this.showToolbox(null);
        }, this));
    },

    // * * * * * * * * * * * * * * * * * * * * * * * * * * * * * * * * * * * * * * * * * * * * * //

    showToolbox: function(row)
    {
        var toolbox = this.getToolbox();
        if (row)
        {
            if (Css.hasClass(row, "editing"))
                return;

            toolbox.watchRow = row;

            var offset = Dom.getClientOffset(row);
            toolbox.style.top = offset.y + "px";
            this.panelNode.appendChild(toolbox);
        }
        else
        {
            delete toolbox.watchRow;

            if (toolbox.parentNode)
                toolbox.parentNode.removeChild(toolbox);
        }
    },

    getToolbox: function()
    {
        if (!this.toolbox)
        {
            this.toolbox = Firebug.DOMBasePanel.ToolboxPlate.tag.replace(
                {domPanel: this}, this.document);
        }

        return this.toolbox;
    },

    // * * * * * * * * * * * * * * * * * * * * * * * * * * * * * * * * * * * * * * * * * * * * * //

    onMouseDown: function(event)
    {
        var watchNewRow = Dom.getAncestorByClass(event.target, "watchNewRow");
        if (watchNewRow)
        {
            this.editProperty(watchNewRow);
            Events.cancelEvent(event);
        }
    },

    onMouseOver: function(event)
    {
        var watchRow = Dom.getAncestorByClass(event.target, "watchRow");
        if (watchRow)
            this.showToolbox(watchRow);
    },

    onMouseOut: function(event)
    {
        if (Dom.isAncestor(event.relatedTarget, this.getToolbox()))
            return;

        var watchRow = Dom.getAncestorByClass(event.relatedTarget, "watchRow");
        if (!watchRow)
            this.showToolbox(null);
    },

    // * * * * * * * * * * * * * * * * * * * * * * * * * * * * * * * * * * * * * * * * * * * * * //
    // Context Menu

    /**
     * Creates "Add Watch" menu item within DOM and Watch panel context menus.
     */
    onContextMenu: function(items, object, target, context, panel, popup)
    {
        // Ignore events from other contexts.
        if (this.context != context)
            return;

        if (panel.name != "dom" && panel.name != "watches")
            return;

        var row = Dom.getAncestorByClass(target, "memberRow");
        if (!row || row.domObject.ignoredPath)
            return;

        var path = this.getPropertyPath(row);
        if (!path || !path.length)
            return;

        // Ignore top level variables in the Watch panel.
        if (panel.name == "watches" && path.length == 1)
            return;

        items.push({
           id: "fbAddWatch",
           label: "AddWatch",
           tooltiptext: "watch.tip.Add_Watch",
           command: Obj.bindFixed(this.addWatch, this, path.join(""))
        });
    },

    getContextMenuItems: function(object, target)
    {
        var items = Firebug.DOMBasePanel.prototype.getContextMenuItems.apply(this, arguments);

        if (!this.watches || this.watches.length == 0)
            return items;

        // find the index of "DeletePropery" in the items:
        var deleteWatchIndex = items.map(function(item)
        {
            return item.id;
        }).indexOf("DeleteProperty");

        // if DeleteWatch was found, we insert DeleteAllWatches after it
        // otherwise, we insert the item at the beginning of the menu
        var deleteAllWatchesIndex = (deleteWatchIndex >= 0) ? deleteWatchIndex + 1 : 0;

        if (FBTrace.DBG_WATCH)
            FBTrace.sysout("insert DeleteAllWatches at: "+ deleteAllWatchesIndex);

        // insert DeleteAllWatches after DeleteWatch
        items.splice(deleteAllWatchesIndex, 0, {
            id: "fbDeleteAllWatches",
            label: "DeleteAllWatches",
            tooltiptext: "watch.tip.Delete_All_Watches",
            command: Obj.bindFixed(this.deleteAllWatches, this)
        });

        return items;
    }
});

// ********************************************************************************************* //
// Local Helpers

function getWatchRowIndex(row)
{
    var index = -1;
    for (; row; row = row.previousSibling)
    {
        if (Css.hasClass(row, "watchRow"))
            ++index;
    }
    return index;
}

// ********************************************************************************************* //
// Registration

Firebug.registerPanel(Firebug.WatchPanel);

return Firebug.WatchPanel;

// ********************************************************************************************* //
});<|MERGE_RESOLUTION|>--- conflicted
+++ resolved
@@ -155,15 +155,10 @@
                 this.addMember(scopes[0], "watch", members, expr, value, 0, 0, context);
 
                 if (FBTrace.DBG_DOM)
-<<<<<<< HEAD
                 {
-                    FBTrace.sysout("watch.updateSelection " + expr + " = " + value,
+                    FBTrace.sysout("watch.updateSelection \"" + expr + "\"",
                         {expr: expr, value: value, members: members});
                 }
-=======
-                    FBTrace.sysout("watch.updateSelection \"" + expr + "\"",
-                        {expr: expr, value: value, members: members})
->>>>>>> 522ee9eb
             }
         }
 
