/* See license.txt for terms of usage */
/*jshint esnext:true, es5:true, curly:false */
/*global FBTrace:true, XPCNativeWrapper:true, Window:true, define:true */

define([
    "firebug/firebug",
    "firebug/lib/trace",
    "firebug/lib/object",
    "firebug/lib/array",
    "firebug/lib/events",
    "firebug/lib/wrapper",
    "firebug/debugger/script/sourceLink",
    "firebug/debugger/stack/stackFrame",
    "firebug/lib/dom",
    "firebug/lib/css",
    "firebug/lib/string",
    "firebug/console/closureInspector",
    "firebug/dom/toggleBranch",
    "firebug/lib/system",
    "firebug/chrome/menu",
    "firebug/dom/domEditor",
    "firebug/dom/domReps",
    "firebug/chrome/panel",
<<<<<<< HEAD
    "firebug/console/commandLine",
=======
    "firebug/chrome/panelActivation",
    "firebug/debugger/debuggerLib",
>>>>>>> 89d14aa3
    "firebug/editor/editor",
    "firebug/chrome/searchBox",
    "firebug/dom/domModule",
    "firebug/console/autoCompleter",
],
<<<<<<< HEAD
function(Firebug, FBTrace, Obj, Arr, Events, Wrapper, SourceLink, StackFrame,
    Dom, Css, Str, ClosureInspector, ToggleBranch, System, Menu,
    DOMEditor, DOMReps, Panel, CommandLine, Editor,
    SearchBox, DOMModule, JSAutoCompleter) {
=======
function(Obj, Firebug, FirebugReps, Locale, Events, Wrapper, SourceLink, StackFrame,
    Dom, Css, Search, Str, Arr, Persist, ClosureInspector, ToggleBranch, System, Menu,
    DOMMemberProvider, DOMEditor, DOMReps, Panel, PanelActivation, DebuggerLib) {
>>>>>>> 89d14aa3

"use strict";

// ********************************************************************************************* //
// Constants

var rxIdentifier = /^[$_A-Za-z][$_A-Za-z0-9]*$/;

var Trace = FBTrace.to("DBG_DOM");
var TraceError = FBTrace.to("DBG_ERRORS");

// ********************************************************************************************* //

/**
 * @panel Base object for panels displaying hierarchy of DOM objects. This object is currently
 * used as the super object for the following panels:
 *
 * {@DOMPanel} - the main DOM panel
 * {@WatchPanel} - the Watch side panel within the Script panel.
 * {@DOMSidePanel} - the DOM side panel within the HTML panel.
 */
Firebug.DOMBasePanel = function()
{
}

Firebug.DOMBasePanel.prototype = Obj.extend(Panel,
/** @lends Firebug.DOMBasePanel */
{
    // xxxHonza: Backward compatibility with extensions (Illumination, spy_eye)
    // amfExplorer.js is using getRowProperty.
    tag: DOMReps.DirTablePlate.tableTag,
    dirTablePlate: DOMReps.DirTablePlate,

    // * * * * * * * * * * * * * * * * * * * * * * * * * * * * * * * * * * * * * * * * * * * * * //
    // Initialization

    initialize: function()
    {
        this.toggles = new ToggleBranch.ToggleBranch();

        Panel.initialize.apply(this, arguments);
    },

    destroy: function(state)
    {
        Panel.destroy.apply(this, arguments);
    },

    // * * * * * * * * * * * * * * * * * * * * * * * * * * * * * * * * * * * * * * * * * * * * * //

    supportsObject: function(object, type)
    {
        if (type == "number" || type == "string" || type == "boolean")
            return 0;

        if (object == null)
            return 1000;
        else if (object instanceof SourceLink)
            return 0;
        else
            return 1; // just agree to support everything but not aggressively.
    },

    refresh: function()
    {
        this.rebuild(true);
    },

    updateSelection: function(object)
    {
        this.rebuild(false);
    },

    getDefaultSelection: function()
    {
        // Default to showing the top window.
        return this.getObjectView(this.context.window);
    },

    // * * * * * * * * * * * * * * * * * * * * * * * * * * * * * * * * * * * * * * * * * * * * * //
    // Options

    updateOption: function(name, value)
    {
        var options = new Set();

        options.add("showUserProps");
        options.add("showUserFuncs");
        options.add("showDOMProps");
        options.add("showDOMFuncs");
        options.add("showDOMConstants");
        options.add("showInlineEventHandlers");
        options.add("showClosures");
        options.add("showOwnProperties");
        options.add("showEnumerableProperties");

        if (options.has(name))
            this.rebuild(true);
    },

    getShowClosuresMenuItem: function()
    {
        var requireScriptPanel = DebuggerLib._closureInspectionRequiresDebugger();
        var label = Locale.$STR("ShowClosures");
        var tooltip = Locale.$STR("dom.option.tip.Show_Closures2");
        if (requireScriptPanel)
            tooltip = Locale.$STRF("script.Script_panel_must_be_enabled", [tooltip]);
        var menuItem = Menu.optionMenu(label, "showClosures", tooltip);
        menuItem.nol10n = true;
        if (requireScriptPanel && !PanelActivation.isPanelEnabled(Firebug.getPanelType("script")))
            menuItem.disabled = true;
        return menuItem;
    },

    getOptionsMenuItems: function()
    {
        return [
            Menu.optionMenu("ShowUserProps", "showUserProps",
                "dom.option.tip.Show_User_Props"),
            Menu.optionMenu("ShowUserFuncs", "showUserFuncs",
                "dom.option.tip.Show_User_Funcs"),
            Menu.optionMenu("ShowDOMProps", "showDOMProps",
                "dom.option.tip.Show_DOM_Props"),
            Menu.optionMenu("ShowDOMFuncs", "showDOMFuncs",
                "dom.option.tip.Show_DOM_Funcs"),
            Menu.optionMenu("ShowDOMConstants", "showDOMConstants",
                "dom.option.tip.Show_DOM_Constants"),
            Menu.optionMenu("ShowInlineEventHandlers", "showInlineEventHandlers",
                "ShowInlineEventHandlersTooltip"),
            this.getShowClosuresMenuItem(),
            "-",
            Menu.optionMenu("ShowOwnProperties", "showOwnProperties",
                "ShowOwnPropertiesTooltip"),
            Menu.optionMenu("ShowEnumerableProperties",
                "showEnumerableProperties", "ShowEnumerablePropertiesTooltip"),
            "-",
            {label: "Refresh", command: Obj.bindFixed(this.refresh, this),
                tooltiptext: "panel.tip.Refresh"}
        ];
    },

    // * * * * * * * * * * * * * * * * * * * * * * * * * * * * * * * * * * * * * * * * * * * * * //
    // Context Menu

    getContextMenuItems: function(object, target)
    {
        Trace.sysout("dom.getContextMenuItems;");

        var row = Dom.getAncestorByClass(target, "memberRow");

        var items = [];

        if (row && row.domObject && !row.domObject.ignoredPath)
        {
            var member = row.domObject;
            var rowName = member.name;
            var rowObject = member.object;
            var rowValue = member.value;

            // xxxHonza: the watch panel should be responsible for the customization
            var isWatch = Css.hasClass(row, "watchRow");
            var isStackFrame = rowObject instanceof StackFrame;
            var label, tooltiptext;

            items.push(
                "-",
                {
                    label: "Copy_Name",
                    tooltiptext: "dom.tip.Copy_Name",
                    command: Obj.bindFixed(this.copyName, this, row)
                },
                {
                    label: "Copy_Path",
                    tooltiptext: "dom.tip.Copy_Path",
                    command: Obj.bindFixed(this.copyPath, this, row)
                }
            );

            if (typeof rowValue === "string" || typeof rowValue === "number")
            {
                // Functions already have a copy item in their context menu
                items.push(
                    {
                        label: "CopyValue",
                        tooltiptext: "dom.tip.Copy_Value",
                        command: Obj.bindFixed(this.copyProperty, this, row)
                    }
                );
            }

            if (isWatch)
            {
                label = "EditWatch";
                tooltiptext = "watch.tip.Edit_Watch";
            }
            else if (isStackFrame)
            {
                label = "EditVariable";
                tooltiptext = "stack.tip.Edit_Variable";
            }
            else
            {
                label = "EditProperty";
                tooltiptext = "dom.tip.Edit_Property";
            }

            var readOnly = (!isWatch && !isStackFrame && member.readOnly);
            if (!readOnly)
            {
                items.push(
                    "-",
                    {
                        label: label,
                        tooltiptext: tooltiptext,
                        command: Obj.bindFixed(this.editProperty, this, row)
                    }
                );
            }

            var isDomMemeber = Dom.isDOMMember(rowObject, rowName);

            if (isWatch || (member.deletable && !isStackFrame && !isDomMemeber))
            {
                items.push(
                    {
                        label: isWatch ? "DeleteWatch" : "DeleteProperty",
                        id: "DeleteProperty",
                        tooltiptext: isWatch ? "watch.tip.Delete_Watch" :
                            "dom.tip.Delete_Property",
                        command: Obj.bindFixed(this.deleteProperty, this, row)
                    }
                );
            }

            if (!isDomMemeber && member && member.breakable)
            {
                var bps = this.context.dom.breakpoints;
                var hasBreakpoint = bps.findBreakpoint(rowObject, rowName);

                items.push(
                    "-",
                    {
                        label: "dom.label.breakOnPropertyChange",
                        tooltiptext: "dom.tip.Break_On_Property_Change",
                        type: "checkbox",
                        checked: hasBreakpoint,
                        command: Obj.bindFixed(this.breakOnProperty, this, row)
                    }
                );
            }
        }

        items.push(
            "-",
            {
                label: "Refresh",
                tooltiptext: "panel.tip.Refresh",
                command: Obj.bindFixed(this.rebuild, this)
            }
        );

        return items;
    },

    getEditor: function(target, value)
    {
        if (!this.editor)
            this.editor = new DOMEditor(this.document);

        return this.editor;
    },

    getObjectView: function(object)
    {
        if (!Firebug.viewChrome)
        {
            // Unwrap native, wrapped objects.
            var contentView = Wrapper.getContentView(object);
            if (contentView)
                return contentView;
        }

        return object;
    },

    rebuild: function(update, scrollTop, toggles)
    {
        Trace.sysout("domBasePanel.rebuild; scrollTop: " + scrollTop);

        Events.dispatch(this.fbListeners, "onBeforeDomUpdateSelection", [this]);

        var input = {
            object: this.selection,
            domPanel: this,
        };

        this.tree.replace(this.panelNode, input);

        // Restore presentation state if possible.
        if (toggles)
        {
            this.tree.restoreState(toggles).then(() =>
            {
                // Scroll position must be set after the tree is completely restored
                // (and so, the scroll offset exists).
                if (scrollTop)
                    this.panelNode.scrollTop = scrollTop;
            });
        }

        // Display no-members message.
        if (this.tree.isEmpty())
            FirebugReps.Warning.tag.replace({object: "NoMembersWarning"}, this.panelNode);
    },

    getRowObject: function(row)
    {
        var object = getRowOwnerObject(row);
        return object ? object : this.selection;
    },

    getRealRowObject: function(row)
    {
        var object = this.getRowObject(row);
        return this.getObjectView(object);
    },

    getRowPropertyValue: function(row)
    {
        var object = this.getRealRowObject(row);
        return this.getObjectPropertyValue(object, row.domObject.name);
    },

    getObjectPropertyValue: function(object, propName)
    {
        if (!object)
            return;

        // Get the value with try-catch statement. This method is used also within
        // getContextMenuItems where the exception would break the context menu.
        // 1) The Firebug.Debugger.evaluate can throw
        // 2) object[propName] can also throws in case of e.g. non existing "abc.abc" prop name.
        try
        {
            if (typeof(object) == "function")
                return Firebug.Debugger.evaluate(propName, this.context);
            else if (object instanceof StackFrame)
                return Firebug.Debugger.evaluate(propName, this.context);
            else
                return object[propName];
        }
        catch (err)
        {
            TraceError.sysout("dom.getObjectPropertyValue; EXCEPTION " + propName, object);
        }
    },

    getRowPathName: function(row)
    {
        var member = row.domObject;
        var name = member.name + "";

        // The name should be always set.
        if (!name)
            TraceError.sysout("domBasePanel.getRowPathName; ERROR missing tree-member name!");

        // Fake "(closure)" properties.
        if (member.ignoredPath)
            return ["", ""];

        // Closure variables.
        if (ClosureInspector.isScopeWrapper(member.object))
            return [".%", name];

        // Ordinals.
        if (name.match(/^[\d]+$/))
            return ["", "[" + name + "]"];

        // Identifiers.
        if (name.match(rxIdentifier))
            return [".", name];

        // Other, weird, names.
        return ["", "[\"" + name.replace(/\\/g, "\\\\").replace(/"/g,"\\\"") + "\"]"];
    },

    copyName: function(row)
    {
        var value = this.getRowPathName(row);

        // don't want the separator
        value = value[1];

        System.copyToClipboard(value);
    },

    copyPath: function(row)
    {
        var path = this.getPropertyPath(row);
        System.copyToClipboard(path.join(""));
    },

    /**
     * Walk from the current row up to the most ancient parent, building an array.
     * @return array of property names and separators, eg ['foo','.','bar'].
     */
    getPropertyPath: function(row)
    {
        var path = [];
        for (var current = row; current ; current = getParentRow(current))
            path = this.getRowPathName(current).concat(path);

        // don't want the first separator
        path.shift();

        return path;
    },

    copyProperty: function(row)
    {
        var value = this.getRowPropertyValue(row);
        System.copyToClipboard(value);
    },

    // * * * * * * * * * * * * * * * * * * * * * * * * * * * * * * * * * * * * * * * * * * * * * //
    // Property Edit/Delete/Set

    editProperty: function(row, editValue)
    {
        var member = row.domObject;
        if (member && member.readOnly)
            return;

        if (Css.hasClass(row, "watchNewRow"))
        {
            Editor.startEditing(row, "");
        }
        else if (Css.hasClass(row, "watchRow"))
        {
            Editor.startEditing(row, getRowName(row));
        }
        else
        {
            var object = this.getRowObject(row);
            this.context.thisValue = object;

            if (!editValue)
            {
                var propValue = this.getRowPropertyValue(row);

                var type = typeof propValue;
                if (type === "undefined" || type === "number" || type === "boolean")
                    editValue = "" + propValue;
                else if (type === "string")
                    editValue = "\"" + Str.escapeJS(propValue) + "\"";
                else if (propValue === null)
                    editValue = "null";
                else if (object instanceof window.Window || object instanceof StackFrame)
                    editValue = getRowName(row);
                else
                    editValue = "this." + getRowName(row); // XXX "this." doesn't actually work
            }

            var selectionData = null;
            if (type === "string")
                selectionData = {start: 1, end: editValue.length-1};

            Editor.startEditing(row, editValue, null, selectionData);
        }
    },

    deleteProperty: function(row)
    {
        if (Css.hasClass(row, "watchRow"))
        {
            this.deleteWatch(row);
        }
        else
        {
            var member = row.domObject;
            var object = this.getObjectView(member.object);

            if (member.deletable)
            {
                try
                {
                    delete object[member.name];
                }
                catch (exc)
                {
                    return;
                }

                this.rebuild(true);
                this.markChange();
            }
        }
    },

    /**
     * Used for changing value through DOM panel editor.
     *
     * @param {TableRow} the edited row
     * @param {String} A new value, it must be a string.
     */
    setPropertyValue: function(row, value)
    {
        var member = row.domObject;
        var name = member.name;

        Trace.sysout("setPropertyValue: " + name + " set to " +
            (typeof value === "string" ? "\"" + value + "\"" : "non-string!?!?"), row);

        if (name === "this")
            return;

        var object = this.getRealRowObject(row);

        function success(result, context)
        {
            Trace.sysout("setPropertyValue evaluate success object[" + name + "]" +
                " set to type " + typeof result, result);

            object[name] = result;
        }

        function failure(exc, context)
        {
            Trace.sysout("setPropertyValue evaluate FAILED", exc);

            try
            {
                // If the value doesn't parse, then just store it as a string.
                // Some users will not realize they're supposed to enter a JavaScript
                // expression and just type literal text
                object[name] = value;
            }
            catch (exc)
            {
            }
        }

        if (object && !(object instanceof StackFrame) && !(typeof(object) === "function"))
        {
            CommandLine.evaluate(value, this.context, object, this.context.getCurrentGlobal(),
                success, failure, {noStateChange: true});
        }
        else if (this.context.stopped)
        {
            try
            {
                CommandLine.evaluate(name + "=" + value, this.context, null,
                    null, null, null, {noStateChange: true});
            }
            catch (exc)
            {
                try
                {
                    // See the comment in the failure function.
                    object[name] = value;
                }
                catch (exc)
                {
                    return;
                }
            }
        }

        this.refresh();
        this.markChange();
    },

    // * * * * * * * * * * * * * * * * * * * * * * * * * * * * * * * * * * * * * * * * * * * * * //
    // DOM Breakpoints

    breakOnProperty: function(row)
    {
        var member = row.domObject;
        if (!member)
            return;

        // Bail out if this property is not breakable.
        if (!member.breakable)
            return;

        // xxxHonza: this is specific to the Watch panel.
        var name = member.name;
        if (name === "this")
            return;

        // Toggle breakpoint on the clicked row. {@DOMModule} will peform the action
        // and also fire corresponding event that should be handled by specific
        // panels to update the UI.
        var object = this.getRowObject(row);
        if (object)
            DOMModule.toggleBreakpoint(this.context, object, name);
    },
});

// ********************************************************************************************* //
// Local Helpers

function getRowName(row)
{
    // xxxHonza: DomBaseTree.getRowName() should replace this function (it has the same logic)

    // XXX This can return not only property names but also just descriptive ones,
    // like "(closure)", and indeed the collapse remembering logic relies on that.
    var labelNode = row.getElementsByClassName("memberLabelCell").item(0);
    return labelNode.textContent;
}

function getRowValue(row)
{
    var valueNode = row.getElementsByClassName("memberValueCell").item(0);
    return valueNode.firstChild.repObject;
}

function getRowOwnerObject(row)
{
    var parentRow = getParentRow(row);
    if (parentRow)
        return getRowValue(parentRow);
}

function getParentRow(row)
{
    var level = "" + (parseInt(row.getAttribute("level"), 10) - 1);
    if (level === "-1")
        return;

    for (row = row.previousSibling; row; row = row.previousSibling)
    {
        if (row.getAttribute("level") === level)
            return row;
    }
}

// ********************************************************************************************* //
// Registration

return Firebug.DOMBasePanel;

// ********************************************************************************************* //
});<|MERGE_RESOLUTION|>--- conflicted
+++ resolved
@@ -14,6 +14,7 @@
     "firebug/lib/dom",
     "firebug/lib/css",
     "firebug/lib/string",
+    "firebug/lib/locale",
     "firebug/console/closureInspector",
     "firebug/dom/toggleBranch",
     "firebug/lib/system",
@@ -21,27 +22,18 @@
     "firebug/dom/domEditor",
     "firebug/dom/domReps",
     "firebug/chrome/panel",
-<<<<<<< HEAD
     "firebug/console/commandLine",
-=======
     "firebug/chrome/panelActivation",
     "firebug/debugger/debuggerLib",
->>>>>>> 89d14aa3
     "firebug/editor/editor",
     "firebug/chrome/searchBox",
     "firebug/dom/domModule",
     "firebug/console/autoCompleter",
 ],
-<<<<<<< HEAD
 function(Firebug, FBTrace, Obj, Arr, Events, Wrapper, SourceLink, StackFrame,
-    Dom, Css, Str, ClosureInspector, ToggleBranch, System, Menu,
-    DOMEditor, DOMReps, Panel, CommandLine, Editor,
+    Dom, Css, Str, Locale, ClosureInspector, ToggleBranch, System, Menu,
+    DOMEditor, DOMReps, Panel, CommandLine, PanelActivation, DebuggerLib, Editor,
     SearchBox, DOMModule, JSAutoCompleter) {
-=======
-function(Obj, Firebug, FirebugReps, Locale, Events, Wrapper, SourceLink, StackFrame,
-    Dom, Css, Search, Str, Arr, Persist, ClosureInspector, ToggleBranch, System, Menu,
-    DOMMemberProvider, DOMEditor, DOMReps, Panel, PanelActivation, DebuggerLib) {
->>>>>>> 89d14aa3
 
 "use strict";
 
