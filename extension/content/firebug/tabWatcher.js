--- conflicted
+++ resolved
@@ -1,6 +1,6 @@
 /* See license.txt for terms of usage */
 
-FBL.ns(function() { with (FBL) {
+define("tabWatcher.js", [], function(require, exports, module) { with (FBL) {
 
 // ************************************************************************************************
 // Constants
@@ -650,11 +650,19 @@
                 this.listeners.length + ") " + win.location, event);
 
         onUnloadWindow(event);
-<<<<<<< HEAD
-    }
-=======
-    },
->>>>>>> 0ee7b2f9
+    },
+
+    // Called by script panel, not sure where this belongs.
+
+    reloadPageFromMemory: function(context)
+    {
+            if (context.browser)
+            context.browser.reloadWithFlags(Ci.nsIWebNavigation.LOAD_FLAGS_CHARSET_CHANGE)
+        else
+            context.window.location.reload();
+    },
+
+
 
     // Called by script panel, not sure where this belongs.
 
