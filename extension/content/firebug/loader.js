--- conflicted
+++ resolved
@@ -59,11 +59,7 @@
             },
             onError: function()
             {
-<<<<<<< HEAD
-                Components.utils.reportError(arguments[0]);
-=======
                 Components.utils.reportError(arguments[0]);  // put something out for sure
->>>>>>> 4e868be7
                 if (!this.FBTrace)
                 {
                     // traceConsoleService is a global of |window| frome trace.js.
