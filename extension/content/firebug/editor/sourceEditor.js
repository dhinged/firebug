/* See license.txt for terms of usage */

define([
    "firebug/firebug",
    "firebug/lib/http",
    "firebug/lib/dom",
],
function(Firebug, Http, Dom) {

// ********************************************************************************************* //
// Constants

// CodeMirror files. These scripts are dynamically included into panel.html.
var codeMirrorSrc = "chrome://firebug/content/editor/codemirror/codemirror.js";
var jsModeSrc = "chrome://firebug/content/editor/codemirror/mode/javascript.js";
var htmlMixedModeSrc = "chrome://firebug/content/editor/codemirror/mode/htmlmixed.js";
var xmlModeSrc = "chrome://firebug/content/editor/codemirror/mode/xml.js";

// Tracing helpers
var Trace = FBTrace.to("DBG_SCRIPTEDITOR");
var TraceError = FBTrace.to("DBG_ERRORS");

var WRAP_CLASS = "CodeMirror-debugLocation";
var BACK_CLASS = "CodeMirror-debugLocation-background";

// ********************************************************************************************* //
// Source Editor Implementation

function SourceEditor()
{
    this.config = {};
    this.editorObject = null;
    this.debugLocation = -1;
}

SourceEditor.DefaultConfig =
{
    value: "",
    mode: "htmlmixed",
    theme: "firebug",
    indentUnit: 2,
    tabSize: 4,
    smartIndent: true,
    extraKeys: {},
    lineWrapping: false,
    lineNumbers: true,
    firstLineNumber: 1,
    gutters: ["breakpoint"],
    fixedGutter: false,
    readOnly: true,
    showCursorWhenSelecting: true,
    undoDepth: 200,

    // xxxHonza: this is weird, wnen this props is set the editor is displayed twice
    // (there is one-line editor created at the bottom of the Script panel just switch
    // to the CSS panel and back).
    //autofocus: true
};

SourceEditor.Gutters =
{
    breakpoints: "breakpoints"
};

SourceEditor.Events =
{
    change: "change",
    beforeChange: "beforeChange",
    cursorActivity: "cursorActivity",
    beforeSelectionChange: "beforeSelectionChange",
    viewportChange: "viewportChange",
    gutterClick: "gutterClick",
    focus: "focus",
    blur: "blur",
    scroll: "scroll",
    update: "update",
    renderLine: "renderLine",
    breakpointChange: "breakpointchange",
    contextMenu: "contextmenu",
    mouseMove: "mousemove",
    mouseOut: "mouseout",
    mouseOver: "mouseover"
};

SourceEditor.prototype =
{
    init: function(parentNode, config, callback)
    {
        var doc = parentNode.ownerDocument;

        // Append CM scripts into the panel.html
        Dom.addScript(doc, "cm", Http.getResource(codeMirrorSrc));
        Dom.addScript(doc, "cm-js", Http.getResource(jsModeSrc));
        Dom.addScript(doc, "cm-xml", Http.getResource(xmlModeSrc));
        Dom.addScript(doc, "cm-htmlmixed", Http.getResource(htmlMixedModeSrc));

        for (var prop in SourceEditor.DefaultConfig)
        {
            this.config[prop] = prop in config ? config[prop] :
                SourceEditor.DefaultConfig[prop];
        }

        // Create editor;
        this.editorObject = doc.defaultView.CodeMirror(function(elt)
        {
            Trace.sysout("sourceEditor.onEditorCreate;", this.view);

            parentNode.appendChild(elt);
        }, config);

<<<<<<< HEAD
        callback();
=======
            this.view = elt;

            callback();
        }

        // Create editor;
        this.editorObject = doc.defaultView.CodeMirror(
            onEditorCreate.bind(this), config);
>>>>>>> d2055612

        Trace.sysout("sourceEditor.init; ", this.view);
    },

    addEventListener: function(type, handler)
    {
        if (isBuiltInEvent(type))
        {
            var func = function()
            {
                handler(getEventObject(type, arguments));
            };

            if (!this.BuiltInEventsHandlers)
                this.BuiltInEventsHandlers = {};

            if (!this.BuiltInEventsHandlers[type])
            {
                this.BuiltInEventsHandlers[type] = [];
            }
            else
            {
                for (var i = 0; i < this.BuiltInEventsHandlers[type].length; i++)
                {
                    // There is already the same handler.
                    if (this.BuiltInEventsHandlers[type][i].handler == handler)
                        return;
                }
            }

            this.BuiltInEventsHandlers[type].push({ handler: handler, func: func });
            this.editorObject.on(type, func);
        }
<<<<<<< HEAD
        else if (type == SourceEditor.Events.breakpointChange)
        {
            if (!this.bpChangingHandlers)
                this.bpChangingHandlers = [];

            this.bpChangingHandlers.push(handler);
=======
    },
>>>>>>> d2055612

        }
        else
        {
            var supportedEvent = false;
            for (var eventType in SourceEditor.Events)
            {
                if (type == SourceEditor.Events[eventType])
                {
                    supportedEvent = true;
                    break;
                }
            }
            if (supportedEvent)
            {
                editorNode = this.editorObject.getWrapperElement();
                editorNode.addEventListener(type, handler, false);
            }
        }
    },

    removeEventListener: function(type, handler)
    {
        if (isBuiltInEvent(type))
        {
            if (!this.BuiltInEventsHandlers || !this.BuiltInEventsHandlers[type])
                return;

            var func = function()
            {
                handler(getEventObject(type, arguments));
            };
            for (var i = 0; i < this.BuiltInEventsHandlers[type].length; i++)
            {
                if (this.BuiltInEventsHandlers[type][i].handler == handler)
                {

                    this.editorObject.off(type, this.BuiltInEventsHandlers[type][i].func);

                    this.BuiltInEventsHandlers[type].splice(i, 1);
                    if (!this.BuiltInEventsHandlers[type].length)
                    {
                        delete this.BuiltInEventsHandlers[type];
                        return;
                    }
                }
            }
        }
        else if (type == SourceEditor.Events.breakpointChange)
        {
            if (!this.bpChangingHandlers)
                return;

            this.bpChangingHandlers = this.bpChangingHandlers.filter(function(func)
            {
                if (func != handler)
                    return func;
            });

            if (!this.bpChangingHandlers)
                this.bpChangingHandlers = null;
        }
        else
        {
            var supportedEvent = false;
            for (var eventType in SourceEditor.Events)
            {
                if (type == SourceEditor.Events[eventType])
                {
                    supportedEvent = true;
                    break;
                }
            }
            if (supportedEvent)
            {
                editorNode = this.editorObject.getWrapperElement();
                editorNode.removeEventListener(type, handler, false);
            }
        }
    },

    destroy: function()
    {
        // TODO
    },

    setText: function(text)
    {
        Trace.sysout("sourceEditor.setText", text);

        text = text || "";
        this.editorObject.setValue(text);
    },

    getText: function()
    {
        return this.editorObject.getValue();
    },

    getCharCount: function()
    {
        this.editorObject.getValue().length;
    },

<<<<<<< HEAD
    setDebugLocation: function()
=======
    setDebugLocation: function(line)
>>>>>>> d2055612
    {
        Trace.sysout("sourceEditor.setDebugLocation; line: " + line);

        if (this.debugLocation == line)
            return;

        if (this.debugLocation != -1)
        {
            var handle = this.editorObject.getLineHandle(this.debugLocation);
            this.editorObject.removeLineClass(handle, "wrap", WRAP_CLASS);
            this.editorObject.removeLineClass(handle, "background", BACK_CLASS);
        }

        this.debugLocation = line;

        if (this.debugLocation != -1)
        {
            var handle = this.editorObject.getLineHandle(line);
            this.editorObject.addLineClass(handle, "wrap", WRAP_CLASS);
            this.editorObject.addLineClass(handle, "background", BACK_CLASS);
        } 
    },

<<<<<<< HEAD
=======
    scrollToLine: function(line, options)
    {
        options = options || {};

        if (options.scrollTo == "top")
        {
            // Scroll so, the specified line is displayed at the top of the editor.
            this.editorObject.scrollIntoView({line: line});
        }
        else
        {
            var scrollInfo = this.editorObject.getScrollInfo();
            var hScrollBar = this.view.getElementsByClassName("CodeMirror-hscrollbar")[0];

            // Do not include h-scrollbar in editor height (even if CM docs says getScrollInfo
            // returns the visible area minus scrollbars, it doesn't seem to work).
            var editorHeight = scrollInfo.clientHeight - hScrollBar.offsetHeight;
            var coords = this.editorObject.charCoords({line: line, ch: 0}, "local");
            var top = coords.top;
            var bottom = coords.bottom;

            var lineHeight = this.editorObject.defaultTextHeight();

            // Scroll only if the target line is outside of the viewport.
            if (top <= scrollInfo.top || bottom >= scrollInfo.top + editorHeight)
            {
                var middle = top - (editorHeight / 2);
                this.editorObject.scrollTo(null, middle);
            }
        }
    },

>>>>>>> d2055612
    getTopIndex: function()
    {
        // TODO
        return 0;
    },

<<<<<<< HEAD
    focus: function()
    {
        this.editorObject.focus();
    },

    // ********************************************************************************************* //
    // Breakpoints

    addBreakpoint: function(lineNo)
    {
        var info = this.editorObject.lineInfo(lineNo);
        if (!info.gutterMarkers)
        {
            var breakpoint = this.getGutterElement().ownerDocument.createElement("div");
            breakpoint.className = "breakpoint";
            this.editorObject.setGutterMarker(lineNo, SourceEditor.Gutters.breakpoints, breakpoint);

            // dispatch event;
            if (this.bpChangingHandlers)
            {
                var event = {
                    added: [{ line: lineNo}],
                    removed: []
                };

                this.bpChangingHandlers.forEach(function(handler)
                {
                    handler(event);
                });
            }
        }
    },

    removeBreakpoint: function(lineNo)
    {
        this.removeGutterMarker(SourceEditor.Gutters.breakpoints, lineNo);

        // dispatch event;
        if (this.bpChangingHandlers)
        {
            var event = {
                added: [],
                removed: [{ line: lineNo}]
            };

            this.bpChangingHandlers.forEach(function(handler)
            {
                handler(event);
            });
        }
    },

    // ************************************************************************************************** //
    // Gutters and Marker API

    setGutterMarker: function(gutter, lineNo, markerElt)
    {
        this.editorObject.setGutterMarker(lineNo, gutter, markerElt);
    },

    removeGutterMarker: function(gutter, lineNo)
    {
        this.editorObject.setGutterMarker(lineNo, gutter, null);
    },

    clearGutter: function(gutter)
    {
        this.editorObject.clearGutter(gutter);
    },

    getGutterMarker: function(gutter, lineNo)
    {
        var info = this.editorObject.lineInfo(lineNo);
        return (info.gutterMarkers && info.gutterMarkers[gutter] ?
            info.gutterMarkers[gutter] : null);
    },

    // ************************************************************************************************** //
    // Editor DOM nodes

    getViewElement: function()
    {
        return this.editorObject.getWrapperElement();
    },

    getGutterElement: function()
    {
        return this.editorObject.getGutterElement();
=======
    setTopIndex: function()
    {
        // TODO
>>>>>>> d2055612
    }

};

<<<<<<< HEAD
// ************************************************************************************************** //
=======
// ********************************************************************************************* //
>>>>>>> d2055612
// Local Helpers

function getBuiltInEvents()
{
    return {
        change: "change",
        beforeChange: "beforeChange",
        cursorActivity: "cursorActivity",
        beforeSelectionChange: "beforeSelectionChange",
        viewportChange: "viewportChange",
        gutterClick: "gutterClick",
        focus: "focus",
        blur: "blur",
        scroll: "scroll",
        update: "update",
        renderLine: "renderLine"
    };
}

function isBuiltInEvent(eventType)
{
    var builtInEvents = getBuiltInEvents();
    for (var event in builtInEvents)
    {
        if (eventType == builtInEvents[event])
            return true;
    }

    return false;
}

function getEventObject(type, eventArg)
{
    var event = {};
<<<<<<< HEAD
=======

>>>>>>> d2055612
    switch (type)
    {
        case "change":
        case "beforeChange":
            event.changedObj = eventArg[1];
            break;
        case "beforeSelectionChange":
            event.selection = eventArg[1];
            break;
        case "viewportChange":
            event.from = eventArg[1];
            event.to = eventArg[2];
            break;
        case "gutterClick":
            event.lineNo = eventArg[1];
            event.gutter = eventArg[2];
            event.rawEvent = eventArg[3];
            break;
    }

    return event;
}

<<<<<<< HEAD

=======
>>>>>>> d2055612
// ********************************************************************************************* //
// Registration

return SourceEditor;

// ********************************************************************************************* //
});<|MERGE_RESOLUTION|>--- conflicted
+++ resolved
@@ -32,6 +32,11 @@
     this.editorObject = null;
     this.debugLocation = -1;
 }
+
+SourceEditor.Gutters =
+{
+    breakpoints: "breakpoints"
+};
 
 SourceEditor.DefaultConfig =
 {
@@ -45,7 +50,7 @@
     lineWrapping: false,
     lineNumbers: true,
     firstLineNumber: 1,
-    gutters: ["breakpoint"],
+    gutters: [SourceEditor.Gutters.breakpoints],
     fixedGutter: false,
     readOnly: true,
     showCursorWhenSelecting: true,
@@ -55,11 +60,6 @@
     // (there is one-line editor created at the bottom of the Script panel just switch
     // to the CSS panel and back).
     //autofocus: true
-};
-
-SourceEditor.Gutters =
-{
-    breakpoints: "breakpoints"
 };
 
 SourceEditor.Events =
@@ -108,18 +108,7 @@
             parentNode.appendChild(elt);
         }, config);
 
-<<<<<<< HEAD
         callback();
-=======
-            this.view = elt;
-
-            callback();
-        }
-
-        // Create editor;
-        this.editorObject = doc.defaultView.CodeMirror(
-            onEditorCreate.bind(this), config);
->>>>>>> d2055612
 
         Trace.sysout("sourceEditor.init; ", this.view);
     },
@@ -153,16 +142,12 @@
             this.BuiltInEventsHandlers[type].push({ handler: handler, func: func });
             this.editorObject.on(type, func);
         }
-<<<<<<< HEAD
         else if (type == SourceEditor.Events.breakpointChange)
         {
             if (!this.bpChangingHandlers)
                 this.bpChangingHandlers = [];
 
             this.bpChangingHandlers.push(handler);
-=======
-    },
->>>>>>> d2055612
 
         }
         else
@@ -267,11 +252,8 @@
         this.editorObject.getValue().length;
     },
 
-<<<<<<< HEAD
-    setDebugLocation: function()
-=======
+
     setDebugLocation: function(line)
->>>>>>> d2055612
     {
         Trace.sysout("sourceEditor.setDebugLocation; line: " + line);
 
@@ -295,8 +277,6 @@
         } 
     },
 
-<<<<<<< HEAD
-=======
     scrollToLine: function(line, options)
     {
         options = options || {};
@@ -329,14 +309,17 @@
         }
     },
 
->>>>>>> d2055612
     getTopIndex: function()
     {
         // TODO
         return 0;
     },
 
-<<<<<<< HEAD
+    setTopIndex: function()
+    {
+        // TODO
+    },
+
     focus: function()
     {
         this.editorObject.focus();
@@ -425,20 +408,11 @@
     getGutterElement: function()
     {
         return this.editorObject.getGutterElement();
-=======
-    setTopIndex: function()
-    {
-        // TODO
->>>>>>> d2055612
     }
 
 };
 
-<<<<<<< HEAD
-// ************************************************************************************************** //
-=======
 // ********************************************************************************************* //
->>>>>>> d2055612
 // Local Helpers
 
 function getBuiltInEvents()
@@ -473,10 +447,7 @@
 function getEventObject(type, eventArg)
 {
     var event = {};
-<<<<<<< HEAD
-=======
-
->>>>>>> d2055612
+
     switch (type)
     {
         case "change":
@@ -500,14 +471,11 @@
     return event;
 }
 
-<<<<<<< HEAD
-
-=======
->>>>>>> d2055612
 // ********************************************************************************************* //
 // Registration
 
 return SourceEditor;
 
 // ********************************************************************************************* //
+
 });