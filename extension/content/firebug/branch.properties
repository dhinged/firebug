# DO NOT MERGE INTO TRUNK
<<<<<<< HEAD
RELEASE=.0a3
VERSION=1.13.jsd2
=======
RELEASE=.0a4
VERSION=1.13
>>>>>>> 21a5ff34
TRUNK=
# To allow build.xml to drop the xpi directly into the svn working copy for getfirebug.com
# the root of the fbug svn tree must be be at the same level as the root of getfirebug.com
# Otherwise specify your own path.
GETFIREBUG=../../../../getfirebug.com/tags/production<|MERGE_RESOLUTION|>--- conflicted
+++ resolved
@@ -1,11 +1,6 @@
 # DO NOT MERGE INTO TRUNK
-<<<<<<< HEAD
-RELEASE=.0a3
+RELEASE=.0a4
 VERSION=1.13.jsd2
-=======
-RELEASE=.0a4
-VERSION=1.13
->>>>>>> 21a5ff34
 TRUNK=
 # To allow build.xml to drop the xpi directly into the svn working copy for getfirebug.com
 # the root of the fbug svn tree must be be at the same level as the root of getfirebug.com
