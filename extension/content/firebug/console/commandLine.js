--- conflicted
+++ resolved
@@ -15,10 +15,7 @@
     "firebug/lib/system",
     "firebug/lib/string",
     "firebug/lib/persist",
-<<<<<<< HEAD
     "firebug/debugger/script/sourceLink",
-=======
->>>>>>> 7a1cc811
     "firebug/console/console",
     "firebug/console/commandLineExposed",
     "firebug/console/closureInspector",
@@ -29,7 +26,7 @@
     "firebug/console/commands/commandLineInclude",
 ],
 function(Obj, Firebug, FirebugReps, Locale, Events, Url, Dom, Firefox, Win, System, Str,
-    Persist, Console, CommandLineExposed, ClosureInspector, CommandLineAPI) {
+    Persist, SourceLink, Console, CommandLineExposed, ClosureInspector, CommandLineAPI) {
 
 "use strict";
 
@@ -720,72 +717,6 @@
         Dom.collapse(Firebug.chrome.$("fbSidePanelDeck"), true);
     },
 
-<<<<<<< HEAD
-    onContextMenu: function(items, object, target, context, panel, popup)
-    {
-        if (typeof object === "boolean" || object === undefined || object === null)
-            return;
-
-        var rep = Firebug.getRep(object, context);
-        object = rep && rep.getRealObject(object, context);
-
-        if (!rep || !rep.inspectable || object instanceof SourceLink)
-            return;
-
-        var hasConsole = !!context.getPanel("console", true);
-
-        function useInCommandLine()
-        {
-            context.rememberedObject = object;
-
-            var panel = Firebug.chrome.getSelectedPanel();
-            if (!hasConsole)
-                Firebug.chrome.selectPanel("console");
-            else if (panel && panel.name != "console" && !Firebug.CommandLine.Popup.isVisible())
-                Firebug.CommandLine.Popup.toggle(context);
-
-            var commandLine = this.getCommandLine(context);
-
-            var valueLength = commandLine.value.length, ins = "$p";
-
-            commandLine.value += ins;
-            commandLine.focus();
-            commandLine.setSelectionRange(valueLength, valueLength + ins.length);
-
-            this.autoCompleter.hide();
-            this.update(context);
-        }
-
-        var item = {
-            label: "commandline.Use_in_Command_Line",
-            tooltiptext: "commandline.tip.Use_in_Command_Line",
-            id: "fbUseInCommandLine",
-            command: useInCommandLine.bind(this)
-        };
-
-        // Add the item before the first "Inspect in * Panel" option (or at the bottom
-        // together with a separator if there is none).
-        var before = Array.prototype.filter.call(popup.childNodes, function(node)
-        {
-            return Str.hasPrefix(node.id, "InspectIn");
-        })[0];
-
-        if (!before)
-            Menu.createMenuSeparator(popup);
-
-        Menu.createMenuItem(popup, item, before);
-    },
-
-    getAccessorVars: function(context)
-    {
-        return {
-            "$_": context.lastCommandLineResult,
-            "$p": context.rememberedObject
-        };
-    },
-
-=======
->>>>>>> 7a1cc811
     getCommandLine: function(context)
     {
         return (!this.isInOtherPanel(context) && Firebug.commandEditor) ?
