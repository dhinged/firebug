/* See license.txt for terms of usage */

define([
    "firebug/chrome/reps",
    "firebug/lib/locale",
    "firebug/lib/wrapper",
    "firebug/lib/url",
    "firebug/lib/string",
    "firebug/debugger/stack/stackFrame",
    "firebug/debugger/stack/stackTrace",
    "firebug/console/errors",
    "firebug/trace/debug",
    "firebug/console/console",
    "firebug/lib/options",
    "firebug/debugger/debuggerLib",
    "firebug/console/errorMessageObj",
    "firebug/console/commands/profiler",
    "firebug/chrome/tableRep",
],
function(FirebugReps, Locale, Wrapper, Url, Str, StackFrame, StackTrace,
    Errors, Debug, Console, Options, DebuggerLib, ErrorMessageObj, Profiler, TableRep) {

// Note: since we are using .caller and .arguments for stack walking, we can not use strict mode.
//"use strict";

// ********************************************************************************************* //

/**
 * Returns a console object (bundled with passed window through closure). The object
 * provides all necessary APIs as described here: http://getfirebug.com/wiki/index.php/Console_API
 *
 * @param {Object} context
 * @param {Object} win
 */
function createFirebugConsole(context, win)
{
    // Defined as a chrome object, but exposed into the web content scope.
    var console = {
        __exposedProps__: {}
    };

    // * * * * * * * * * * * * * * * * * * * * * * * * * * * * * * * * * * * * * * * * * * * * * //
    // Exposed Properties

    console.log = function log()
    {
        return logFormatted(arguments, "log", true);
    };

    console.debug = function debug()
    {
        return logFormatted(arguments, "debug", true);
    };

    console.info = function info()
    {
        return logFormatted(arguments, "info", true);
    };

    console.warn = function warn()
    {
        return logFormatted(arguments, "warn", true);
    };

    console.exception = function exception()
    {
        return logAssert("error", arguments);
    };

    console.assert = function assert(x)
    {
        if (!x)
        {
            var rest = [];
            for (var i = 1; i < arguments.length; i++)
                rest.push(arguments[i]);
            return logAssert("assert", rest);
        }

        return Console.getDefaultReturnValue();
    };

    console.dir = function dir(o)
    {
        Firebug.Console.log(o, context, "dir", Firebug.DOMPanel.DirTable);
        return Console.getDefaultReturnValue();
    };

    console.dirxml = function dirxml(o)
    {
        if (o instanceof Wrapper.getContentView(win).Window)
            o = o.document.documentElement;
        else if (o instanceof Wrapper.getContentView(win).Document)
            o = o.documentElement;

        Firebug.Console.log(o, context, "dirxml", Firebug.HTMLPanel.SoloElement);
        return Console.getDefaultReturnValue();
    };

    console.trace = function firebugDebuggerTracer()
    {
        var trace = getJSDUserStack();

        // This should never happen, but inform the user if it does.
        if (!trace)
            trace = "(No stack trace available)";

        Firebug.Console.log(trace, context, "stackTrace");
        return Console.getDefaultReturnValue();
    };

    console.group = function group()
    {
        var sourceLink = getStackLink();
        Firebug.Console.openGroup(arguments, null, "group", null, false, sourceLink);
        return Console.getDefaultReturnValue();
    };

    console.groupEnd = function()
    {
        Firebug.Console.closeGroup(context);
        return Console.getDefaultReturnValue();
    };

    console.groupCollapsed = function()
    {
        var sourceLink = getStackLink();

        // noThrottle true can't be used here (in order to get the result row now)
        // because there can be some logs delayed in the queue and they would end up
        // in a different group.
        // Use rather a different method that causes auto collapsing of the group
        // when it's created.
        Firebug.Console.openCollapsedGroup(arguments, null, "group", null, false, sourceLink);
        return Console.getDefaultReturnValue();
    };

    console.profile = function(title)
    {
        Profiler.commandLineProfileStart(context, title);
        return Console.getDefaultReturnValue();
    };

    console.profileEnd = function()
    {
        Profiler.commandLineProfileEnd(context);
        return Console.getDefaultReturnValue();
    };

    console.count = function(key)
    {
        var frameId = getStackFrameId();
        if (frameId)
        {
            if (!context.frameCounters)
                context.frameCounters = {};

            if (key != undefined)
                frameId += key;

            var frameCounter = context.frameCounters[frameId];
            if (!frameCounter)
            {
                var logRow = logFormatted(["0"], null, true, true);

                frameCounter = {logRow: logRow, count: 1};
                context.frameCounters[frameId] = frameCounter;
            }
            else
            {
                ++frameCounter.count;
            }

            var label = key == undefined
                ? frameCounter.count
                : key + " " + frameCounter.count;

            var node = frameCounter.logRow.getElementsByClassName("objectBox-text")[0];
            node.firstChild.nodeValue = label;
        }
        return Console.getDefaultReturnValue();
    };

    console.clear = function()
    {
        Firebug.Console.clear(context);
        return Console.getDefaultReturnValue();
    };

    console.time = function(name, reset)
    {
        if (!name)
            return Console.getDefaultReturnValue();

        var time = new Date().getTime();

        if (!this.timeCounters)
            this.timeCounters = {};

        var key = "KEY"+name.toString();

        if (!reset && this.timeCounters[key])
            return Console.getDefaultReturnValue();

        this.timeCounters[key] = time;
        return Console.getDefaultReturnValue();
    };

    console.timeEnd = function(name)
    {
        var time = new Date().getTime();
        var diff = undefined;

        if (!this.timeCounters)
            return Console.getDefaultReturnValue();

        var key = "KEY"+name.toString();

        var timeCounter = this.timeCounters[key];
        if (timeCounter)
        {
            diff = time - timeCounter;
            var label = name + ": " + diff + "ms";

            this.info(label);

            delete this.timeCounters[key];
        }
        return diff;
    };

    console.timeStamp = function(label)
    {
        label = label || "";

        if (FBTrace.DBG_CONSOLE)
            FBTrace.sysout("consoleExposed.timeStamp; " + label);

        var now = new Date();
        Firebug.NetMonitor.addTimeStamp(context, now.getTime(), label);

        var formattedTime = now.getHours() + ":" + now.getMinutes() + ":" +
            now.getSeconds() + "." + now.getMilliseconds();
        return logFormatted([formattedTime, label], "timeStamp");
    };

    console.table = function(data, columns)
    {
        TableRep.log(data, columns, context);
        return Console.getDefaultReturnValue();
    };

    console.error = function error()
    {
        if (arguments.length == 1)
        {
            return logAssert("error", arguments);  // add more info based on stack trace
        }
        else
        {
            Errors.increaseCount(context);
            return logFormatted(arguments, "error", true);  // user already added info
        }
    };

    // Expose only these properties to the content scope (read only).
    console.__exposedProps__.log = "r";
    console.__exposedProps__.debug = "r";
    console.__exposedProps__.info = "r";
    console.__exposedProps__.warn = "r";
    console.__exposedProps__.exception = "r";
    console.__exposedProps__.assert = "r";
    console.__exposedProps__.dir = "r";
    console.__exposedProps__.dirxml = "r";
    console.__exposedProps__.trace = "r";
    console.__exposedProps__.group = "r";
    console.__exposedProps__.groupEnd = "r";
    console.__exposedProps__.groupCollapsed = "r";
    console.__exposedProps__.time = "r";
    console.__exposedProps__.timeEnd = "r";
    console.__exposedProps__.timeStamp = "r";
    console.__exposedProps__.profile = "r";
    console.__exposedProps__.profileEnd = "r";
    console.__exposedProps__.count = "r";
    console.__exposedProps__.clear = "r";
    console.__exposedProps__.table = "r";
    console.__exposedProps__.error = "r";

    // DBG console.uid = Math.random();

    // * * * * * * * * * * * * * * * * * * * * * * * * * * * * * * * * * * * * * * * * * * * * * //
    // Helpers (not accessible from web content)

    function logFormatted(args, className, linkToSource, noThrottle)
    {
        var sourceLink = null;

        // Using JSD to get user stack is time consuming, so there is a pref.
        if (Options.get("preferJSDSourceLinks"))
        {
            var stack = getJSDUserStack();
            if (stack && stack.toSourceLink)
                sourceLink = stack.toSourceLink();
        }

        if (!sourceLink)
            sourceLink = linkToSource ? getStackLink() : null;

        var ignoreReturnValue = Firebug.Console.getDefaultReturnValue();
        var rc = Firebug.Console.logFormatted(args, context, className, noThrottle, sourceLink);
        return rc ? rc : ignoreReturnValue;
    }

    function logAssert(category, args)
    {
        Errors.increaseCount(context);

        var msg = (!args || !args.length || args.length == 0) ?
            [Locale.$STR("Assertion")] : args[0];

        // If there's no error message, there's also no stack trace. See Issue 4700.
        var trace;
        if (msg && msg.stack)
        {
            trace = StackFrame.parseToStackTrace(msg.stack, context);
            if (FBTrace.DBG_CONSOLE)
                FBTrace.sysout("logAssert trace from msg.stack", trace);
        }
        else
        {
            trace = getJSDUserStack();
            if (FBTrace.DBG_CONSOLE)
                FBTrace.sysout("logAssert trace from getJSDUserStack", trace);
        }

        trace = StackFrame.cleanStackTraceOfFirebug(trace);

        var url = msg && msg.fileName ? msg.fileName : win.location.href;

        // we may have only the line popped above
        var lineNo = (trace && msg && msg.lineNumber) ? msg.lineNumber : 0;
        var errorObject = new ErrorMessageObj(msg, url, lineNo, null, category, context, trace);
        if (trace && trace.frames && trace.frames[0])
            errorObject.correctWithStackTrace(trace);

        errorObject.resetSource();

        if (args.length > 1)
        {
            errorObject.objects = [];
            for (var i = 1; i < args.length; i++)
                errorObject.objects.push(args[i]);
        }

        var row = Firebug.Console.log(errorObject, context, "errorMessage");
        if (row)
            row.scrollIntoView();

        return Console.getDefaultReturnValue();
    }

    function getComponentsStackDump()
    {
        // Starting with our stack, walk back to the user-level code
        var frame = Components.stack;
        var userURL = win.location.href.toString();

        if (FBTrace.DBG_CONSOLE)
            FBTrace.sysout("consoleInjector.getComponentsStackDump initial stack for userURL " +
                userURL, frame);

        // Drop frames until we get into user code.
        while (frame && Url.isSystemURL(frame.filename) )
            frame = frame.caller;

        // Drop two more frames, the injected console function and firebugAppendConsole()
        //if (frame)
        //    frame = frame.caller;
        //if (frame)
        //    frame = frame.caller;

        if (FBTrace.DBG_CONSOLE)
            FBTrace.sysout("consoleInjector.getComponentsStackDump final stack for userURL " +
                userURL, frame);

        return frame;
    }

    function getStackLink()
    {
        var sourceLink = StackFrame.getFrameSourceLink(getComponentsStackDump());
        // xxxFlorent: should be reverted if we integrate 
        // https://github.com/fflorent/firebug/commit/d5c65e8 (related to issue6268)
        if (DebuggerLib.isFrameLocationEval(sourceLink.href))
            return null;
        return sourceLink;
    }

    function removeChromeFrames(trace)
    {
        var frames = trace ? trace.frames : null;
        if (!frames || !frames.length)
            return null;

        var filteredFrames = [];
        for (var i = 0; i < frames.length; i++)
        {
            if (Str.hasPrefix(frames[i].href, "chrome:"))
                continue;

            if (Str.hasPrefix(frames[i].href, "resource:"))
                continue;

            // firebug-service scope reached, in some cases the url starts with file://
            if (frames[i].href.indexOf("modules/firebug-service.js") != -1)
                continue;

            // xxxFlorent: should be reverted if we integrate
            // https://github.com/fflorent/firebug/commit/d5c65e8 (related to issue6268)
            if (DebuggerLib.isFrameLocationEval(frames[i].href))
                continue;

            // command line
            var fn = String(frames[i].getFunctionName());
            if (fn && (fn.indexOf("_firebugEvalEvent") != -1))
                continue;

            filteredFrames.push(frames[i]);
        }

        trace.frames = filteredFrames;

        return trace;
    }

    function getJSDUserStack()
    {
        if (!Firebug.Debugger.isAlwaysEnabled())
            return null;
        var trace = Firebug.Debugger.getCurrentStackTrace(context);
        return removeChromeFrames(trace);
    }

<<<<<<< HEAD
=======
    function getComponentsUserStack()
    {
        // Walk Components.stack and function.caller/arguments simultaneously.
        var func = arguments.callee;
        var seenFunctions = new Set();
        seenFunctions.add(func);

        var trace = new StackFrame.StackTrace();
        var frame = Components.stack;
        while (frame)
        {
            var fileName = frame.filename;
            if (fileName)
            {
                var frameName = frame.name;
                var args = [];
                if (func)
                {
                    try
                    {
                        if (func.name && func.name !== frameName)
                        {
                            // Something is off, abort!
                            func = null;
                        }
                        else
                        {
                            var argValues = Array.prototype.slice.call(func.arguments);
                            var argNames =
                                StackFrame.guessFunctionArgNamesFromSource(String(func));
                            if (argNames && argNames.length === func.length)
                            {
                                for (var i = 0; i < func.length; i++)
                                    args.push({name: argNames[i], value: argValues[i]});
                            }
                        }
                    }
                    catch (exc) {} // strict mode etc.
                }

                var sframe = new StackFrame.StackFrame({href: fileName},
                    frame.lineNumber, frameName, args, null, null, context);
                trace.frames.push(sframe);
            }

            frame = frame.caller;
            if (func)
            {
                try
                {
                    func = func.caller;
                    if (seenFunctions.has(func))
                    {
                        // Recursion; we cannot go on unfortunately.
                        func = null;
                    }
                    else
                    {
                        seenFunctions.add(func);
                    }
                }
                catch (exc)
                {
                    // Strict mode functions etc.
                    func = null;
                }
            }
        }

        return removeChromeFrames(trace);
    }

>>>>>>> cb086cc3
    function getStackFrameId(inputFrame)
    {
        for (var frame = Components.stack; frame; frame = frame.caller)
        {
            if (frame.languageName == "JavaScript"
                && !(frame.filename && frame.filename.indexOf("://firebug/") > 0))
            {
                return frame.filename + "/" + frame.lineNumber;
            }
        }
        return null;
    }

    return console;
}

// ********************************************************************************************* //
// Registration

Firebug.ConsoleExposed =
{
    createFirebugConsole: createFirebugConsole
};

return Firebug.ConsoleExposed;

// ********************************************************************************************* //
});<|MERGE_RESOLUTION|>--- conflicted
+++ resolved
@@ -441,81 +441,6 @@
         return removeChromeFrames(trace);
     }
 
-<<<<<<< HEAD
-=======
-    function getComponentsUserStack()
-    {
-        // Walk Components.stack and function.caller/arguments simultaneously.
-        var func = arguments.callee;
-        var seenFunctions = new Set();
-        seenFunctions.add(func);
-
-        var trace = new StackFrame.StackTrace();
-        var frame = Components.stack;
-        while (frame)
-        {
-            var fileName = frame.filename;
-            if (fileName)
-            {
-                var frameName = frame.name;
-                var args = [];
-                if (func)
-                {
-                    try
-                    {
-                        if (func.name && func.name !== frameName)
-                        {
-                            // Something is off, abort!
-                            func = null;
-                        }
-                        else
-                        {
-                            var argValues = Array.prototype.slice.call(func.arguments);
-                            var argNames =
-                                StackFrame.guessFunctionArgNamesFromSource(String(func));
-                            if (argNames && argNames.length === func.length)
-                            {
-                                for (var i = 0; i < func.length; i++)
-                                    args.push({name: argNames[i], value: argValues[i]});
-                            }
-                        }
-                    }
-                    catch (exc) {} // strict mode etc.
-                }
-
-                var sframe = new StackFrame.StackFrame({href: fileName},
-                    frame.lineNumber, frameName, args, null, null, context);
-                trace.frames.push(sframe);
-            }
-
-            frame = frame.caller;
-            if (func)
-            {
-                try
-                {
-                    func = func.caller;
-                    if (seenFunctions.has(func))
-                    {
-                        // Recursion; we cannot go on unfortunately.
-                        func = null;
-                    }
-                    else
-                    {
-                        seenFunctions.add(func);
-                    }
-                }
-                catch (exc)
-                {
-                    // Strict mode functions etc.
-                    func = null;
-                }
-            }
-        }
-
-        return removeChromeFrames(trace);
-    }
-
->>>>>>> cb086cc3
     function getStackFrameId(inputFrame)
     {
         for (var frame = Components.stack; frame; frame = frame.caller)
