--- conflicted
+++ resolved
@@ -12,11 +12,7 @@
     "firebug/lib/options",
     "firebug/editor/sourceEditor",
 ],
-<<<<<<< HEAD
-function(Obj, Firebug, Events, Menu, Dom, Locale, Css, Options, SourceEditor) {
-=======
-function(Module, Obj, Firebug, Events, Menu, Dom, Locale, Css, Options, System) {
->>>>>>> 21a5ff34
+function(Module, Obj, Firebug, Events, Menu, Dom, Locale, Css, Options, SourceEditor) {
 
 "use strict";
 
