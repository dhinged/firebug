--- conflicted
+++ resolved
@@ -108,23 +108,8 @@
      */
     onEditorLoad: function()
     {
-<<<<<<< HEAD
         this.loaded = true;
 
-        try
-        {
-            // This event is not supported in Fx11 so, catch the exception
-            // which is thrown.
-            this.editor.addEventListener("keypress", this.onKeyPress);
-        }
-        catch (err)
-        {
-            if (FBTrace.DBG_ERROR)
-                FBTrace.sysout("commandEditor.onEditorLoad; EXCEPTION " + err, err);
-        }
-
-=======
->>>>>>> c0653f4a
         // xxxHonza: Context menu support is going to change in SourceEditor
         this.editor.addEventListener(CONTEXT_MENU, this.onContextMenu);
         this.editor.addEventListener(TEXT_CHANGED, this.onTextChanged);
