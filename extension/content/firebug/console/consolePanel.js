--- conflicted
+++ resolved
@@ -101,7 +101,6 @@
 
         if (!this.persistedContent && Firebug.Console.isAlwaysEnabled())
             this.insertLogLimit(this.context);
-<<<<<<< HEAD
 
             if (this.context.consoleReloadWarning)  // we have not yet injected the console
                 this.insertReloadWarning();
@@ -114,8 +113,6 @@
         // The Console panel displays error breakpoints and so, its UI must be updated
         // when a new error-breakpoint is created or removed.
         this.context.getTool("debugger").addListener(this);
-=======
->>>>>>> 1b602315
     },
 
     destroy: function(state)
