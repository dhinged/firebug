--- conflicted
+++ resolved
@@ -664,15 +664,6 @@
             var part = parts[i];
             if (part && typeof(part) == "object")
             {
-<<<<<<< HEAD
-                var object = objects[objIndex++];
-                if (part.type == "%c")
-                    row.setAttribute("style", object.toString());
-                else if (typeof(object) != "undefined")
-                    this.appendObject(object, row, part.rep);
-                else
-                    this.appendObject(part.type, row, FirebugReps.Text);
-=======
             	var object = objects[objIndex];
                 if (part.type == "%c")
                     row.setAttribute("style", object.toString());
@@ -681,7 +672,6 @@
                 else
                     this.appendObject(part.type, row, FirebugReps.Text);
                 objIndex++;
->>>>>>> 37a4ab04
             }
             else
             {
