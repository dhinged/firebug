/* See license.txt for terms of usage */

define([
    "firebug/lib/object",
    "firebug/firebug",
    "firebug/lib/domplate",
    "firebug/chrome/reps",
    "firebug/lib/locale",
    "firebug/lib/events",
    "firebug/lib/css",
    "firebug/lib/dom",
    "firebug/lib/search",
    "firebug/chrome/menu",
    "firebug/lib/options",
    "firebug/lib/wrapper",
    "firebug/lib/xpcom",
<<<<<<< HEAD
    "firebug/console/errorMessageObj",
    "firebug/debugger/breakpoints/breakpointStore",
    "firebug/console/profiler",
    "firebug/chrome/searchBox",
=======
    "firebug/console/commands/profiler",
    "firebug/chrome/searchBox"
>>>>>>> 7a1cc811
],
function(Obj, Firebug, Domplate, FirebugReps, Locale, Events, Css, Dom, Search, Menu, Options,
    Wrapper, Xpcom, ErrorMessageObj, BreakpointStore) {

with (Domplate) {

// ********************************************************************************************* //
// Constants

var versionChecker = Xpcom.CCSV("@mozilla.org/xpcom/version-comparator;1", "nsIVersionComparator");
var appInfo = Xpcom.CCSV("@mozilla.org/xre/app-info;1", "nsIXULAppInfo");
var firefox15AndHigher = versionChecker.compare(appInfo.version, "15") >= 0;
var reAllowedCss = /^(-moz-)?(background|border|color|font|line|margin|padding|text)/;

const Cc = Components.classes;
const Ci = Components.interfaces;

// * * * * * * * * * * * * * * * * * * * * * * * * * * * * * * * * * * * * * * * * * * * * * * * //

const logTypes =
{
    "error": 1,
    "warning": 1,
    "info": 1,
    "debug": 1,
    "profile": 1,
    "table": 1,
    "group": 1,
    "command": 1,
    "stackTrace": 1,
    "log": 1,
    "dir": 1,
    "assert": 1,
    "spy": 1
};

var Trace = FBTrace.to("DBG_CONSOLE");
var TraceError = FBTrace.to("DBG_ERRORS");

// ********************************************************************************************* //
// ConsolePanel Implementation

Firebug.ConsolePanel = function () {};

Firebug.ConsolePanel.prototype = Obj.extend(Firebug.ActivablePanel,
{
    template: domplate(
    {
        logRowTag:
            DIV({"class": "$className", role: "listitem"},
                DIV(
                    DIV({"class": "logContent"}),
                    DIV({"class": "logCounter"},
                        SPAN({"class": "logCounterValue"})
                    )
                )
            )
    }),

    // * * * * * * * * * * * * * * * * * * * * * * * * * * * * * * * * * * * * * * * * * * * * * //
    // Members

    name: "console",
    searchable: true,
    breakable: true,
    editable: false,
    enableA11y: true,

    wasScrolledToBottom: false,
    messageCount: 0,
    lastLogTime: 0,
    groups: null,
    limit: null,
    order: 10,

    // * * * * * * * * * * * * * * * * * * * * * * * * * * * * * * * * * * * * * * * * * * * * * //

    initialize: function()
    {
        Firebug.ActivablePanel.initialize.apply(this, arguments);  // loads persisted content

        if (!this.persistedContent && Firebug.Console.isAlwaysEnabled())
        {
            this.insertLogLimit(this.context);

            if (this.context.consoleReloadWarning)  // we have not yet injected the console
                this.insertReloadWarning();
        }

        // Update visibility of stack frame arguments.
        var name = "showStackFrameArguments";
        this.updateOption(name, Options.get(name));

        // The Console panel displays error breakpoints and so, its UI must be updated
        // when a new error-breakpoint is created or removed. It also listens to
        // debugger tool to update BON error UI.
        this.context.getTool("debugger").addListener(this);

        // Initialize filter button tooltips
        var doc = this.context.chrome.window.document;
        var filterButtons = doc.getElementsByClassName("fbConsoleFilter");
        for (var i=0, len=filterButtons.length; i<len; ++i)
        {
            if (filterButtons[i].id != "fbConsoleFilter-all")
            {
                filterButtons[i].tooltipText = Locale.$STRF("firebug.labelWithShortcut",
                    [filterButtons[i].tooltipText, Locale.$STR("tooltip.multipleFiltersHint")]);
            }
        }

        // Listen for set filters, so the panel is properly updated when needed
        Firebug.Console.addListener(this);
    },

    destroy: function(state)
    {
        if (FBTrace.DBG_CONSOLE)
            FBTrace.sysout("console.destroy; wasScrolledToBottom: " +
                this.wasScrolledToBottom + " " + this.context.getName());

        if (state)
            state.wasScrolledToBottom = this.wasScrolledToBottom;

        // If we are profiling and reloading, save the profileRow for the new context
        if (this.context.profileRow && this.context.profileRow.ownerDocument)
        {
            this.context.profileRow.parentNode.removeChild(this.context.profileRow);
            state.profileRow = this.context.profileRow;
            state.profiling = this.context.profiling;
        }

        if (FBTrace.DBG_CONSOLE)
            FBTrace.sysout("console.destroy; wasScrolledToBottom: " +
                this.wasScrolledToBottom + ", " + this.context.getName());

        this.context.getTool("debugger").removeListener(this);

        Firebug.Console.removeListener(this);

        Firebug.ActivablePanel.destroy.apply(this, arguments);  // must be called last
    },

    initializeNode: function()
    {
        Firebug.ActivablePanel.initializeNode.apply(this, arguments);

        this.onScroller = Obj.bind(this.onScroll, this);
        Events.addEventListener(this.panelNode, "scroll", this.onScroller, true);

        this.onResizer = Obj.bind(this.onResize, this);
        this.resizeEventTarget = Firebug.chrome.$('fbContentBox');
        Events.addEventListener(this.resizeEventTarget, "resize", this.onResizer, true);
    },

    destroyNode: function()
    {
        Firebug.ActivablePanel.destroyNode.apply(this, arguments);

        if (this.onScroller)
            Events.removeEventListener(this.panelNode, "scroll", this.onScroller, true);

        Events.removeEventListener(this.resizeEventTarget, "resize", this.onResizer, true);
    },

    show: function(state)
    {
        if (FBTrace.DBG_CONSOLE)
            FBTrace.sysout("Console.panel show; wasScrolledToBottom: " +
                (state ? state.wasScrolledToBottom : "no prev state") +
                " " + this.context.getName(), state);

        this.showCommandLine(true);
        Firebug.CommandLine.focus(this.context);

        this.showToolbarButtons("fbConsoleButtons", true);

        if (!this.filterTypes)
            this.setFilter(Options.get("consoleFilterTypes").split(" "));

        Firebug.chrome.setGlobalAttribute("cmd_firebug_togglePersistConsole", "checked",
            this.persistContent);

        this.showPanel(state);
    },

    showPanel: function(state)
    {
        var wasScrolledToBottom;
        if (state)
            wasScrolledToBottom = state.wasScrolledToBottom;

        if (typeof wasScrolledToBottom == "boolean")
        {
            this.wasScrolledToBottom = wasScrolledToBottom;
            delete state.wasScrolledToBottom;
        }
        else if (typeof this.wasScrolledToBottom != "boolean")
        {
            // If the previous state doesn't says where to scroll,
            // scroll to the bottom by default.
            this.wasScrolledToBottom = true;
        }

        if (this.wasScrolledToBottom)
            Dom.scrollToBottom(this.panelNode);

        if (FBTrace.DBG_CONSOLE)
            FBTrace.sysout("console.show; wasScrolledToBottom: " +
                this.wasScrolledToBottom + ", " + this.context.getName());

        if (state && state.profileRow) // then we reloaded while profiling
        {
            if (FBTrace.DBG_CONSOLE)
                FBTrace.sysout("console.show; state.profileRow:", state.profileRow);

            this.context.profileRow = state.profileRow;
            this.panelNode.appendChild(state.profileRow);

            this.context.profiling = state.profiling;

            delete state.profileRow;
            delete state.profiling;
        }
    },

    hide: function(state)
    {
        if (FBTrace.DBG_CONSOLE)
            FBTrace.sysout("console.hide; wasScrolledToBottom: " +
                this.wasScrolledToBottom + " " + this.context.getName());

        if (state)
            state.wasScrolledToBottom = this.wasScrolledToBottom;

        this.showCommandLine(false);

        if (FBTrace.DBG_CONSOLE)
            FBTrace.sysout("console.hide; wasScrolledToBottom: " +
                this.wasScrolledToBottom + ", " + this.context.getName());
    },

    updateOption: function(name, value)
    {
        if (name == "consoleFilterTypes")
        {
            Firebug.Console.syncFilterButtons(Firebug.chrome);
            Firebug.connection.eachContext(function syncFilters(context)
            {
                Firebug.Console.onToggleFilter(context, value);
            });
        }
        else if (name == "showStackFrameArguments")
        {
            if (value)
                Css.removeClass(this.panelNode, "hideArguments");
            else
                Css.setClass(this.panelNode, "hideArguments");
        }
    },

    shouldBreakOnNext: function()
    {
        // xxxHonza: shouldn't the breakOnErrors be context related?
        // xxxJJB, yes, but we can't support it because we can't yet tell
        // which window the error is on.
        return Options.get("breakOnErrors");
    },

    getBreakOnNextTooltip: function(enabled)
    {
        return (enabled ? Locale.$STR("console.Disable Break On All Errors") :
            Locale.$STR("console.Break On All Errors"));
    },

    /**
     * Support for panel activation.
     */
    onActivationChanged: function(enable)
    {
        if (FBTrace.DBG_CONSOLE || FBTrace.DBG_ACTIVATION)
            FBTrace.sysout("console.ConsolePanel.onActivationChanged; " + enable);

        if (enable)
            Firebug.Console.addObserver(this);
        else
            Firebug.Console.removeObserver(this);
    },

    getOptionsMenuItems: function()
    {
        return [
            Menu.optionMenu("ShowJavaScriptErrors", "showJSErrors",
                "console.option.tip.Show_JavaScript_Errors"),
            Menu.optionMenu("ShowJavaScriptWarnings", "showJSWarnings",
                "console.option.tip.Show_JavaScript_Warnings"),
            Menu.optionMenu("ShowCSSErrors", "showCSSErrors",
                "console.option.tip.Show_CSS_Errors"),
            Menu.optionMenu("ShowXMLHTMLErrors", "showXMLErrors",
                "console.option.tip.Show_XML_HTML_Errors"),
            Menu.optionMenu("ShowXMLHttpRequests", "showXMLHttpRequests",
                "console.option.tip.Show_XMLHttpRequests"),
            Menu.optionMenu("ShowChromeErrors", "showChromeErrors",
                "console.option.tip.Show_System_Errors"),
            Menu.optionMenu("ShowChromeMessages", "showChromeMessages",
                "console.option.tip.Show_System_Messages"),
            Menu.optionMenu("ShowNetworkErrors", "showNetworkErrors",
                "console.option.tip.Show_Network_Errors"),
            this.getShowStackTraceMenuItem(),
            this.getStrictOptionMenuItem(),
            "-",
            Menu.optionMenu("console.option.Show_Command_Editor", "commandEditor",
                "console.option.tip.Show_Command_Editor"),
            Menu.optionMenu("commandLineShowCompleterPopup", "commandLineShowCompleterPopup",
                "console.option.tip.Show_Completion_List_Popup")
        ];
    },

    getShowStackTraceMenuItem: function()
    {
        var menuItem = Menu.optionMenu("ShowStackTrace", "showStackTrace",
            "console.option.tip.Show_Stack_Trace");

        if (Firebug.currentContext && !Firebug.Debugger.isAlwaysEnabled())
            menuItem.disabled = true;

        return menuItem;
    },

    getStrictOptionMenuItem: function()
    {
        var strictDomain = "javascript.options";
        var strictName = "strict";
        var strictValue = Options.getPref(strictDomain, strictName);

        return {
            label: "JavascriptOptionsStrict",
            type: "checkbox",
            checked: strictValue,
            tooltiptext: "console.option.tip.Show_Strict_Warnings",
            command: function()
            {
                var checked = this.hasAttribute("checked");
                Options.setPref(strictDomain, strictName, checked);
            }
        };
    },

    getBreakOnMenuItems: function()
    {
       return [];
    },

    setFilter: function(filterTypes)
    {
        this.filterTypes = filterTypes;

        var panelNode = this.panelNode;
        Events.dispatch(this.fbListeners, "onFiltersSet", [logTypes]);

        for (var type in logTypes)
        {
            if (filterTypes.join(" ") != "all" && filterTypes.indexOf(type) == -1)
                Css.setClass(panelNode, "hideType-" + type);
            else
                Css.removeClass(panelNode, "hideType-" + type);
        }
    },

    search: function(text)
    {
        // Make previously visible nodes invisible again
        if (this.matchSet)
        {
            for (var i in this.matchSet)
                Css.removeClass(this.matchSet[i], "matched");
        }

        if (!text)
            return;

        this.matchSet = [];

        function findRow(node)
        {
            return Dom.getAncestorByClass(node, "logRow");
        }

        var search = new Search.TextSearch(this.panelNode, findRow);

        var logRow = search.find(text, false, Firebug.Search.isCaseSensitive(text));
        if (!logRow)
        {
            Events.dispatch(this.fbListeners, "onConsoleSearchMatchFound", [this, text, []]);
            return false;
        }

        for (; logRow; logRow = search.findNext(undefined, undefined, undefined,
            Firebug.Search.isCaseSensitive(text)))
        {
            Css.setClass(logRow, "matched");

            // Mark the groups, in which the low row is located, also as matched
            for (var group = Dom.getAncestorByClass(logRow, "logRow-group"); group;
                group = Dom.getAncestorByClass(group.parentNode, "logRow-group"))
            {
                Css.setClass(group, "matched");
            }
            this.matchSet.push(logRow);
        }

        Events.dispatch(this.fbListeners, "onConsoleSearchMatchFound",
            [this, text, this.matchSet]);

        return true;
    },

    // * * * * * * * * * * * * * * * * * * * * * * * * * * * * * * * * * * * * * * * * * * * * * //
    // Console Listeners

    onFiltersSet: function(filterTypes)
    {
        this.setFilter(filterTypes);
        Firebug.Search.update(this.context);
    },

    // * * * * * * * * * * * * * * * * * * * * * * * * * * * * * * * * * * * * * * * * * * * * * //

    getMessageId: function(object, rep, sourceLink)
    {
        // Firebug internal message objects could provide their own custom ID
        if (object instanceof Object && typeof(object.getId) == "function")
            return object.getId();

        // The rep for the object could provide its own custom ID
        if (rep instanceof Object && typeof(rep.getId) == "function")
            return rep.getId();

        // object may not be an object
        if (typeof object != "object")
            return object + (sourceLink ? sourceLink.href + ":" + sourceLink.line : "");

        // object may be NaN
        if (object !== object)
            return "NotANumber";

        // Use all direct properties of the object
        if (object && (typeof object === "object" || typeof object === "function"))
        {
            var id = Obj.getObjHash(object);
            return id + (sourceLink ? sourceLink.href + ":" + sourceLink.line : "");
        }

        return Obj.getUniqueId().toString();
    },

    increaseRowCount: function(row)
    {
        var counter = row.getElementsByClassName("logCounter").item(0);
        if (!counter)
            return;
        var value = counter.getElementsByClassName("logCounterValue");
        if (!value)
            return;

        value = value.item(0);

        var count = parseInt(value.textContent);
        if (isNaN(count))
            count = 1;

        count++;
        counter.setAttribute("count", count);
        value.textContent = count;
    },

    append: function(appender, objects, className, rep, sourceLink, noRow)
    {
        var row;
        var container = this.getTopContainer();
        if (noRow)
        {
            appender.apply(this, [objects]);
        }
        else
        {
            var msgId = this.getMessageId(objects, rep, sourceLink);

            if (msgId && msgId == this.lastMsgId)
            {
                this.increaseRowCount(container.lastChild);

                row = container.lastChild;
            }
            else
            {
                row = this.createRow("logRow", className);
                row.msgId = msgId;
                var logContent = row.getElementsByClassName("logContent").item(0);
                appender.apply(this, [objects, logContent, rep]);

                // If sourceLink is not provided and the object is an instance of Error
                // convert it into ErrorMessageObj instance, which implements getSourceLink
                // method.
                // xxxHonza: is there a better place where to make this kind of conversion?
                if (!sourceLink && (objects instanceof Error))
                    objects = FirebugReps.Except.getErrorMessage(objects);

                if (!sourceLink && objects && objects.getSourceLink)
                    sourceLink = objects.getSourceLink();

                if (sourceLink)
                    FirebugReps.SourceLink.tag.append({object: sourceLink}, row.firstChild);

                container.appendChild(row);
            }

            this.lastMsgId = msgId;

            this.filterLogRow(row, this.wasScrolledToBottom);

            if (FBTrace.DBG_CONSOLE)
                FBTrace.sysout("console.append; wasScrolledToBottom " + this.wasScrolledToBottom +
                    " " + row.textContent);

            if (this.wasScrolledToBottom)
                Dom.scrollToBottom(this.panelNode);

            return row;
        }
    },

    clear: function()
    {
        if (this.panelNode)
        {
            if (FBTrace.DBG_CONSOLE)
                FBTrace.sysout("ConsolePanel.clear");
            Dom.clearNode(this.panelNode);
            this.insertLogLimit(this.context);

            Dom.scrollToBottom(this.panelNode);
            this.wasScrolledToBottom = true;

            // Don't forget to clear opened groups, if any.
            this.groups = null;

            this.lastMsgId = null;
        }
    },

    insertLogLimit: function()
    {
        // Create limit row. This row is the first in the list of entries
        // and initially hidden. It's displayed as soon as the number of
        // entries reaches the limit.
        var row = this.createRow("limitRow");

        var limitInfo = {
            totalCount: 0,
            limitPrefsTitle: Locale.$STRF("LimitPrefsTitle",
                [Options.prefDomain+".console.logLimit"])
        };

        var netLimitRep = Firebug.NetMonitor.NetLimit;
        var nodes = netLimitRep.createTable(row, limitInfo);

        this.limit = nodes[1];

        var container = this.panelNode;
        container.insertBefore(nodes[0], container.firstChild);
    },

    // * * * * * * * * * * * * * * * * * * * * * * * * * * * * * * * * * * * * * * * * * * * * * //

    appendObject: function(object, row, rep)
    {
        // Issue 5712:  Firefox crashes when trying to log XMLHTTPRequest to console
        // xxxHonza: should be removed as soon as Firefox 16 is the minimum version.
        if (!firefox15AndHigher)
        {
            if (typeof(object) == "object")
            {
                try
                {
                    // xxxHonza: could we log directly the unwrapped object?
                    var unwrapped = Wrapper.unwrapObject(object);
                    if (unwrapped.constructor.name == "XMLHttpRequest")
                        object = object + "";
                }
                catch (e)
                {
                    if (FBTrace.DBG_ERRORS)
                        FBTrace.sysout("consolePanel.appendObject; EXCEPTION " + e, e);
                }
            }
        }

        if (!rep)
            rep = Firebug.getRep(object, this.context);

        // Don't forget to pass the template itself as the 'self' parameter so that it's used
        // by domplate as the 'subject' for the generation. Note that the primary purpose
        // of the subject is to provide a context object ('with (subject) {...}') for data that
        // are dynamically consumed during the rendering process.
        // This allows to derive new templates from an existing ones, without breaking
        // the default subject set within domplate() function.
        try
        {
            // XXX Hack until we get IF support in domplate (or bug 116083 gets fixed).
            var tag = rep.tag;
            if (rep === FirebugReps.Text)
                tag = rep.getWhitespaceCorrectedTag(object);
            return tag.append({object: object}, row, rep);
        }
        catch (e)
        {
            if (FBTrace.DBG_ERRORS)
            {
                FBTrace.sysout("consolePanel.appendObject; EXCEPTION " + e, e);
                FBTrace.sysout("consolePanel.appendObject; rep " + rep.className, rep);
            }
        }
    },

    appendFormatted: function(objects, row, rep)
    {
        function logText(text, row)
        {
            var nodeSpan = row.ownerDocument.createElement("span");
            Css.setClass(nodeSpan, "logRowHint");
            var node = row.ownerDocument.createTextNode(text);
            row.appendChild(nodeSpan);
            nodeSpan.appendChild(node);
        }

        function logTextNode(text, row)
        {
            var nodeSpan = row.ownerDocument.createElement("span");
            if (text === "" || text === null || typeof(text) == "undefined")
                Css.setClass(nodeSpan, "logRowHint");

            if (text === "")
                text = Locale.$STR("console.msg.an_empty_string");

            var node = row.ownerDocument.createTextNode(text);
            row.appendChild(nodeSpan);
            nodeSpan.appendChild(node);
        }

        function addStyle(node, css)
        {
            var dummyEl = node.ownerDocument.createElementNS("http://www.w3.org/1999/xhtml", "div");
            dummyEl.setAttribute("style", css);
            node.setAttribute("style", "");
            for (var i = 0; i < dummyEl.style.length; i++)
            {
                var prop = dummyEl.style[i];
                if (reAllowedCss.test(prop))
                    node.style.setProperty(prop, dummyEl.style.getPropertyValue(prop));
            }
        }

        if (!objects || !objects.length)
        {
            // Make sure the log-row has proper height (even if empty).
            logText(Locale.$STR("console.msg.nothing_to_output"), row);
            return;
        }

        var format = objects[0];
        var objIndex = 1;

        if (typeof(format) != "string")
        {
            format = "";
            objIndex = 0;
        }
        else
        {
            // So, we have only a string...
            if (objects.length === 1)
            {
                // ...and it has no characters.
                if (format.length < 1)
                {
                    logText(Locale.$STR("console.msg.an_empty_string"), row);
                    return;
                }
            }
        }

        var parts = parseFormat(format);
        var trialIndex = objIndex;
        for (var i = 0; i < parts.length; i++)
        {
            var part = parts[i];
            if (part && typeof(part) == "object")
            {
                if (trialIndex++ >= objects.length)
                {
                    // Too few parameters for format, assume unformatted.
                    format = "";
                    objIndex = 0;
                    parts.length = 0;
                    break;
                }
            }
        }

        // Last CSS style defined using "%c" that should be applied on
        // created log-row parts (elements). See issue 6064.
        // Example: console.log('%cred-text %cgreen-text', 'color:red', 'color:green');
        var lastStyle;

        for (var i = 0; i < parts.length; ++i)
        {
            var node;
            var part = parts[i];
            if (part && typeof(part) == "object")
            {
            	var object = objects[objIndex];
                if (part.type == "%c")
                {
                    lastStyle = object.toString();
                }
                else if (objIndex < objects.length)
                {
                    if (part.type == "%f" && part.precision != -1)
                        object = parseFloat(object).toFixed(part.precision);
                    node = this.appendObject(object, row, part.rep);
                }
                else
                {
                    node = this.appendObject(part.type, row, FirebugReps.Text);
                }
                objIndex++;
            }
            else
            {
                var tag = FirebugReps.Text.getWhitespaceCorrectedTag(part);
                node = tag.append({object: part}, row);
            }

            // Apply custom style if available.
            if (lastStyle && node)
                addStyle(node, lastStyle);

            node = null;
        }

        for (var i = objIndex; i < objects.length; ++i)
        {
            logTextNode(" ", row);

            var object = objects[i];
            if (typeof(object) == "string")
                logTextNode(object, row);
            else
                this.appendObject(object, row);
        }
    },

    appendCollapsedGroup: function(objects, row, rep)
    {
        this.appendOpenGroup(objects, row, rep);
        Css.removeClass(row, "opened");
    },

    appendOpenGroup: function(objects, row, rep)
    {
        if (!this.groups)
            this.groups = [];

        Css.setClass(row, "logGroup");
        Css.setClass(row, "opened");

        var innerRow = this.createRow("logRow");
        Css.setClass(innerRow, "logGroupLabel");

        // Custom rep is used in place of group label.
        if (rep)
            rep.tag.replace({"object": objects}, innerRow);
        else
            this.appendFormatted(objects, innerRow, rep);

        row.appendChild(innerRow);
        Events.dispatch(this.fbListeners, "onLogRowCreated", [this, innerRow]);

        // Create group body, which is displayed when the group is expanded.
        var groupBody = this.createRow("logGroupBody");
        row.appendChild(groupBody);
        groupBody.setAttribute("role", "group");
        this.groups.push(groupBody);

        // Expand/collapse logic.
        Events.addEventListener(innerRow, "mousedown", function(event)
        {
            if (Events.isLeftClick(event))
            {
                var groupRow = event.currentTarget.parentNode;
                if (Css.hasClass(groupRow, "opened"))
                {
                    Css.removeClass(groupRow, "opened");
                    event.target.setAttribute("aria-expanded", "false");
                }
                else
                {
                    Css.setClass(groupRow, "opened");
                    event.target.setAttribute("aria-expanded", "true");
                }
            }
        }, false);
    },

    appendCloseGroup: function(object, row, rep)
    {
        if (this.groups)
            this.groups.pop();
    },

    // * * * * * * * * * * * * * * * * * * * * * * * * * * * * * * * * * * * * * * * * * * * * * //
    // private

    createRow: function(rowName, className)
    {
        var elt = this.document.createElement("div");
        var row = this.template.logRowTag.append({className: rowName +
            (className ? " " + rowName + "-" + className : "")}, elt);
        return row;
    },

    getTopContainer: function()
    {
        if (this.groups && this.groups.length)
            return this.groups[this.groups.length-1];
        else
            return this.panelNode;
    },

    filterLogRow: function(logRow, scrolledToBottom)
    {
        if (this.searchText)
        {
            Css.setClass(logRow, "matching");
            Css.setClass(logRow, "matched");

            // Search after a delay because we must wait for a frame to be created for
            // the new logRow so that the finder will be able to locate it
            setTimeout(Obj.bindFixed(function()
            {
                if (this.searchFilter(this.searchText, logRow))
                    this.matchSet.push(logRow);
                else
                    Css.removeClass(logRow, "matched");

                Css.removeClass(logRow, "matching");

                if (scrolledToBottom)
                    Dom.scrollToBottom(this.panelNode);
            }, this), 100);
        }
    },

    searchFilter: function(text, logRow)
    {
        var count = this.panelNode.childNodes.length;
        var searchRange = this.document.createRange();
        searchRange.setStart(this.panelNode, 0);
        searchRange.setEnd(this.panelNode, count);

        var startPt = this.document.createRange();
        startPt.setStartBefore(logRow);

        var endPt = this.document.createRange();
        endPt.setStartAfter(logRow);

        return Search.finder.Find(text, searchRange, startPt, endPt) != null;
    },

    showCommandLine: function(shouldShow)
    {
        if (shouldShow)
        {
            Dom.collapse(Firebug.chrome.$("fbCommandBox"), false);
            Firebug.CommandLine.setMultiLine(Firebug.commandEditor, Firebug.chrome);
        }
        else
        {
            // Make sure that entire content of the Console panel is hidden when
            // the panel is disabled.
            Firebug.CommandLine.setMultiLine(false, Firebug.chrome, Firebug.commandEditor);
            Dom.collapse(Firebug.chrome.$("fbCommandBox"), true);
        }
    },

    onScroll: function(event)
    {
        // Update the scroll position flag if the position changes.
        this.wasScrolledToBottom = Dom.isScrolledToBottom(this.panelNode);

        if (FBTrace.DBG_CONSOLE)
            FBTrace.sysout("console.onScroll; wasScrolledToBottom: " +
                this.wasScrolledToBottom + ", wasScrolledToBottom: " +
                this.context.getName(), event);
    },

    onResize: function(event)
    {
        if (FBTrace.DBG_CONSOLE)
            FBTrace.sysout("console.onResize; wasScrolledToBottom: " +
                this.wasScrolledToBottom + ", offsetHeight: " + this.panelNode.offsetHeight +
                ", scrollTop: " + this.panelNode.scrollTop + ", scrollHeight: " +
                this.panelNode.scrollHeight + ", " + this.context.getName(), event);

        if (this.wasScrolledToBottom)
            Dom.scrollToBottom(this.panelNode);
    },

    showInfoTip: function(infoTip, target, x, y)
    {
        var object = Firebug.getRepObject(target);
        var rep = Firebug.getRep(object, this.context);
        if (!rep)
            return false;

        return rep.showInfoTip(infoTip, target, x, y);
    },

    // * * * * * * * * * * * * * * * * * * * * * * * * * * * * * * * * * * * * * * * * * * * * * //
    // DebuggerTool Listener

    onDebuggerPaused: function(context, event, packet)
    {
        // Check the packet type, only "exception" is interesting in this case.
        var type = packet.why.type;
        if (type != "exception")
            return false;

        // Reset the break-on-next-error flag after an exception break happens.
        // xxxHonza: this is how the other BON implementations work, but we could reconsider it.
        this.context.breakOnErrors = false;
    },

    // * * * * * * * * * * * * * * * * * * * * * * * * * * * * * * * * * * * * * * * * * * * * * //
    // Break On Error

    shouldBreakOnNext: function()
    {
        return this.context.breakOnErrors;
    },

    breakOnNext: function(breaking)
    {
        this.context.breakOnErrors = breaking;

        // Set the flag on the server.
        var tool = this.context.getTool("debugger");
        tool.breakOnExceptions(breaking);
    },
});

// ********************************************************************************************* //

function parseFormat(format)
{
    var parts = [];
    if (format.length <= 0)
        return parts;

    var reg = /(%{1,2})(\.\d+)?([a-zA-Z])/;
    for (var m = reg.exec(format); m; m = reg.exec(format))
    {
        // If the percentage sign is escaped, then just output it
        if (m[1] == "%%")
        {
            parts.push(format.substr(0, m.index) + m[0].substr(1));
        }
        // A pattern was found, so it needs to be interpreted
        else
        {
            var type = m[3];
            var precision = m[2] ? parseInt(m[2].substr(1)) : -1;

            var rep = null;
            switch (type)
            {
                case "s":
                    rep = FirebugReps.Text;
                    break;

                case "f":
                case "i":
                case "d":
                    rep = FirebugReps.Number;
                    break;

                case "o":
                case "c":
                    rep = null;
                    break;
            }

            parts.push(format.substr(0, m.index));
            parts.push({rep: rep, precision: precision, type: "%" + type});
        }

        format = format.substr(m.index + m[0].length);
    }

    parts.push(format);
    return parts;
}

// ********************************************************************************************* //
// Registration

Firebug.registerPanel(Firebug.ConsolePanel);

return Firebug.ConsolePanel;

// ********************************************************************************************* //
}});<|MERGE_RESOLUTION|>--- conflicted
+++ resolved
@@ -14,15 +14,10 @@
     "firebug/lib/options",
     "firebug/lib/wrapper",
     "firebug/lib/xpcom",
-<<<<<<< HEAD
     "firebug/console/errorMessageObj",
     "firebug/debugger/breakpoints/breakpointStore",
     "firebug/console/profiler",
     "firebug/chrome/searchBox",
-=======
-    "firebug/console/commands/profiler",
-    "firebug/chrome/searchBox"
->>>>>>> 7a1cc811
 ],
 function(Obj, Firebug, Domplate, FirebugReps, Locale, Events, Css, Dom, Search, Menu, Options,
     Wrapper, Xpcom, ErrorMessageObj, BreakpointStore) {
