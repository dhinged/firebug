/* See license.txt for terms of usage */

define([
    "firebug/lib/object",
    "firebug/firebug",
    "firebug/lib/domplate",
    "firebug/chrome/reps",
    "firebug/lib/locale",
    "firebug/lib/events",
    "firebug/lib/css",
    "firebug/lib/dom",
    "firebug/lib/search",
    "firebug/chrome/menu",
    "firebug/lib/options",
    "firebug/lib/wrapper",
    "firebug/lib/xpcom",
    "firebug/console/errorMessageObj",
    "firebug/chrome/panelNotification",
<<<<<<< HEAD
    "firebug/debugger/debuggerLib",
    "firebug/debugger/breakpoints/breakpointStore",
=======
    "firebug/chrome/activablePanel",
>>>>>>> 21a5ff34
    "firebug/console/commands/profiler",
    "firebug/chrome/searchBox",
],
function(Obj, Firebug, Domplate, FirebugReps, Locale, Events, Css, Dom, Search, Menu, Options,
<<<<<<< HEAD
    Wrapper, Xpcom, ErrorMessageObj, PanelNotification, DebuggerLib, BreakpointStore) {
=======
    PanelNotification, ActivablePanel) {
>>>>>>> 21a5ff34

// ********************************************************************************************* //
// Constants

var {domplate, DIV, SPAN, TD, TR, TABLE, TBODY, P, A} = Domplate;

var reAllowedCss = /^(-moz-)?(background|border|color|font|line|margin|padding|text)/;

const Cc = Components.classes;
const Ci = Components.interfaces;

// * * * * * * * * * * * * * * * * * * * * * * * * * * * * * * * * * * * * * * * * * * * * * * * //

const logTypes =
{
    "error": 1,
    "warning": 1,
    "info": 1,
    "debug": 1,
    "profile": 1,
    "table": 1,
    "group": 1,
    "command": 1,
    "stackTrace": 1,
    "log": 1,
    "dir": 1,
    "assert": 1,
    "spy": 1
};

var Trace = FBTrace.to("DBG_CONSOLE");
var TraceError = FBTrace.to("DBG_ERRORS");

// ********************************************************************************************* //
// ConsolePanel Implementation

Firebug.ConsolePanel = function () {};

Firebug.ConsolePanel.prototype = Obj.extend(ActivablePanel,
{
    template: domplate(
    {
        logRowTag:
            DIV({"class": "$className", role: "listitem"},
                DIV(
                    DIV({"class": "logContent"}),
                    DIV({"class": "logCounter"},
                        SPAN({"class": "logCounterValue"})
                    )
                )
            ),

        limitTag:
            DIV({"class": "panelNotificationBox collapsed"},
                TABLE({width: "100%", cellpadding: 0, cellspacing: 0},
                    TBODY(
                        TR(
                            TD({"class": "consolPanelNotification"})
                        )
                    )
                )
            ),
    }),

    // * * * * * * * * * * * * * * * * * * * * * * * * * * * * * * * * * * * * * * * * * * * * * //
    // Members

    name: "console",
    searchable: true,
    breakable: true,
    editable: false,
    enableA11y: true,

    wasScrolledToBottom: false,
    messageCount: 0,
    lastLogTime: 0,
    groups: null,
    limit: null,
    order: 10,

    // * * * * * * * * * * * * * * * * * * * * * * * * * * * * * * * * * * * * * * * * * * * * * //

    initialize: function()
    {
        ActivablePanel.initialize.apply(this, arguments);  // loads persisted content

        this.filterMatchSet = [];

        if (!this.persistedContent && Firebug.Console.isAlwaysEnabled())
            this.insertLogLimit(this.context);

        // Update visibility of stack frame arguments.
        var name = "showStackFrameArguments";
        this.updateOption(name, Options.get(name));

        // The Console panel displays error breakpoints and so, its UI must be updated
        // when a new error-breakpoint is created or removed. It also listens to
        // debugger tool to update BON error UI.
        this.context.getTool("debugger").addListener(this);

        // Listen for set filters, so the panel is properly updated when needed
        Firebug.Console.addListener(this);

        Firebug.registerUIListener(this);
    },

    destroy: function(state)
    {
        if (FBTrace.DBG_CONSOLE)
            FBTrace.sysout("console.destroy; wasScrolledToBottom: " +
                this.wasScrolledToBottom + " " + this.context.getName());

        if (state)
            state.wasScrolledToBottom = this.wasScrolledToBottom;

        // If we are profiling and reloading, save the profileRow for the new context
        if (this.context.profileRow && this.context.profileRow.ownerDocument)
        {
            this.context.profileRow.parentNode.removeChild(this.context.profileRow);
            state.profileRow = this.context.profileRow;
            state.profiling = this.context.profiling;
        }

        if (FBTrace.DBG_CONSOLE)
            FBTrace.sysout("console.destroy; wasScrolledToBottom: " +
                this.wasScrolledToBottom + ", " + this.context.getName());

        this.context.getTool("debugger").removeListener(this);

        Firebug.Console.removeListener(this);
<<<<<<< HEAD

        Firebug.unregisterUIListener(this);

        Firebug.ActivablePanel.destroy.apply(this, arguments);  // must be called last
=======
        ActivablePanel.destroy.apply(this, arguments);  // must be called last
>>>>>>> 21a5ff34
    },

    initializeNode: function()
    {
        ActivablePanel.initializeNode.apply(this, arguments);

        this.onScroller = Obj.bind(this.onScroll, this);
        Events.addEventListener(this.panelNode, "scroll", this.onScroller, true);

        this.onResizer = Obj.bind(this.onResize, this);
        this.resizeEventTarget = Firebug.chrome.$('fbContentBox');
        Events.addEventListener(this.resizeEventTarget, "resize", this.onResizer, true);
    },

    destroyNode: function()
    {
        ActivablePanel.destroyNode.apply(this, arguments);

        if (this.onScroller)
            Events.removeEventListener(this.panelNode, "scroll", this.onScroller, true);

        Events.removeEventListener(this.resizeEventTarget, "resize", this.onResizer, true);
    },

    show: function(state)
    {
        if (FBTrace.DBG_CONSOLE)
            FBTrace.sysout("Console.panel show; wasScrolledToBottom: " +
                (state ? state.wasScrolledToBottom : "no prev state") +
                " " + this.context.getName(), state);

        this.showCommandLine(true);
        if (Firebug.chrome.hasFocus())
            Firebug.CommandLine.focus(this.context);

        this.showToolbarButtons("fbConsoleButtons", true);

        if (!this.filterTypes)
            this.setFilter(Options.get("consoleFilterTypes").split(" "));

        Firebug.chrome.setGlobalAttribute("cmd_firebug_togglePersistConsole", "checked",
            this.persistContent);

        this.showPanel(state);
    },

    showPanel: function(state)
    {
        var wasScrolledToBottom;
        if (state)
            wasScrolledToBottom = state.wasScrolledToBottom;

        if (typeof wasScrolledToBottom == "boolean")
        {
            this.wasScrolledToBottom = wasScrolledToBottom;
            delete state.wasScrolledToBottom;
        }
        else if (typeof this.wasScrolledToBottom != "boolean")
        {
            // If the previous state doesn't says where to scroll,
            // scroll to the bottom by default.
            this.wasScrolledToBottom = true;
        }

        if (this.wasScrolledToBottom)
            Dom.scrollToBottom(this.panelNode);

        if (FBTrace.DBG_CONSOLE)
            FBTrace.sysout("console.show; wasScrolledToBottom: " +
                this.wasScrolledToBottom + ", " + this.context.getName());

        if (state && state.profileRow) // then we reloaded while profiling
        {
            if (FBTrace.DBG_CONSOLE)
                FBTrace.sysout("console.show; state.profileRow:", state.profileRow);

            this.context.profileRow = state.profileRow;
            this.panelNode.appendChild(state.profileRow);

            this.context.profiling = state.profiling;

            delete state.profileRow;
            delete state.profiling;
        }
    },

    hide: function(state)
    {
        if (FBTrace.DBG_CONSOLE)
            FBTrace.sysout("console.hide; wasScrolledToBottom: " +
                this.wasScrolledToBottom + " " + this.context.getName());

        if (state)
            state.wasScrolledToBottom = this.wasScrolledToBottom;

        this.showCommandLine(false);

        if (FBTrace.DBG_CONSOLE)
            FBTrace.sysout("console.hide; wasScrolledToBottom: " +
                this.wasScrolledToBottom + ", " + this.context.getName());
    },

    updateOption: function(name, value)
    {
        if (name == "showStackFrameArguments")
        {
            if (value)
                Css.removeClass(this.panelNode, "hideArguments");
            else
                Css.setClass(this.panelNode, "hideArguments");
        }
    },

    getBreakOnNextTooltip: function(enabled)
    {
        return (enabled ? Locale.$STR("console.Disable Break On All Errors") :
            Locale.$STR("console.Break On All Errors"));
    },

    /**
     * Support for panel activation.
     */
    onActivationChanged: function(enable)
    {
        if (FBTrace.DBG_CONSOLE || FBTrace.DBG_ACTIVATION)
            FBTrace.sysout("console.ConsolePanel.onActivationChanged; " + enable);

        if (enable)
            Firebug.Console.addObserver(this);
        else
            Firebug.Console.removeObserver(this);
    },

    getOptionsMenuItems: function()
    {
        return [
            Menu.optionMenu("ShowJavaScriptErrors", "showJSErrors",
                "console.option.tip.Show_JavaScript_Errors"),
            Menu.optionMenu("ShowJavaScriptWarnings", "showJSWarnings",
                "console.option.tip.Show_JavaScript_Warnings"),
            Menu.optionMenu("ShowCSSErrors", "showCSSErrors",
                "console.option.tip.Show_CSS_Errors"),
            Menu.optionMenu("ShowXMLHTMLErrors", "showXMLErrors",
                "console.option.tip.Show_XML_HTML_Errors"),
            Menu.optionMenu("ShowXMLHttpRequests", "showXMLHttpRequests",
                "console.option.tip.Show_XMLHttpRequests"),
            Menu.optionMenu("ShowChromeErrors", "showChromeErrors",
                "console.option.tip.Show_System_Errors"),
            Menu.optionMenu("ShowChromeMessages", "showChromeMessages",
                "console.option.tip.Show_System_Messages"),
            Menu.optionMenu("ShowNetworkErrors", "showNetworkErrors",
                "console.option.tip.Show_Network_Errors"),
            this.getShowStackTraceMenuItem(),
            this.getStrictOptionMenuItem(),
            "-",
            Menu.optionMenu("console.option.Show_Command_Editor", "commandEditor",
                "console.option.tip.Show_Command_Editor"),
            Menu.optionMenu("commandLineShowCompleterPopup", "commandLineShowCompleterPopup",
                "console.option.tip.Show_Completion_List_Popup")
        ];
    },

    getShowStackTraceMenuItem: function()
    {
        var label = Locale.$STR("ShowStackTrace");
        var tooltip = Locale.$STR("console.option.tip.Show_Stack_Trace");
        tooltip = Locale.$STRF("script.Script_panel_must_be_enabled", [tooltip]);

        var menuItem = Menu.optionMenu(label, "showStackTrace", tooltip);
        menuItem.nol10n = true;

        if (Firebug.currentContext && !Firebug.Debugger.isAlwaysEnabled())
            menuItem.disabled = true;

        return menuItem;
    },

    getStrictOptionMenuItem: function()
    {
        var strictDomain = "javascript.options";
        var strictName = "strict";
        var strictValue = Options.getPref(strictDomain, strictName);

        return {
            label: "JavascriptOptionsStrict",
            type: "checkbox",
            checked: strictValue,
            tooltiptext: "console.option.tip.Show_Strict_Warnings",
            command: function()
            {
                var checked = this.hasAttribute("checked");
                Options.setPref(strictDomain, strictName, checked);
            }
        };
    },

    getBreakOnMenuItems: function()
    {
       return [];
    },

    setFilter: function(filterTypes)
    {
        this.filterTypes = filterTypes;

        var panelNode = this.panelNode;
        Events.dispatch(this.fbListeners, "onFiltersSet", [logTypes]);

        // Make previously visible nodes invisible again
        if (this.filterMatchSet)
        {
            for (var i in this.filterMatchSet)
                Css.removeClass(this.filterMatchSet[i], "contentMatchesFilter");
        }

        this.filterMatchSet = [];

        for (var type in logTypes)
        {
            if (filterTypes.join(" ") != "all" && filterTypes.indexOf(type) == -1)
            {
                Css.setClass(panelNode, "hideType-" + type);
            }
            else
            {
                Css.removeClass(panelNode, "hideType-" + type);

                // xxxsz: There can be two kinds of error and warning messages,
                // which have one type. So map the type to the classes, which match it.
                // TODO: Merge different CSS class names for log message types
                var classNames = [type];
                if (type == "errorMessage")
                    classNames = ["error"];
                else if (type == "warning")
                    classNames = ["warn", "warningMessage"];

                for (var i=0, classNamesLen=classNames.length; i<classNamesLen; ++i)
                {
                    var logRows = panelNode.getElementsByClassName("logRow-" + classNames[i]);
                    for (var j=0, len=logRows.length; j<len; ++j)
                    {
                        // Mark the groups, in which the log row is located, also as matched
                        for (var group = Dom.getAncestorByClass(logRows[j], "logRow-group"); group;
                            group = Dom.getAncestorByClass(group.parentNode, "logRow-group"))
                        {
                            Css.setClass(group, "contentMatchesFilter");
                            this.filterMatchSet.push(group);
                        }
                    }
                }
            }
        }
    },

    matchesFilter: function(logRow)
    {
        if (!this.filterTypes || this.filterTypes.join(" ") == "all")
            return true;

        var type = this.getLogRowType(logRow);
        return this.filterTypes.indexOf(type) != -1;
    },

    search: function(text)
    {
        // Make previously visible nodes invisible again
        if (this.matchSet)
        {
            for (var i in this.matchSet)
                Css.removeClass(this.matchSet[i], "matched");
        }

        if (!text)
            return;

        this.matchSet = [];

        function findRow(node)
        {
            return Dom.getAncestorByClass(node, "logRow");
        }

        var search = new Search.TextSearch(this.panelNode, findRow);

        var logRow = search.find(text, false, Firebug.Search.isCaseSensitive(text));
        if (!logRow)
        {
            Events.dispatch(this.fbListeners, "onConsoleSearchMatchFound", [this, text, []]);
            return false;
        }

        for (; logRow; logRow = search.findNext(undefined, undefined, undefined,
            Firebug.Search.isCaseSensitive(text)))
        {
            if (this.matchesFilter(logRow))
            {
                Css.setClass(logRow, "matched");

                // Mark the groups, in which the log row is located, also as matched
                for (var group = Dom.getAncestorByClass(logRow, "logRow-group"); group;
                    group = Dom.getAncestorByClass(group.parentNode, "logRow-group"))
                {
                    Css.setClass(group, "matched");
                    this.matchSet.push(group);
                }
                this.matchSet.push(logRow);
            }
        }

        Events.dispatch(this.fbListeners, "onConsoleSearchMatchFound",
            [this, text, this.matchSet]);

        return true;
    },

    // * * * * * * * * * * * * * * * * * * * * * * * * * * * * * * * * * * * * * * * * * * * * * //
    // Console Listeners

    onFiltersSet: function(filterTypes)
    {
        this.setFilter(filterTypes);
        Firebug.Search.update(this.context);
    },

    // * * * * * * * * * * * * * * * * * * * * * * * * * * * * * * * * * * * * * * * * * * * * * //

    getMessageMatcher: function(object, appender, className, rep, sourceLink, level)
    {
        function matchesMetaData(otherAppender, otherClassName, otherRep, otherLink, otherLevel)
        {
            if (otherAppender !== appender)
                return false;

            if (otherClassName !== className)
                return false;

            if (otherRep !== rep || (rep && rep.groupable === false))
                return false;

            if (otherLevel !== level)
                return false;

            var currentSourceInfo = (sourceLink ? sourceLink.href + ":" + sourceLink.line +
                (sourceLink.col ? ":" + sourceLink.col : "") : "");
            var otherSourceInfo = (otherLink ? otherLink.href + ":" + otherLink.line +
                (otherLink.col ? ":" + otherLink.col : "") : "");
            return currentSourceInfo === otherSourceInfo;
        }

        /**
         * Checks whether two variables are equal.
         *
         * @param {*} a First variable to be compared
         * @param {*} b Second variable to be compared
         * @returns {Boolean|undefined} True if values are equal, false if not,
         *     undefined if they are similar
         */
        function areEqual(a, b)
        {
            if (typeof a === "object" && a !== null)
                return false;

            if (a === b)
                return true;

            if (typeof a === "number" && typeof b === "number")
                return isNaN(a) && isNaN(b);

            return false;
        }

        return function matchMessage(otherObject, otherAppender, otherClassName, otherRep,
            otherSourceLink, otherLevel)
        {
            try
            {
                if (!matchesMetaData(otherAppender, otherClassName, otherRep, otherSourceLink,
                    otherLevel))
                {
                    return false;
                }

                var str = Object.prototype.toString.call(object);
                var isArray = (str === "[object Arguments]" || str === "[object Array]");
                if (isArray && rep !== FirebugReps.Arr)
                {
                    // console.log et al.
                    if (object.length !== otherObject.length)
                        return false;

                    for (var i=0, len=object.length; i<len; ++i)
                    {
                        if (!areEqual(object[i], otherObject[i]))
                            return false;
                    }

                    return true;
                }

                // Internal chrome objects are allowed to implement a custom "getId" function.
                if (object instanceof Object && "getId" in object)
                    return ("getId" in otherObject && object.getId() === otherObject.getId());

                return areEqual(object, otherObject);
            }
            catch (exc)
            {
                if (FBTrace.DBG_CONSOLE)
                    FBTrace.sysout("consolePanel.getMessageMatcher; failed to check equality", exc);

                return false;
            }
        };
    },

    increaseRowCount: function(row)
    {
        var counter = row.getElementsByClassName("logCounter").item(0);
        if (!counter)
            return;
        var value = counter.getElementsByClassName("logCounterValue").item(0);
        if (!value)
            return;

        var count = parseInt(value.textContent);
        if (isNaN(count))
            count = 1;

        count++;
        counter.setAttribute("count", count);
        value.textContent = count;
    },

    append: function(appender, objects, className, rep, sourceLink, noRow)
    {
        var row;
        var container = this.getTopContainer();
        if (noRow)
        {
            appender.apply(this, [objects]);
        }
        else
        {
            row = this.createRow("logRow", className);
            var logContent = row.getElementsByClassName("logContent").item(0);
            appender.apply(this, [objects, logContent, rep]);

            // If sourceLink is not provided and the object is an instance of Error
            // convert it into ErrorMessageObj instance, which implements getSourceLink
            // method.
            // xxxHonza: is there a better place where to make this kind of conversion?
            if (!sourceLink && (objects instanceof Error))
                objects = FirebugReps.Except.getErrorMessage(objects);

            if (!sourceLink && objects && objects.getSourceLink)
                sourceLink = objects.getSourceLink();

            if (Options.get("console.groupLogMessages") && this.matchesLastMessage &&
                this.matchesLastMessage(objects, appender, className, rep, sourceLink,
                    this.groups ? this.groups.length : 0))
            {
                this.increaseRowCount(container.lastChild);
                row = container.lastChild;
            }
            else
            {
                if (sourceLink)
                    FirebugReps.SourceLink.tag.append({object: sourceLink}, row.firstChild);

                container.appendChild(row);
            }

            this.matchesLastMessage = this.getMessageMatcher(objects, appender, className, rep,
                sourceLink, this.groups ? this.groups.length : 0);

            this.filterLogRow(row, this.wasScrolledToBottom);

            if (FBTrace.DBG_CONSOLE)
            {
                FBTrace.sysout("console.append; wasScrolledToBottom " + this.wasScrolledToBottom +
                    " " + row.textContent);
            }

            if (this.wasScrolledToBottom)
                Dom.scrollToBottom(this.panelNode);

            return row;
        }
    },

    clear: function()
    {
        if (this.panelNode)
        {
            if (FBTrace.DBG_CONSOLE)
                FBTrace.sysout("ConsolePanel.clear");

            Dom.clearNode(this.panelNode);
            this.insertLogLimit(this.context);

            Dom.scrollToBottom(this.panelNode);
            this.wasScrolledToBottom = true;

            // Don't forget to clear opened groups, if any.
            this.groups = null;

            this.matchesLastMessage = null;
        }
    },

    insertLogLimit: function()
    {
        // Create limit row. This row is the first in the list of entries
        // and initially hidden. It's displayed as soon as the number of
        // entries reaches the limit.
        var row = this.createRow("limitRow");

        // Configure the panel notification box.
        var prefName = Options.prefDomain + ".console.logLimit";
        var config = {
            totalCount: 0,
            prefName: prefName,
            buttonTooltip: Locale.$STRF("LimitPrefsTitle", [prefName])
        };

        var container = this.template.limitTag.replace({}, row);
        container = container.querySelector(".consolPanelNotification");

        this.limit = PanelNotification.render(container, config);

        this.panelNode.insertBefore(row, this.panelNode.firstChild);
    },

    // * * * * * * * * * * * * * * * * * * * * * * * * * * * * * * * * * * * * * * * * * * * * * //

    appendObject: function(object, row, rep)
    {
        if (!rep)
            rep = Firebug.getRep(object, this.context);

        // Don't forget to pass the template itself as the 'self' parameter so that it's used
        // by domplate as the 'subject' for the generation. Note that the primary purpose
        // of the subject is to provide a context object ('with (subject) {...}') for data that
        // are dynamically consumed during the rendering process.
        // This allows to derive new templates from an existing ones, without breaking
        // the default subject set within domplate() function.
        try
        {
            // XXX Hack until we get IF support in domplate (or bug 116083 gets fixed).
            var tag = rep.tag;
            if (rep === FirebugReps.Text)
                tag = rep.getWhitespaceCorrectedTag(object);
            return tag.append({object: object}, row, rep);
        }
        catch (e)
        {
            if (FBTrace.DBG_ERRORS)
            {
                FBTrace.sysout("consolePanel.appendObject; EXCEPTION " + e, e);
                FBTrace.sysout("consolePanel.appendObject; rep " + rep.className, rep);
            }
        }
    },

    appendFormatted: function(objects, row, rep)
    {
        function logText(text, row)
        {
            var nodeSpan = row.ownerDocument.createElement("span");
            Css.setClass(nodeSpan, "logRowHint");
            var node = row.ownerDocument.createTextNode(text);
            row.appendChild(nodeSpan);
            nodeSpan.appendChild(node);
        }

        function logTextNode(text, row)
        {
            var nodeSpan = row.ownerDocument.createElement("span");
            if (text === "" || text === null || typeof(text) == "undefined")
                Css.setClass(nodeSpan, "logRowHint");

            if (text === "")
                text = Locale.$STR("console.msg.an_empty_string");

            var node = row.ownerDocument.createTextNode(text);
            row.appendChild(nodeSpan);
            nodeSpan.appendChild(node);
        }

        function addStyle(node, css)
        {
            var dummyEl = node.ownerDocument.createElementNS("http://www.w3.org/1999/xhtml", "div");
            dummyEl.setAttribute("style", css);
            node.setAttribute("style", "");
            for (var i = 0; i < dummyEl.style.length; i++)
            {
                var prop = dummyEl.style[i];
                if (reAllowedCss.test(prop))
                    node.style.setProperty(prop, dummyEl.style.getPropertyValue(prop));
            }
        }

        if (!objects || !objects.length)
        {
            // Make sure the log-row has proper height (even if empty).
            logText(Locale.$STR("console.msg.nothing_to_output"), row);
            return;
        }

        var format = objects[0];
        var objIndex = 1;

        if (typeof(format) != "string")
        {
            format = "";
            objIndex = 0;
        }
        else
        {
            // So, we have only a string...
            if (objects.length === 1)
            {
                // ...and it has no characters.
                if (format.length < 1)
                {
                    logText(Locale.$STR("console.msg.an_empty_string"), row);
                    return;
                }
            }
        }

        var parts = parseFormat(format);
        var trialIndex = objIndex;
        for (var i = 0; i < parts.length; i++)
        {
            var part = parts[i];
            if (part && typeof(part) == "object")
            {
                if (trialIndex++ >= objects.length)
                {
                    // Too few parameters for format, assume unformatted.
                    format = "";
                    objIndex = 0;
                    parts.length = 0;
                    break;
                }
            }
        }

        // Last CSS style defined using "%c" that should be applied on
        // created log-row parts (elements). See issue 6064.
        // Example: console.log('%cred-text %cgreen-text', 'color:red', 'color:green');
        var lastStyle;

        for (var i = 0; i < parts.length; ++i)
        {
            var node;
            var part = parts[i];
            if (part && typeof(part) == "object")
            {
            	var object = objects[objIndex];
                if (part.type == "%c")
                {
                    lastStyle = object.toString();
                }
                else if (objIndex < objects.length)
                {
                    if (part.type == "%f" && part.precision != -1)
                        object = parseFloat(object).toFixed(part.precision);
                    node = this.appendObject(object, row, part.rep);
                }
                else
                {
                    node = this.appendObject(part.type, row, FirebugReps.Text);
                }
                objIndex++;
            }
            else
            {
                var tag = FirebugReps.Text.getWhitespaceCorrectedTag(part);
                node = tag.append({object: part}, row);
            }

            // Apply custom style if available.
            if (lastStyle && node)
                addStyle(node, lastStyle);

            node = null;
        }

        for (var i = objIndex; i < objects.length; ++i)
        {
            logTextNode(" ", row);

            var object = objects[i];
            if (typeof(object) == "string")
                logTextNode(object, row);
            else
                this.appendObject(object, row);
        }
    },

    appendCollapsedGroup: function(objects, row, rep)
    {
        this.appendOpenGroup(objects, row, rep);
        Css.removeClass(row, "opened");
    },

    appendOpenGroup: function(objects, row, rep)
    {
        if (!this.groups)
            this.groups = [];

        Css.setClass(row, "logGroup");
        Css.setClass(row, "opened");

        var innerRow = this.createRow("logRow");
        Css.setClass(innerRow, "logGroupLabel");

        // Custom rep is used in place of group label.
        if (rep)
            rep.tag.replace({"object": objects}, innerRow);
        else
            this.appendFormatted(objects, innerRow, rep);

        row.appendChild(innerRow);
        Events.dispatch(this.fbListeners, "onLogRowCreated", [this, innerRow]);

        // Create group body, which is displayed when the group is expanded.
        var groupBody = this.createRow("logGroupBody");
        row.appendChild(groupBody);
        groupBody.setAttribute("role", "group");
        this.groups.push(groupBody);

        // Expand/collapse logic.
        Events.addEventListener(innerRow, "mousedown", function(event)
        {
            if (Events.isLeftClick(event))
            {
                var groupRow = event.currentTarget.parentNode;
                if (Css.hasClass(groupRow, "opened"))
                {
                    Css.removeClass(groupRow, "opened");
                    event.target.setAttribute("aria-expanded", "false");
                }
                else
                {
                    Css.setClass(groupRow, "opened");
                    event.target.setAttribute("aria-expanded", "true");
                }
            }
        }, false);
    },

    appendCloseGroup: function(object, row, rep)
    {
        if (this.groups)
            this.groups.pop();
    },

    // * * * * * * * * * * * * * * * * * * * * * * * * * * * * * * * * * * * * * * * * * * * * * //
    // private

    createRow: function(rowName, className)
    {
        var elt = this.document.createElement("div");
        var row = this.template.logRowTag.append({className: rowName +
            (className ? " " + rowName + "-" + className : "")}, elt);
        return row;
    },

    getTopContainer: function()
    {
        if (this.groups && this.groups.length)
            return this.groups[this.groups.length-1];
        else
            return this.panelNode;
    },

    getLogRowType: function(logRow)
    {
        var typeMatch = /logRow-(\S*)/.exec(logRow.classList);
        var type = typeMatch ? typeMatch[1] : "";

        // xxxsz: There can be two kinds of error and warning messages,
        // which have one type. So map the different classes to the type
        // they represent.
        // TODO: Merge different CSS class names for log message types
        if (type == "errorMessage")
            type = "error";
        else if (type == "warn" || type == "warningMessage")
            type = "warning";

        return type;
    },

    filterLogRow: function(logRow, scrolledToBottom)
    {
        if (this.matchesFilter(logRow))
        {
            // Mark the groups, in which the log row is located, also as matched
            for (var group = Dom.getAncestorByClass(logRow, "logRow-group"); group;
                group = Dom.getAncestorByClass(group.parentNode, "logRow-group"))
            {
                Css.setClass(group, "contentMatchesFilter");
                this.filterMatchSet.push(group);
            }
        }

        if (this.searchText)
        {
            Css.setClass(logRow, "matching");
            Css.setClass(logRow, "matched");

            // Search after a delay because we must wait for a frame to be created for
            // the new logRow so that the finder will be able to locate it
            setTimeout(Obj.bindFixed(function()
            {
                if (this.searchFilter(this.searchText, logRow))
                    this.matchSet.push(logRow);
                else
                    Css.removeClass(logRow, "matched");

                Css.removeClass(logRow, "matching");

                if (scrolledToBottom)
                    Dom.scrollToBottom(this.panelNode);
            }, this), 100);
        }
    },

    searchFilter: function(text, logRow)
    {
        var count = this.panelNode.childNodes.length;
        var searchRange = this.document.createRange();
        searchRange.setStart(this.panelNode, 0);
        searchRange.setEnd(this.panelNode, count);

        var startPt = this.document.createRange();
        startPt.setStartBefore(logRow);

        var endPt = this.document.createRange();
        endPt.setStartAfter(logRow);

        return Search.finder.Find(text, searchRange, startPt, endPt) != null;
    },

    showCommandLine: function(shouldShow)
    {
        if (shouldShow)
        {
            Dom.collapse(Firebug.chrome.$("fbCommandBox"), false);
            Firebug.CommandLine.setMultiLine(Firebug.commandEditor, Firebug.chrome);
        }
        else
        {
            // Make sure that entire content of the Console panel is hidden when
            // the panel is disabled.
            Firebug.CommandLine.setMultiLine(false, Firebug.chrome, Firebug.commandEditor);
            Dom.collapse(Firebug.chrome.$("fbCommandBox"), true);
        }
    },

    onScroll: function(event)
    {
        // Update the scroll position flag if the position changes.
        this.wasScrolledToBottom = Dom.isScrolledToBottom(this.panelNode);

        if (FBTrace.DBG_CONSOLE)
            FBTrace.sysout("console.onScroll; wasScrolledToBottom: " +
                this.wasScrolledToBottom + ", wasScrolledToBottom: " +
                this.context.getName(), event);
    },

    onResize: function(event)
    {
        if (FBTrace.DBG_CONSOLE)
            FBTrace.sysout("console.onResize; wasScrolledToBottom: " +
                this.wasScrolledToBottom + ", offsetHeight: " + this.panelNode.offsetHeight +
                ", scrollTop: " + this.panelNode.scrollTop + ", scrollHeight: " +
                this.panelNode.scrollHeight + ", " + this.context.getName(), event);

        if (this.wasScrolledToBottom)
            Dom.scrollToBottom(this.panelNode);
    },

    showInfoTip: function(infoTip, target, x, y)
    {
        var object = Firebug.getRepObject(target);
        var rep = Firebug.getRep(object, this.context);
        if (!rep)
            return false;

        return rep.showInfoTip(infoTip, target, x, y);
    },

    // * * * * * * * * * * * * * * * * * * * * * * * * * * * * * * * * * * * * * * * * * * * * * //
    // DebuggerTool Listener

    onDebuggerPaused: function(context, event, packet)
    {
        // Check the packet type, only "exception" is interesting in this case.
        var type = packet.why.type;
        if (type != "exception")
            return;

        if (!this.shouldBreakOnNext())
            return;

        // Reset the break-on-next-error flag after an exception break happens.
        // xxxHonza: this is how the other BON implementations work, but we could reconsider it.
        // Another problem is that the debugger breaks in every frame by default, which
        // is avoided by reseting of the flag.
        this.breakOnNext(false)

        // Get the exception object.
        var exc = DebuggerLib.getObject(context, packet.why.exception.actor);
        if (!exc)
            return;

        Trace.sysout("consolePanel.onDebuggerPaused;", {exc: exc, packet: packet});

        // Convert to known structure, so FirebugReps.ErrorMessage.copyError() works.
        var error = {
            message: exc + "",
            href: exc.fileName,
            lineNo: exc.lineNumber
        };

        var lineNo = exc.lineNumber - 1;
        var url = exc.fileName;

        // Make sure the break notification popup appears.
        context.breakingCause =
        {
            title: Locale.$STR("Break on Error"),
            message: error.message,
            copyAction: Obj.bindFixed(FirebugReps.ErrorMessage.copyError,
                FirebugReps.ErrorMessage, error),

            skipAction: function addSkipperAndGo()
            {
                // Create a breakpoint that never hits, but prevents BON for the error.
                var bp = BreakpointStore.addBreakpoint(url, lineNo);
                BreakpointStore.disableBreakpoint(url, lineNo);

                Firebug.Debugger.resume(context);
            },
        };
    },

    shouldResumeDebugger: function(context, event, packet)
    {
        var type = packet.why.type;
        if (type != "exception")
            return false;

        // Get the exception object.
        var exc = DebuggerLib.getObject(context, packet.why.exception.actor);
        if (!exc)
            return false;

        if (BreakpointStore.isBreakpointDisabled(exc.fileName, exc.lineNumber - 1))
        {
            Trace.sysout("consolePanel.shouldResumeDebugger; Do not break, disabled BP found.");
            return true;
        }

        if (!context.breakingCause)
        {
            // This is to avoid repeated break-on-error in every frame when an error happens.
            Trace.sysout("context.breakingCause; No braking cause resume debugger");
            return true;
        }

        return false;
    },

    // * * * * * * * * * * * * * * * * * * * * * * * * * * * * * * * * * * * * * * * * * * * * * //
    // Break On Error

    shouldBreakOnNext: function()
    {
        return this.context.breakOnErrors;
    },

    breakOnNext: function(breaking)
    {
        Trace.sysout("consolePanel.breakOnNext;");

        this.context.breakOnErrors = breaking;

        // Set the flag on the server.
        var tool = this.context.getTool("debugger");
        tool.breakOnExceptions(breaking);
    },

    // * * * * * * * * * * * * * * * * * * * * * * * * * * * * * * * * * * * * * * * * * * * * * //
    // UI Listener

    updateSidePanels: function(panel)
    {
        if (!panel || panel.name != "console")
            return;

        // Custom update of the side panel box visibility.
        // The logic in {@FirebugChrome.syncSidePanels} hides the side box (fbPanelBar2)
        // if there is no selected panel. But in case of the Console (main) panel the
        // fbPanelBar2.selectedSide panel is null even if the {@CommandEditor} is active.
        // This is because {@CommandEditor} is not implemented as an instance of {@Firebug.Panel}
        // So, make sure to display it now.
        this.showCommandLine(true);
    },
});

// ********************************************************************************************* //

function parseFormat(format)
{
    var parts = [];
    if (format.length <= 0)
        return parts;

    var reg = /(%{1,2})(\.\d+)?([a-zA-Z])/;
    for (var m = reg.exec(format); m; m = reg.exec(format))
    {
        // If the percentage sign is escaped, then just output it
        if (m[1] == "%%")
        {
            parts.push(format.substr(0, m.index) + m[0].substr(1));
        }
        // A pattern was found, so it needs to be interpreted
        else
        {
            var type = m[3];
            var precision = m[2] ? parseInt(m[2].substr(1)) : -1;

            var rep = null;
            switch (type)
            {
                case "s":
                    rep = FirebugReps.Text;
                    break;

                case "f":
                case "i":
                case "d":
                    rep = FirebugReps.Number;
                    break;

                case "o":
                case "c":
                    rep = null;
                    break;
            }

            parts.push(format.substr(0, m.index));
            parts.push({rep: rep, precision: precision, type: "%" + type});
        }

        format = format.substr(m.index + m[0].length);
    }

    parts.push(format);
    return parts;
}

// ********************************************************************************************* //
// Registration

Firebug.registerPanel(Firebug.ConsolePanel);

return Firebug.ConsolePanel;

// ********************************************************************************************* //
});<|MERGE_RESOLUTION|>--- conflicted
+++ resolved
@@ -16,21 +16,15 @@
     "firebug/lib/xpcom",
     "firebug/console/errorMessageObj",
     "firebug/chrome/panelNotification",
-<<<<<<< HEAD
+    "firebug/chrome/activablePanel",
     "firebug/debugger/debuggerLib",
     "firebug/debugger/breakpoints/breakpointStore",
-=======
-    "firebug/chrome/activablePanel",
->>>>>>> 21a5ff34
     "firebug/console/commands/profiler",
     "firebug/chrome/searchBox",
 ],
 function(Obj, Firebug, Domplate, FirebugReps, Locale, Events, Css, Dom, Search, Menu, Options,
-<<<<<<< HEAD
-    Wrapper, Xpcom, ErrorMessageObj, PanelNotification, DebuggerLib, BreakpointStore) {
-=======
-    PanelNotification, ActivablePanel) {
->>>>>>> 21a5ff34
+    Wrapper, Xpcom, ErrorMessageObj, PanelNotification, ActivablePanel, DebuggerLib,
+    BreakpointStore) {
 
 // ********************************************************************************************* //
 // Constants
@@ -161,14 +155,10 @@
         this.context.getTool("debugger").removeListener(this);
 
         Firebug.Console.removeListener(this);
-<<<<<<< HEAD
 
         Firebug.unregisterUIListener(this);
 
-        Firebug.ActivablePanel.destroy.apply(this, arguments);  // must be called last
-=======
         ActivablePanel.destroy.apply(this, arguments);  // must be called last
->>>>>>> 21a5ff34
     },
 
     initializeNode: function()
