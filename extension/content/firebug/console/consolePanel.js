/* See license.txt for terms of usage */

define([
    "firebug/firebug",
    "firebug/lib/trace",
    "firebug/lib/object",
    "firebug/lib/domplate",
    "firebug/lib/locale",
    "firebug/lib/events",
    "firebug/lib/css",
    "firebug/lib/dom",
    "firebug/lib/search",
    "firebug/lib/options",
    "firebug/lib/wrapper",
    "firebug/lib/xpcom",
    "firebug/chrome/menu",
    "firebug/chrome/reps",
    "firebug/chrome/searchBox",
    "firebug/chrome/panelNotification",
    "firebug/chrome/activablePanel",
    "firebug/debugger/debuggerLib",
    "firebug/debugger/breakpoints/breakpointStore",
    "firebug/console/errorMessageObj",
],
function(Firebug, FBTrace, Obj, Domplate, Locale, Events, Css, Dom, Search, Options, Wrapper,
    Xpcom, Menu, FirebugReps, SearchBox, PanelNotification, ActivablePanel, DebuggerLib,
    BreakpointStore, ErrorMessageObj) {

"use strict";

// ********************************************************************************************* //
// Resources

// Firebug wiki: https://getfirebug.com/wiki/index.php/Console_Panel

// ********************************************************************************************* //
// Constants

var {domplate, DIV, SPAN, TD, TR, TABLE, TBODY, P, A} = Domplate;

var reAllowedCss = /^(-moz-)?(background|border|color|font|line|margin|padding|text)/;

const Cc = Components.classes;
const Ci = Components.interfaces;

// * * * * * * * * * * * * * * * * * * * * * * * * * * * * * * * * * * * * * * * * * * * * * * * //

const logTypes =
{
    "error": 1,
    "warning": 1,
    "info": 1,
    "debug": 1,
    "profile": 1,
    "table": 1,
    "group": 1,
    "command": 1,
    "stackTrace": 1,
    "log": 1,
    "dir": 1,
    "assert": 1,
    "spy": 1
};

var Trace = FBTrace.to("DBG_CONSOLE");
var TraceError = FBTrace.toError();

// ********************************************************************************************* //
// ConsolePanel Implementation

/**
 * @panel This object represents the Console panel.
 */
function ConsolePanel()
{
}

ConsolePanel.prototype = Obj.extend(ActivablePanel,
/** @lends ConsolePanel */
{
    dispatchName: "ConsolePanel",

    // * * * * * * * * * * * * * * * * * * * * * * * * * * * * * * * * * * * * * * * * * * * * * //

    template: domplate(
    {
        logRowTag:
            DIV({"class": "$className", role: "listitem"},
                DIV(
                    DIV({"class": "logContent"}),
                    DIV({"class": "logCounter"},
                        SPAN({"class": "logCounterValue"})
                    )
                )
            ),

        limitTag:
            DIV({"class": "panelNotificationBox collapsed"},
                TABLE({width: "100%", cellpadding: 0, cellspacing: 0},
                    TBODY(
                        TR(
                            TD({"class": "consolPanelNotification"})
                        )
                    )
                )
            ),
    }),

    // * * * * * * * * * * * * * * * * * * * * * * * * * * * * * * * * * * * * * * * * * * * * * //
    // Members

    name: "console",
    searchable: true,
    breakable: true,
    editable: false,
    enableA11y: true,

    wasScrolledToBottom: false,
    messageCount: 0,
    lastLogTime: 0,
    groups: null,
    limit: null,
    order: 10,

    // * * * * * * * * * * * * * * * * * * * * * * * * * * * * * * * * * * * * * * * * * * * * * //

    initialize: function()
    {
        // Loads persisted content.
        ActivablePanel.initialize.apply(this, arguments);

        this.filterMatchSet = [];

        if (!this.persistedContent && Firebug.Console.isAlwaysEnabled())
            this.insertLogLimit(this.context);

        // Update visibility of stack frame arguments.
        var name = "showStackFrameArguments";
        this.updateOption(name, Options.get(name));

        // The Console panel displays error breakpoints and so, its UI must be updated
        // when a new error-breakpoint is created or removed. It also listens to
        // debugger tool to update BON error UI.
        this.context.getTool("debugger").addListener(this);

        // Listen for set filters, so the panel is properly updated when needed
        Firebug.Console.addListener(this);

<<<<<<< HEAD
        Firebug.registerUIListener(this);
=======
        if (Firebug.Console.isEnabled())
            Firebug.Console.attachConsoleToWindows(this.context);
>>>>>>> 1d47a5a5
    },

    destroy: function(state)
    {
        if (FBTrace.DBG_CONSOLE)
            FBTrace.sysout("console.destroy; wasScrolledToBottom: " +
                this.wasScrolledToBottom + " " + this.context.getName());

        if (state)
            state.wasScrolledToBottom = this.wasScrolledToBottom;

        // xxxHonza: could we move this into "firebug/console/commands/profiler" module?
        // If we are profiling and reloading, save the profileRow for the new context
        if (this.context.profileRow && this.context.profileRow.ownerDocument)
        {
            this.context.profileRow.parentNode.removeChild(this.context.profileRow);
            state.profileRow = this.context.profileRow;
            state.profiling = this.context.profiling;
        }

        if (FBTrace.DBG_CONSOLE)
            FBTrace.sysout("console.destroy; wasScrolledToBottom: " +
                this.wasScrolledToBottom + ", " + this.context.getName());

        this.context.getTool("debugger").removeListener(this);

        Firebug.Console.removeListener(this);

        Firebug.unregisterUIListener(this);

        ActivablePanel.destroy.apply(this, arguments);  // must be called last
    },

    initializeNode: function()
    {
        ActivablePanel.initializeNode.apply(this, arguments);

        this.onScroller = Obj.bind(this.onScroll, this);
        Events.addEventListener(this.panelNode, "scroll", this.onScroller, true);

        this.onResizer = Obj.bind(this.onResize, this);
        this.resizeEventTarget = Firebug.chrome.$('fbContentBox');
        Events.addEventListener(this.resizeEventTarget, "resize", this.onResizer, true);
    },

    destroyNode: function()
    {
        ActivablePanel.destroyNode.apply(this, arguments);

        if (this.onScroller)
            Events.removeEventListener(this.panelNode, "scroll", this.onScroller, true);

        Events.removeEventListener(this.resizeEventTarget, "resize", this.onResizer, true);
    },

    show: function(state)
    {
        if (FBTrace.DBG_CONSOLE)
            FBTrace.sysout("Console.panel show; wasScrolledToBottom: " +
                (state ? state.wasScrolledToBottom : "no prev state") +
                " " + this.context.getName(), state);

        this.showCommandLine(true);
        if (Firebug.chrome.hasFocus())
            Firebug.CommandLine.focus(this.context);

        this.showToolbarButtons("fbConsoleButtons", true);

        if (!this.filterTypes)
            this.setFilter(Options.get("consoleFilterTypes").split(" "));

        Firebug.chrome.setGlobalAttribute("cmd_firebug_togglePersistConsole", "checked",
            this.persistContent);

        this.showPanel(state);
    },

    showPanel: function(state)
    {
        var wasScrolledToBottom;
        if (state)
            wasScrolledToBottom = state.wasScrolledToBottom;

        if (typeof wasScrolledToBottom == "boolean")
        {
            this.wasScrolledToBottom = wasScrolledToBottom;
            delete state.wasScrolledToBottom;
        }
        else if (typeof this.wasScrolledToBottom != "boolean")
        {
            // If the previous state doesn't says where to scroll,
            // scroll to the bottom by default.
            this.wasScrolledToBottom = true;
        }

        if (this.wasScrolledToBottom)
            Dom.scrollToBottom(this.panelNode);

        if (FBTrace.DBG_CONSOLE)
            FBTrace.sysout("console.show; wasScrolledToBottom: " +
                this.wasScrolledToBottom + ", " + this.context.getName());

        // xxxHonza: could we move this into "firebug/console/commands/profiler" module?
        // then we reloaded while profiling
        if (state && state.profileRow)
        {
            if (FBTrace.DBG_CONSOLE)
                FBTrace.sysout("console.show; state.profileRow:", state.profileRow);

            this.context.profileRow = state.profileRow;
            this.panelNode.appendChild(state.profileRow);

            this.context.profiling = state.profiling;

            delete state.profileRow;
            delete state.profiling;
        }
    },

    hide: function(state)
    {
        if (FBTrace.DBG_CONSOLE)
            FBTrace.sysout("console.hide; wasScrolledToBottom: " +
                this.wasScrolledToBottom + " " + this.context.getName());

        if (state)
            state.wasScrolledToBottom = this.wasScrolledToBottom;

        this.showCommandLine(false);

        if (FBTrace.DBG_CONSOLE)
            FBTrace.sysout("console.hide; wasScrolledToBottom: " +
                this.wasScrolledToBottom + ", " + this.context.getName());
    },

    updateOption: function(name, value)
    {
        if (name == "showStackFrameArguments")
        {
            if (value)
                Css.removeClass(this.panelNode, "hideArguments");
            else
                Css.setClass(this.panelNode, "hideArguments");
        }
    },

    getBreakOnNextTooltip: function(enabled)
    {
        return (enabled ? Locale.$STR("console.Disable Break On All Errors") :
            Locale.$STR("console.Break On All Errors"));
    },

    /**
     * Support for panel activation.
     */
    onActivationChanged: function(enable)
    {
        if (FBTrace.DBG_CONSOLE || FBTrace.DBG_ACTIVATION)
            FBTrace.sysout("console.ConsolePanel.onActivationChanged; " + enable);

        if (enable)
            Firebug.Console.addObserver(this);
        else
            Firebug.Console.removeObserver(this);
    },

    getOptionsMenuItems: function()
    {
        return [
            Menu.optionMenu("ShowJavaScriptErrors", "showJSErrors",
                "console.option.tip.Show_JavaScript_Errors"),
            Menu.optionMenu("ShowJavaScriptWarnings", "showJSWarnings",
                "console.option.tip.Show_JavaScript_Warnings"),
            Menu.optionMenu("ShowCSSErrors", "showCSSErrors",
                "console.option.tip.Show_CSS_Errors"),
            Menu.optionMenu("ShowXMLHTMLErrors", "showXMLErrors",
                "console.option.tip.Show_XML_HTML_Errors"),
            Menu.optionMenu("ShowXMLHttpRequests", "showXMLHttpRequests",
                "console.option.tip.Show_XMLHttpRequests"),
            Menu.optionMenu("ShowChromeErrors", "showChromeErrors",
                "console.option.tip.Show_System_Errors"),
            Menu.optionMenu("ShowChromeMessages", "showChromeMessages",
                "console.option.tip.Show_System_Messages"),
            Menu.optionMenu("ShowNetworkErrors", "showNetworkErrors",
                "console.option.tip.Show_Network_Errors"),
            this.getShowStackTraceMenuItem(),
            this.getStrictOptionMenuItem(),
            "-",
            Menu.optionMenu("console.option.Show_Command_Editor", "commandEditor",
                "console.option.tip.Show_Command_Editor"),
            Menu.optionMenu("commandLineShowCompleterPopup", "commandLineShowCompleterPopup",
                "console.option.tip.Show_Completion_List_Popup")
        ];
    },

    getShowStackTraceMenuItem: function()
    {
        var label = Locale.$STR("ShowStackTrace");
        var tooltip = Locale.$STR("console.option.tip.Show_Stack_Trace");
        tooltip = Locale.$STRF("script.Script_panel_must_be_enabled", [tooltip]);

        var menuItem = Menu.optionMenu(label, "showStackTrace", tooltip);
        menuItem.nol10n = true;

        if (Firebug.currentContext && !Firebug.Debugger.isAlwaysEnabled())
            menuItem.disabled = true;

        return menuItem;
    },

    getStrictOptionMenuItem: function()
    {
        var strictDomain = "javascript.options";
        var strictName = "strict";
        var strictValue = Options.getPref(strictDomain, strictName);

        return {
            label: "JavascriptOptionsStrict",
            type: "checkbox",
            checked: strictValue,
            tooltiptext: "console.option.tip.Show_Strict_Warnings",
            command: function()
            {
                var checked = this.hasAttribute("checked");
                Options.setPref(strictDomain, strictName, checked);
            }
        };
    },

    getBreakOnMenuItems: function()
    {
       return [];
    },

    setFilter: function(filterTypes)
    {
        this.filterTypes = filterTypes;

        var panelNode = this.panelNode;
        Events.dispatch(this.fbListeners, "onFiltersSet", [logTypes]);

        // Make previously visible nodes invisible again
        if (this.filterMatchSet)
        {
            for (var i in this.filterMatchSet)
                Css.removeClass(this.filterMatchSet[i], "contentMatchesFilter");
        }

        this.filterMatchSet = [];

        for (var type in logTypes)
        {
            if (filterTypes.join(" ") != "all" && filterTypes.indexOf(type) == -1)
            {
                Css.setClass(panelNode, "hideType-" + type);
            }
            else
            {
                Css.removeClass(panelNode, "hideType-" + type);

                // xxxsz: There can be two kinds of error and warning messages,
                // which have one type. So map the type to the classes, which match it.
                // TODO: Merge different CSS class names for log message types
                var classNames = [type];
                if (type == "errorMessage")
                    classNames = ["error"];
                else if (type == "warning")
                    classNames = ["warn", "warningMessage"];

                for (var i=0, classNamesLen=classNames.length; i<classNamesLen; ++i)
                {
                    var logRows = panelNode.getElementsByClassName("logRow-" + classNames[i]);
                    for (var j=0, len=logRows.length; j<len; ++j)
                    {
                        // Mark the groups, in which the log row is located, also as matched
                        for (var group = Dom.getAncestorByClass(logRows[j], "logRow-group"); group;
                            group = Dom.getAncestorByClass(group.parentNode, "logRow-group"))
                        {
                            Css.setClass(group, "contentMatchesFilter");
                            this.filterMatchSet.push(group);
                        }
                    }
                }
            }
        }
    },

    matchesFilter: function(logRow)
    {
        if (!this.filterTypes || this.filterTypes.join(" ") == "all")
            return true;

        var type = this.getLogRowType(logRow);
        return this.filterTypes.indexOf(type) != -1;
    },

    search: function(text)
    {
        // Make previously visible nodes invisible again
        if (this.matchSet)
        {
            for (var i in this.matchSet)
                Css.removeClass(this.matchSet[i], "matched");
        }

        if (!text)
            return;

        this.matchSet = [];

        function findRow(node)
        {
            return Dom.getAncestorByClass(node, "logRow");
        }

        var search = new Search.TextSearch(this.panelNode, findRow);

        var logRow = search.find(text, false, Firebug.Search.isCaseSensitive(text));
        if (!logRow)
        {
            Events.dispatch(this.fbListeners, "onConsoleSearchMatchFound", [this, text, []]);
            return false;
        }

        for (; logRow; logRow = search.findNext(undefined, undefined, undefined,
            Firebug.Search.isCaseSensitive(text)))
        {
            if (this.matchesFilter(logRow))
            {
                Css.setClass(logRow, "matched");

                // Mark the groups, in which the log row is located, also as matched
                for (var group = Dom.getAncestorByClass(logRow, "logRow-group"); group;
                    group = Dom.getAncestorByClass(group.parentNode, "logRow-group"))
                {
                    Css.setClass(group, "matched");
                    this.matchSet.push(group);
                }
                this.matchSet.push(logRow);
            }
        }

        Events.dispatch(this.fbListeners, "onConsoleSearchMatchFound",
            [this, text, this.matchSet]);

        return true;
    },

    // * * * * * * * * * * * * * * * * * * * * * * * * * * * * * * * * * * * * * * * * * * * * * //
    // Console Listeners

    onFiltersSet: function(filterTypes)
    {
        this.setFilter(filterTypes);
        Firebug.Search.update(this.context);
    },

    // * * * * * * * * * * * * * * * * * * * * * * * * * * * * * * * * * * * * * * * * * * * * * //

    getMessageMatcher: function(object, appender, className, rep, sourceLink, level)
    {
        function matchesMetaData(otherAppender, otherClassName, otherRep, otherLink, otherLevel)
        {
            if (otherAppender !== appender)
                return false;

            if (otherClassName !== className)
                return false;

            if (otherRep !== rep || (rep && rep.groupable === false))
                return false;

            if (otherLevel !== level)
                return false;

            var currentSourceInfo = (sourceLink ? sourceLink.href + ":" + sourceLink.line +
                (sourceLink.col ? ":" + sourceLink.col : "") : "");
            var otherSourceInfo = (otherLink ? otherLink.href + ":" + otherLink.line +
                (otherLink.col ? ":" + otherLink.col : "") : "");
            return currentSourceInfo === otherSourceInfo;
        }

        /**
         * Checks whether two variables are equal.
         *
         * @param {*} a First variable to be compared
         * @param {*} b Second variable to be compared
         * @returns {Boolean|undefined} True if values are equal, false if not,
         *     undefined if they are similar
         */
        function areEqual(a, b)
        {
            if (typeof a === "object" && a !== null)
                return false;

            if (a === b)
                return true;

            if (typeof a === "number" && typeof b === "number")
                return isNaN(a) && isNaN(b);

            return false;
        }

        return function matchMessage(otherObject, otherAppender, otherClassName, otherRep,
            otherSourceLink, otherLevel)
        {
            try
            {
                if (!matchesMetaData(otherAppender, otherClassName, otherRep, otherSourceLink,
                    otherLevel))
                {
                    return false;
                }

                var str = Object.prototype.toString.call(object);
                var isArray = (str === "[object Arguments]" || str === "[object Array]");
                if (isArray && rep !== FirebugReps.Arr)
                {
                    // console.log et al.
                    if (object.length !== otherObject.length)
                        return false;

                    for (var i=0, len=object.length; i<len; ++i)
                    {
                        if (!areEqual(object[i], otherObject[i]))
                            return false;
                    }

                    return true;
                }

                // Internal chrome objects are allowed to implement a custom "getId" function.
                if (object instanceof Object && "getId" in object)
                    return ("getId" in otherObject && object.getId() === otherObject.getId());

                return areEqual(object, otherObject);
            }
            catch (exc)
            {
                if (FBTrace.DBG_CONSOLE)
                    FBTrace.sysout("consolePanel.getMessageMatcher; failed to check equality", exc);

                return false;
            }
        };
    },

    increaseRowCount: function(row)
    {
        var counter = row.getElementsByClassName("logCounter").item(0);
        if (!counter)
            return;
        var value = counter.getElementsByClassName("logCounterValue").item(0);
        if (!value)
            return;

        var count = parseInt(value.textContent);
        if (isNaN(count))
            count = 1;

        count++;
        counter.setAttribute("count", count);
        value.textContent = count;
    },

    append: function(appender, objects, className, rep, sourceLink, noRow)
    {
        var row;
        var container = this.getTopContainer();
        if (noRow)
        {
            appender.apply(this, [objects]);
        }
        else
        {
            row = this.createRow("logRow", className);
            var logContent = row.getElementsByClassName("logContent").item(0);
            appender.apply(this, [objects, logContent, rep]);

            // If sourceLink is not provided and the object is an instance of Error
            // convert it into ErrorMessageObj instance, which implements getSourceLink
            // method.
            // xxxHonza: is there a better place where to make this kind of conversion?
            if (!sourceLink && (objects instanceof Error))
                objects = FirebugReps.Except.getErrorMessage(objects);

            if (!sourceLink && objects && objects.getSourceLink)
                sourceLink = objects.getSourceLink();

            if (Options.get("console.groupLogMessages") && this.matchesLastMessage &&
                this.matchesLastMessage(objects, appender, className, rep, sourceLink,
                    this.groups ? this.groups.length : 0))
            {
                this.increaseRowCount(container.lastChild);
                row = container.lastChild;
            }
            else
            {
                if (sourceLink)
                    FirebugReps.SourceLink.tag.append({object: sourceLink}, row.firstChild);

                container.appendChild(row);
            }

            this.matchesLastMessage = this.getMessageMatcher(objects, appender, className, rep,
                sourceLink, this.groups ? this.groups.length : 0);

            this.filterLogRow(row, this.wasScrolledToBottom);

            if (FBTrace.DBG_CONSOLE)
            {
                FBTrace.sysout("console.append; wasScrolledToBottom " + this.wasScrolledToBottom +
                    " " + row.textContent);
            }

            if (this.wasScrolledToBottom)
                Dom.scrollToBottom(this.panelNode);

            return row;
        }
    },

    clear: function()
    {
        if (this.panelNode)
        {
            if (FBTrace.DBG_CONSOLE)
                FBTrace.sysout("ConsolePanel.clear");

            Dom.clearNode(this.panelNode);
            this.insertLogLimit(this.context);

            Dom.scrollToBottom(this.panelNode);
            this.wasScrolledToBottom = true;

            // Don't forget to clear opened groups, if any.
            this.groups = null;

            this.matchesLastMessage = null;
        }
    },

    insertLogLimit: function()
    {
        // Create limit row. This row is the first in the list of entries
        // and initially hidden. It's displayed as soon as the number of
        // entries reaches the limit.
        var row = this.createRow("limitRow");

        // Configure the panel notification box.
        var prefName = Options.prefDomain + ".console.logLimit";
        var config = {
            totalCount: 0,
            prefName: prefName,
            buttonTooltip: Locale.$STRF("LimitPrefsTitle", [prefName])
        };

        var container = this.template.limitTag.replace({}, row);
        container = container.querySelector(".consolPanelNotification");

        this.limit = PanelNotification.render(container, config);

        this.panelNode.insertBefore(row, this.panelNode.firstChild);
    },

    // * * * * * * * * * * * * * * * * * * * * * * * * * * * * * * * * * * * * * * * * * * * * * //

    appendObject: function(object, row, rep)
    {
        if (!rep)
            rep = Firebug.getRep(object, this.context);

        // Don't forget to pass the template itself as the 'self' parameter so that it's used
        // by domplate as the 'subject' for the generation. Note that the primary purpose
        // of the subject is to provide a context object ('with (subject) {...}') for data that
        // are dynamically consumed during the rendering process.
        // This allows to derive new templates from an existing ones, without breaking
        // the default subject set within domplate() function.
        try
        {
            // XXX Hack until we get IF support in domplate (or bug 116083 gets fixed).
            var tag = rep.tag;
            if (rep === FirebugReps.Text)
                tag = rep.getWhitespaceCorrectedTag(object);
            return tag.append({object: object}, row, rep);
        }
        catch (e)
        {
            if (FBTrace.DBG_ERRORS)
            {
                FBTrace.sysout("consolePanel.appendObject; EXCEPTION " + e, e);
                FBTrace.sysout("consolePanel.appendObject; rep " + rep.className, rep);
            }
        }
    },

    appendFormatted: function(objects, row, rep)
    {
        function logText(text, row)
        {
            var nodeSpan = row.ownerDocument.createElement("span");
            Css.setClass(nodeSpan, "logRowHint");
            var node = row.ownerDocument.createTextNode(text);
            row.appendChild(nodeSpan);
            nodeSpan.appendChild(node);
        }

        function logTextNode(text, row)
        {
            var nodeSpan = row.ownerDocument.createElement("span");
            if (text === "" || text === null || typeof(text) == "undefined")
                Css.setClass(nodeSpan, "logRowHint");

            if (text === "")
                text = Locale.$STR("console.msg.an_empty_string");

            var node = row.ownerDocument.createTextNode(text);
            row.appendChild(nodeSpan);
            nodeSpan.appendChild(node);
        }

        function addStyle(node, css)
        {
            var dummyEl = node.ownerDocument.createElementNS("http://www.w3.org/1999/xhtml", "div");
            dummyEl.setAttribute("style", css);
            node.setAttribute("style", "");
            for (var i = 0; i < dummyEl.style.length; i++)
            {
                var prop = dummyEl.style[i];
                if (reAllowedCss.test(prop))
                    node.style.setProperty(prop, dummyEl.style.getPropertyValue(prop));
            }
        }

        if (!objects || !objects.length)
        {
            // Make sure the log-row has proper height (even if empty).
            logText(Locale.$STR("console.msg.nothing_to_output"), row);
            return;
        }

        var format = objects[0];
        var objIndex = 1;

        if (typeof(format) != "string")
        {
            format = "";
            objIndex = 0;
        }
        else
        {
            // So, we have only a string...
            if (objects.length === 1)
            {
                // ...and it has no characters.
                if (format.length < 1)
                {
                    logText(Locale.$STR("console.msg.an_empty_string"), row);
                    return;
                }
            }
        }

        var parts = parseFormat(format);
        var trialIndex = objIndex;
        for (var i = 0; i < parts.length; i++)
        {
            var part = parts[i];
            if (part && typeof(part) == "object")
            {
                if (trialIndex++ >= objects.length)
                {
                    // Too few parameters for format, assume unformatted.
                    format = "";
                    objIndex = 0;
                    parts.length = 0;
                    break;
                }
            }
        }

        // Last CSS style defined using "%c" that should be applied on
        // created log-row parts (elements). See issue 6064.
        // Example: console.log('%cred-text %cgreen-text', 'color:red', 'color:green');
        var lastStyle;

        for (var i = 0; i < parts.length; ++i)
        {
            var node;
            var part = parts[i];
            if (part && typeof(part) == "object")
            {
            	var object = objects[objIndex];
                if (part.type == "%c")
                {
                    lastStyle = object.toString();
                }
                else if (objIndex < objects.length)
                {
                    if (part.type == "%f" && part.precision != -1)
                        object = parseFloat(object).toFixed(part.precision);
                    node = this.appendObject(object, row, part.rep);
                }
                else
                {
                    node = this.appendObject(part.type, row, FirebugReps.Text);
                }
                objIndex++;
            }
            else
            {
                var tag = FirebugReps.Text.getWhitespaceCorrectedTag(part);
                node = tag.append({object: part}, row);
            }

            // Apply custom style if available.
            if (lastStyle && node)
                addStyle(node, lastStyle);

            node = null;
        }

        for (var i = objIndex; i < objects.length; ++i)
        {
            logTextNode(" ", row);

            var object = objects[i];
            if (typeof(object) == "string")
                logTextNode(object, row);
            else
                this.appendObject(object, row);
        }
    },

    appendCollapsedGroup: function(objects, row, rep)
    {
        this.appendOpenGroup(objects, row, rep);
        Css.removeClass(row, "opened");
    },

    appendOpenGroup: function(objects, row, rep)
    {
        if (!this.groups)
            this.groups = [];

        Css.setClass(row, "logGroup");
        Css.setClass(row, "opened");

        var innerRow = this.createRow("logRow");
        Css.setClass(innerRow, "logGroupLabel");

        // Custom rep is used in place of group label.
        if (rep)
            rep.tag.replace({"object": objects}, innerRow);
        else
            this.appendFormatted(objects, innerRow, rep);

        row.appendChild(innerRow);
        Events.dispatch(this.fbListeners, "onLogRowCreated", [this, innerRow]);

        // Create group body, which is displayed when the group is expanded.
        var groupBody = this.createRow("logGroupBody");
        row.appendChild(groupBody);
        groupBody.setAttribute("role", "group");
        this.groups.push(groupBody);

        // Expand/collapse logic.
        Events.addEventListener(innerRow, "mousedown", function(event)
        {
            if (Events.isLeftClick(event))
            {
                var groupRow = event.currentTarget.parentNode;
                if (Css.hasClass(groupRow, "opened"))
                {
                    Css.removeClass(groupRow, "opened");
                    event.target.setAttribute("aria-expanded", "false");
                }
                else
                {
                    Css.setClass(groupRow, "opened");
                    event.target.setAttribute("aria-expanded", "true");
                }
            }
        }, false);
    },

    appendCloseGroup: function(object, row, rep)
    {
        if (this.groups)
            this.groups.pop();
    },

    // * * * * * * * * * * * * * * * * * * * * * * * * * * * * * * * * * * * * * * * * * * * * * //
    // private

    createRow: function(rowName, className)
    {
        var elt = this.document.createElement("div");
        var row = this.template.logRowTag.append({className: rowName +
            (className ? " " + rowName + "-" + className : "")}, elt);
        return row;
    },

    getTopContainer: function()
    {
        if (this.groups && this.groups.length)
            return this.groups[this.groups.length-1];
        else
            return this.panelNode;
    },

    getLogRowType: function(logRow)
    {
        var typeMatch = /logRow-(\S*)/.exec(logRow.classList);
        var type = typeMatch ? typeMatch[1] : "";

        // xxxsz: There can be two kinds of error and warning messages,
        // which have one type. So map the different classes to the type
        // they represent.
        // TODO: Merge different CSS class names for log message types
        if (type == "errorMessage")
            type = "error";
        else if (type == "warn" || type == "warningMessage")
            type = "warning";

        return type;
    },

    filterLogRow: function(logRow, scrolledToBottom)
    {
        if (this.matchesFilter(logRow))
        {
            // Mark the groups, in which the log row is located, also as matched
            for (var group = Dom.getAncestorByClass(logRow, "logRow-group"); group;
                group = Dom.getAncestorByClass(group.parentNode, "logRow-group"))
            {
                Css.setClass(group, "contentMatchesFilter");
                this.filterMatchSet.push(group);
            }
        }

        if (this.searchText)
        {
            Css.setClass(logRow, "matching");
            Css.setClass(logRow, "matched");

            // Search after a delay because we must wait for a frame to be created for
            // the new logRow so that the finder will be able to locate it
            setTimeout(Obj.bindFixed(function()
            {
                if (this.searchFilter(this.searchText, logRow))
                    this.matchSet.push(logRow);
                else
                    Css.removeClass(logRow, "matched");

                Css.removeClass(logRow, "matching");

                if (scrolledToBottom)
                    Dom.scrollToBottom(this.panelNode);
            }, this), 100);
        }
    },

    searchFilter: function(text, logRow)
    {
        var count = this.panelNode.childNodes.length;
        var searchRange = this.document.createRange();
        searchRange.setStart(this.panelNode, 0);
        searchRange.setEnd(this.panelNode, count);

        var startPt = this.document.createRange();
        startPt.setStartBefore(logRow);

        var endPt = this.document.createRange();
        endPt.setStartAfter(logRow);

        return Search.finder.Find(text, searchRange, startPt, endPt) != null;
    },

    showCommandLine: function(shouldShow)
    {
        if (shouldShow)
        {
            Dom.collapse(Firebug.chrome.$("fbCommandBox"), false);
            Firebug.CommandLine.setMultiLine(Firebug.commandEditor, Firebug.chrome);
        }
        else
        {
            // Make sure that entire content of the Console panel is hidden when
            // the panel is disabled.
            Firebug.CommandLine.setMultiLine(false, Firebug.chrome, Firebug.commandEditor);
            Dom.collapse(Firebug.chrome.$("fbCommandBox"), true);
        }
    },

    onScroll: function(event)
    {
        // Update the scroll position flag if the position changes.
        this.wasScrolledToBottom = Dom.isScrolledToBottom(this.panelNode);

        if (FBTrace.DBG_CONSOLE)
            FBTrace.sysout("console.onScroll; wasScrolledToBottom: " +
                this.wasScrolledToBottom + ", wasScrolledToBottom: " +
                this.context.getName(), event);
    },

    onResize: function(event)
    {
        if (FBTrace.DBG_CONSOLE)
            FBTrace.sysout("console.onResize; wasScrolledToBottom: " +
                this.wasScrolledToBottom + ", offsetHeight: " + this.panelNode.offsetHeight +
                ", scrollTop: " + this.panelNode.scrollTop + ", scrollHeight: " +
                this.panelNode.scrollHeight + ", " + this.context.getName(), event);

        if (this.wasScrolledToBottom)
            Dom.scrollToBottom(this.panelNode);
    },

    showInfoTip: function(infoTip, target, x, y)
    {
        var object = Firebug.getRepObject(target);
        var rep = Firebug.getRep(object, this.context);
        if (!rep)
            return false;

        return rep.showInfoTip(infoTip, target, x, y);
    },

    // * * * * * * * * * * * * * * * * * * * * * * * * * * * * * * * * * * * * * * * * * * * * * //
    // DebuggerTool Listener

    onDebuggerPaused: function(context, event, packet)
    {
        // Check the packet type, only "exception" is interesting in this case.
        var type = packet.why.type;
        if (type != "exception")
            return;

        if (!this.shouldBreakOnNext())
            return;

        // Reset the break-on-next-error flag after an exception break happens.
        // xxxHonza: this is how the other BON implementations work, but we could reconsider it.
        // Another problem is that the debugger breaks in every frame by default, which
        // is avoided by reseting of the flag.
        this.breakOnNext(false)

        // Get the exception object.
        var exc = DebuggerLib.getObject(context, packet.why.exception.actor);
        if (!exc)
            return;

        Trace.sysout("consolePanel.onDebuggerPaused;", {exc: exc, packet: packet});

        // Convert to known structure, so FirebugReps.ErrorMessage.copyError() works.
        var error = {
            message: exc + "",
            href: exc.fileName,
            lineNo: exc.lineNumber
        };

        var lineNo = exc.lineNumber - 1;
        var url = exc.fileName;

        // Make sure the break notification popup appears.
        context.breakingCause =
        {
            title: Locale.$STR("Break on Error"),
            message: error.message,
            copyAction: Obj.bindFixed(FirebugReps.ErrorMessage.copyError,
                FirebugReps.ErrorMessage, error),

            skipAction: function addSkipperAndGo()
            {
                // Create a breakpoint that never hits, but prevents BON for the error.
                var bp = BreakpointStore.addBreakpoint(url, lineNo);
                BreakpointStore.disableBreakpoint(url, lineNo);

                Firebug.Debugger.resume(context);
            },
        };
    },

    shouldResumeDebugger: function(context, event, packet)
    {
        var type = packet.why.type;
        if (type != "exception")
            return false;

        // Get the exception object.
        var exc = DebuggerLib.getObject(context, packet.why.exception.actor);
        if (!exc)
            return false;

        // If 'break on exceptions' is set don't resume the debugger, the user wants
        // to break and see where it happens.
        if (Options.get("breakOnExceptions"))
            return false;

        if (BreakpointStore.isBreakpointDisabled(exc.fileName, exc.lineNumber - 1))
        {
            Trace.sysout("consolePanel.shouldResumeDebugger; Do not break, disabled BP found.");
            return true;
        }

        if (!context.breakingCause)
        {
            // This is to avoid repeated break-on-error in every frame when an error happens.
            Trace.sysout("context.breakingCause; No breaking cause, resume debugger");
            return true;
        }

        return false;
    },

    // * * * * * * * * * * * * * * * * * * * * * * * * * * * * * * * * * * * * * * * * * * * * * //
    // Break On Error

    shouldBreakOnNext: function()
    {
        return this.context.breakOnErrors;
    },

    breakOnNext: function(breaking)
    {
        Trace.sysout("consolePanel.breakOnNext;");

        this.context.breakOnErrors = breaking;

        // Set the flag on the server.
        var tool = this.context.getTool("debugger");
        tool.updateBreakOnErrors();
    },

    // * * * * * * * * * * * * * * * * * * * * * * * * * * * * * * * * * * * * * * * * * * * * * //
    // UI Listener

    updateSidePanels: function(panel)
    {
        if (!panel || panel.name != "console")
            return;

        // Custom update of the side panel box visibility.
        // The logic in {@FirebugChrome.syncSidePanels} hides the side box (fbPanelBar2)
        // if there is no selected panel. But in case of the Console (main) panel the
        // fbPanelBar2.selectedSide panel is null even if the {@CommandEditor} is active.
        // This is because {@CommandEditor} is not implemented as an instance of {@Firebug.Panel}
        // So, make sure to display it now.
        this.showCommandLine(true);
    },
});

// ********************************************************************************************* //

function parseFormat(format)
{
    var parts = [];
    if (format.length <= 0)
        return parts;

    var reg = /(%{1,2})(\.\d+)?([a-zA-Z])/;
    for (var m = reg.exec(format); m; m = reg.exec(format))
    {
        // If the percentage sign is escaped, then just output it
        if (m[1] == "%%")
        {
            parts.push(format.substr(0, m.index) + m[0].substr(1));
        }
        // A pattern was found, so it needs to be interpreted
        else
        {
            var type = m[3];
            var precision = m[2] ? parseInt(m[2].substr(1)) : -1;

            var rep = null;
            switch (type)
            {
                case "s":
                    rep = FirebugReps.Text;
                    break;

                case "f":
                case "i":
                case "d":
                    rep = FirebugReps.Number;
                    break;

                case "o":
                case "c":
                    rep = null;
                    break;
            }

            parts.push(format.substr(0, m.index));
            parts.push({rep: rep, precision: precision, type: "%" + type});
        }

        format = format.substr(m.index + m[0].length);
    }

    parts.push(format);
    return parts;
}

// ********************************************************************************************* //
// Registration

Firebug.registerPanel(ConsolePanel);

// xxxHonza: backward compatibility
Firebug.ConsolePanel = ConsolePanel;

return ConsolePanel;

// ********************************************************************************************* //
});<|MERGE_RESOLUTION|>--- conflicted
+++ resolved
@@ -146,12 +146,10 @@
         // Listen for set filters, so the panel is properly updated when needed
         Firebug.Console.addListener(this);
 
-<<<<<<< HEAD
         Firebug.registerUIListener(this);
-=======
+
         if (Firebug.Console.isEnabled())
             Firebug.Console.attachConsoleToWindows(this.context);
->>>>>>> 1d47a5a5
     },
 
     destroy: function(state)
