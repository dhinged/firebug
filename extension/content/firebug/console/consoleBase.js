/* See license.txt for terms of usage */

define([
    "firebug/firebug",
    "firebug/lib/trace",
    "firebug/lib/events",
    "firebug/lib/options",
<<<<<<< HEAD
    "firebug/lib/deprecated",
],
function(Firebug, FBTrace, Events, Options, Deprecated) {
=======
    "firebug/chrome/panelNotification",
    "firebug/console/consolePanel"
],
function(Firebug, FBTrace, Events, Options, PanelNotification, ConsolePanel) {
>>>>>>> 390c2393

"use strict";

// ********************************************************************************************* //
// Constants

var Trace = FBTrace.to("DBG_CONSOLE");
var TraceError = FBTrace.toError();

// ********************************************************************************************* //
// ConsoleBase Implementation

/**
 * @object
 */
var ConsoleBase =
/** @lends ConsoleBase */
{
    log: function(object, context, className, rep, noThrottle, sourceLink, callback)
    {
        Events.dispatch(this.fbListeners, "log", [context, object, className, sourceLink]);

        // xxxHonza: find better way how to delegate the function call to the console panel.
        // There should not be explicit usage of 'Firebug.ConsolePanel' (in theory, the panel
        // doesn't have to exist). See also other methods in this module.
        var appendObject = Firebug.ConsolePanel.prototype.appendObject;
        return this.logRow(appendObject, object, context, className, rep, sourceLink,
            noThrottle, false, callback);
    },

    logFormatted: function(objects, context, className, noThrottle, sourceLink, callback)
    {
        Events.dispatch(this.fbListeners, "logFormatted", [context, objects, className,
            sourceLink]);

        var appendFormatted = Firebug.ConsolePanel.prototype.appendFormatted;
        return this.logRow(appendFormatted, objects, context, className, null, sourceLink,
            noThrottle, false, callback);
    },

    openGroup: function(objects, context, className, rep, noThrottle, sourceLink, noPush)
    {
        var appendOpenGroup = Firebug.ConsolePanel.prototype.appendOpenGroup;
        return this.logRow(appendOpenGroup, objects, context, className, rep, sourceLink,
            noThrottle);
    },

    openCollapsedGroup: function(objects, context, className, rep, noThrottle, sourceLink, noPush)
    {
        var appendCollapsedGroup = Firebug.ConsolePanel.prototype.appendCollapsedGroup;
        return this.logRow(appendCollapsedGroup, objects, context, className, rep, sourceLink,
            noThrottle);
    },

    closeGroup: function(context, noThrottle)
    {
        var appendCloseGroup = Firebug.ConsolePanel.prototype.appendCloseGroup;
        return this.logRow(appendCloseGroup, null, context, null, null, null, noThrottle, true);
    },

    logRow: function(appender, objects, context, className, rep, sourceLink, noThrottle,
        noRow, callback)
    {
        if (!context)
            context = Firebug.currentContext;

        if (!context)
            TraceError.sysout("console.logRow; has no context, skipping objects", objects);

        if (!context)
            return;

        if (noThrottle || !context)
        {
            var panel = this.getPanel(context);
            if (panel)
            {
                var row = panel.append(appender, objects, className, rep, sourceLink, noRow);
                var container = panel.panelNode;

                var logLimit = Options.get("console.logLimit");
                while (container.childNodes.length > logLimit + 1)
                {
                    container.removeChild(container.firstChild.nextSibling);
                    panel.limit.config.totalCount++;
                    PanelNotification.updateCounter(panel.limit);
                }

                Events.dispatch(this.fbListeners, "onLogRowCreated", [panel, row, context]);

                // Additional custom initialization of the log entry.
                if (callback)
                    callback(row);

                return row;
            }
        }
        else
        {
            if (!context.throttle)
            {
                TraceError.sysout("console.logRow; has not context.throttle!");
                return;
            }

            var args = [appender, objects, context, className, rep, sourceLink, true,
                noRow, callback];

            context.throttle(this.logRow, this, args);
        }
    },

    appendFormatted: function(args, row, context)
    {
        if (!context)
            context = Firebug.currentContext;

        var panel = this.getPanel(context);
        panel.appendFormatted(args, row);
    },

    clear: function(context)
    {
        if (!context)
            context = Firebug.currentContext;

        if (context)
        {
            // There could be some logs waiting in the throttle queue, so
            // clear asynchronously after the queue is flushed.
            context.throttle(this.clearPanel, this, [context]);

            // Also clear now
            this.clearPanel(context);

            // Let listeners react to console clearing
            Events.dispatch(this.fbListeners, "onConsoleCleared", [context]);
        }
    },

    clearPanel: function(context)
    {
        Firebug.Errors.clear(context);

        var panel = this.getPanel(context, true);
        if (panel)
            panel.clear();
    },

    // Override to direct output to your panel
    getPanel: function(context, noCreate)
    {
        if (context)
            return context.getPanel("console", noCreate);
    },
};

// ********************************************************************************************* //
// Registration

Deprecated.property(Firebug, "ConsoleBase", ConsoleBase, "Using Firebug.ConsoleBase is " +
    "deprecated. Load 'firebug/console/consoleBase' module instead");

return ConsoleBase;

// ********************************************************************************************* //
});<|MERGE_RESOLUTION|>--- conflicted
+++ resolved
@@ -3,18 +3,12 @@
 define([
     "firebug/firebug",
     "firebug/lib/trace",
+    "firebug/lib/deprecated",
     "firebug/lib/events",
     "firebug/lib/options",
-<<<<<<< HEAD
-    "firebug/lib/deprecated",
+    "firebug/chrome/panelNotification"
 ],
-function(Firebug, FBTrace, Events, Options, Deprecated) {
-=======
-    "firebug/chrome/panelNotification",
-    "firebug/console/consolePanel"
-],
-function(Firebug, FBTrace, Events, Options, PanelNotification, ConsolePanel) {
->>>>>>> 390c2393
+function(Firebug, FBTrace, Deprecated, Events, Options, PanelNotification) {
 
 "use strict";
 
