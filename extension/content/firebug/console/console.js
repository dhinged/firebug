/* See license.txt for terms of usage */

define([
    "firebug/lib/object",
    "firebug/firebug",
    "firebug/chrome/firefox",
    "firebug/lib/events",
    "firebug/chrome/window",
    "firebug/lib/search",
    "firebug/lib/xml",
    "firebug/lib/options",
    "firebug/console/profiler",
    "firebug/chrome/searchBox",
    "firebug/console/consolePanel",
    "firebug/console/commandEditor",
    "firebug/console/functionMonitor",
    "firebug/console/eventMonitor",
    "firebug/console/performanceTiming",
],
function(Obj, Firebug, Firefox, Events, Win, Search, Xml, Options) {

// ********************************************************************************************* //
// Constants

const Cc = Components.classes;
const Ci = Components.interfaces;

// * * * * * * * * * * * * * * * * * * * * * * * * * * * * * * * * * * * * * * * * * * * * * * * //

var maxQueueRequests = 500;

// Note: createDefaultReturnValueInstance() is a local helper (see below).
var defaultReturnValue = createDefaultReturnValueInstance();

// ********************************************************************************************* //

Firebug.ConsoleBase =
{
    log: function(object, context, className, rep, noThrottle, sourceLink)
    {
        Events.dispatch(this.fbListeners,"log",[context, object, className, sourceLink]);
        return this.logRow(appendObject, object, context, className, rep, sourceLink, noThrottle);
    },

    logFormatted: function(objects, context, className, noThrottle, sourceLink)
    {
        Events.dispatch(this.fbListeners,"logFormatted",[context, objects, className, sourceLink]);
        return this.logRow(appendFormatted, objects, context, className, null, sourceLink,
            noThrottle);
    },

    openGroup: function(objects, context, className, rep, noThrottle, sourceLink, noPush)
    {
        return this.logRow(appendOpenGroup, objects, context, className, rep, sourceLink,
            noThrottle);
    },

    openCollapsedGroup: function(objects, context, className, rep, noThrottle, sourceLink, noPush)
    {
        return this.logRow(appendCollapsedGroup, objects, context, className, rep, sourceLink,
            noThrottle);
    },

    closeGroup: function(context, noThrottle)
    {
        return this.logRow(appendCloseGroup, null, context, null, null, null, noThrottle, true);
    },

    logRow: function(appender, objects, context, className, rep, sourceLink, noThrottle, noRow)
    {
        if (!context)
            context = Firebug.currentContext;

        if (FBTrace.DBG_ERRORS && FBTrace.DBG_CONSOLE && !context)
            FBTrace.sysout("Console.logRow has no context, skipping objects", objects);

        if (!context)
            return;

        if (noThrottle || !context)
        {
            var panel = this.getPanel(context);
            if (panel)
            {
                var row = panel.append(appender, objects, className, rep, sourceLink, noRow);
                var container = panel.panelNode;
                var template = Firebug.NetMonitor.NetLimit;

                while (container.childNodes.length > maxQueueRequests + 1)
                {
                    container.removeChild(container.firstChild.nextSibling);
                    panel.limit.limitInfo.totalCount++;
                    template.updateCounter(panel.limit);
                }
                Events.dispatch(this.fbListeners, "onLogRowCreated", [panel, row]);
                return row;
            }
        }
        else
        {
            if (!context.throttle)
            {
                FBTrace.sysout("console.logRow has not context.throttle! ");
                return;
            }
            var args = [appender, objects, context, className, rep, sourceLink, true, noRow];
            context.throttle(this.logRow, this, args);
        }
    },

    appendFormatted: function(args, row, context)
    {
        if (!context)
            context = Firebug.currentContext;

        var panel = this.getPanel(context);
        panel.appendFormatted(args, row);
    },

    clear: function(context)
    {
        if (!context)
            context = Firebug.currentContext;

        if (context)
        {
            // There could be some logs waiting in the throttle queue, so
            // clear asynchronously after the queue is flushed.
            context.throttle(this.clearPanel, this, [context]);

            // Also clear now
            this.clearPanel(context);

            // Let listeners react to console clearing
            Events.dispatch(this.fbListeners, "onConsoleCleared", [context]);
        }
    },

    clearPanel: function(context)
    {
        Firebug.Errors.clear(context);

        var panel = this.getPanel(context, true);
        if (panel)
            panel.clear();
    },

    // Override to direct output to your panel
    getPanel: function(context, noCreate)
    {
        if (context)
            return context.getPanel("console", noCreate);
    },
};

// ********************************************************************************************* //

var ActivableConsole = Obj.extend(Firebug.ActivableModule, Firebug.ConsoleBase);

Firebug.Console = Obj.extend(ActivableConsole,
{
    dispatchName: "console",
    toolName: "console",

    // * * * * * * * * * * * * * * * * * * * * * * * * * * * * * * * * * * * * * * * * * * * * * //
    // extends Module

    showPanel: function(browser, panel)
    {
    },

    getExposedConsole: function(win)
    {
        return this.injector.getExposedConsole(win);
    },

    // * * * * * * * * * * * * * * * * * * * * * * * * * * * * * * * * * * * * * * * * * * * * * //
    // extends Module

    initialize: function()
    {
        // Initialize log limit.
        this.updateMaxLimit();

        Firebug.ActivableModule.initialize.apply(this, arguments);

        Firebug.connection.addListener(this);

        this.syncFilterButtons(Firebug.chrome);
    },

    shutdown: function()
    {
        Firebug.connection.removeListener(this);
        Firebug.ActivableModule.shutdown.apply(this, arguments);
    },

    initContext: function(context, persistedState)
    {
        Firebug.ActivableModule.initContext.apply(this, arguments);
<<<<<<< HEAD
        context.consoleReloadWarning = true;  // mark as need to warn.
    },

    loadedContext: function(context)
    {
        // xxxHonza: why this is here? In JSD2, the array map con contain files while
        // the console isnot injected yet.
        //for (var url in context.sourceFileMap)
        //    return;  // if there are any sourceFiles, then do nothing

        // Inject console handler if not injected yet. It's injected only in the case that
        // the page has JS (and thus may call console) and Firebug has been activated after
        // the first JS call (and thus we have not already injected).
        if (!this.injector.isAttached(context, context.window) && !context.jsDebuggerCalledUs)
            this.isReadyElsePreparing(context);

        // else we saw no JS, so the reload warning is not needed.
        this.clearReloadWarning(context);
    },

    clearReloadWarning: function(context) // remove the warning about reloading.
    {
        if (context.consoleReloadWarning)
        {
            var panel = context.getPanel("console");
            if (panel)
            {
                panel.clearReloadWarning();
                delete context.consoleReloadWarning;
            }
        }
=======
>>>>>>> 1b602315
    },

    togglePersist: function(context)
    {
        var panel = context.getPanel("console");
        panel.persistContent = panel.persistContent ? false : true;

        Firebug.chrome.setGlobalAttribute("cmd_firebug_togglePersistConsole", "checked",
            panel.persistContent);
    },

    showContext: function(browser, context)
    {
        Firebug.chrome.setGlobalAttribute("cmd_firebug_clearConsole", "disabled", !context);

        Firebug.ActivableModule.showContext.apply(this, arguments);
    },

    watchWindow: function(context, win)
    {
        if (FBTrace.DBG_CONSOLE)
            FBTrace.sysout("console.watchWindow; " + Win.safeGetWindowLocation(win));

        Firebug.Console.injector.attachConsoleInjector(context, win);
    },

    updateOption: function(name, value)
    {
        if (name == "console.logLimit")
            this.updateMaxLimit();
    },

    updateMaxLimit: function()
    {
        var value = Options.get("console.logLimit");
        maxQueueRequests =  value ? value : maxQueueRequests;
    },

    // * * * * * * * * * * * * * * * * * * * * * * * * * * * * * * * * * * * * * * * * * * * * * //
    // extend ActivableModule

    onObserverChange: function(observer)
    {
        if (this.isAlwaysEnabled())
        {
            // we inject the console during JS compiles so we need jsd
            Firebug.Debugger.addObserver(this);
        }
        else
        {
            Firebug.Debugger.removeObserver(this);
        }

        if (!Firebug.getSuspended())  // then Firebug is in action
            this.onResumeFirebug();   // and we need to test to see if we need to addObserver
        else
            this.onSuspendFirebug();
    },

    onSuspendFirebug: function()
    {
        if (FBTrace.DBG_CONSOLE)
            FBTrace.sysout("console.onSuspendFirebug isAlwaysEnabled:" +
                Firebug.Console.isAlwaysEnabled());

        if (Firebug.Errors.toggleWatchForErrors(false))
        {
            this.setStatus();
            // Make sure possible errors coming from the page and displayed in the Firefox
            // status bar are removed.
            this.clear();
        }
    },

    onResumeFirebug: function()
    {
        if (FBTrace.DBG_CONSOLE)
            FBTrace.sysout("console.onResumeFirebug\n");

        var watchForErrors = Firebug.Console.isAlwaysEnabled() || Firebug.Console.hasObservers();
        if (Firebug.Errors.toggleWatchForErrors(watchForErrors))
            this.setStatus();
    },

    onToggleFilter: function(context, filterType)
    {
        if (!context)
            context = Firebug.currentContext;

        /* Preparation for multiple filters (see issue 4621)
        if (filterType == "")
            Firebug.consoleFilterTypes = "";
        else
        {
            var index = Firebug.consoleFilterTypes.indexOf(filterType);
            if (index >= 0)
                Firebug.consoleFilterTypes = Firebug.consoleFilterTypes.substr(0, index-1) +
                    Firebug.consoleFilterTypes.substr(index+filterType.length);
            else
                Firebug.consoleFilterTypes += " " + filterType;
        }
        */

        Firebug.consoleFilterTypes = filterType;

        Options.set("consoleFilterTypes", Firebug.consoleFilterTypes);

        var panel = this.getPanel(context, true);
        if (panel)
        {
            panel.setFilter(Firebug.consoleFilterTypes);
            Firebug.Search.update(context);
        }
    },

    syncFilterButtons: function(chrome)
    {
        if (Firebug.consoleFilterTypes == "")
        {
            var button = chrome.$("fbConsoleFilter-all");
            button.checked = true;
        }
        else
        {
            var filterTypes = Firebug.consoleFilterTypes.split(" ");
            for (var type = 0; type < filterTypes.length; type++)
            {
                var button = chrome.$("fbConsoleFilter-" + filterTypes[type]);
                button.checked = true;
            }
        }
    },

    setStatus: function()
    {
        var fbStatus = Firefox.getElementById("firebugStatus");
        if (fbStatus)
        {
            if (Firebug.Errors.watchForErrors)
                fbStatus.setAttribute("console", "on");
            else
                fbStatus.removeAttribute("console");
        }
        else
        {
            if (FBTrace.DBG_ERRORS)
                FBTrace.sysout("console.setStatus ERROR no firebugStatus element");
        }
    },

    // * * * * * * * * * * * * * * * * * * * * * * * * * * * * * * * * * * * * * * * * * * * * * //
    // BTI

    /**
     * A previously enabled tool becomes active and sends us an event.
     */
    onActivateTool: function(toolname, active)
    {
        if (FBTrace.DBG_ACTIVATION)
            FBTrace.sysout("Console.onActivateTool "+toolname+" = "+active);

        // Console depends on script to get injected (for now)
        if (toolname === "script")
        {
            if (this.isAlwaysEnabled())
            {
                //this.asTool.setActive(active);  // then track the activation of the debugger;
            }
        }
    },

    // * * * * * * * * * * * * * * * * * * * * * * * * * * * * * * * * * * * * * * * * * * * * * //

    logRow: function(appender, objects, context, className, rep, sourceLink, noThrottle, noRow)
    {
        if (!context)
            context = Firebug.currentContext;

        if (FBTrace.DBG_WINDOWS && !context)
            FBTrace.sysout("Console.logRow: no context \n");

        if (this.isAlwaysEnabled())
            return Firebug.ConsoleBase.logRow.apply(this, arguments);
    },

    // * * * * * * * * * * * * * * * * * * * * * * * * * * * * * * * * * * * * * * * * * * * * * //
    /**
     * Returns the value that the console must ignore.
     *
     * @return {*} The default value
     */
    getDefaultReturnValue: function()
    {
        return defaultReturnValue;
    },

    /**
     * Returns true if the passed object has to be ignored by the console.
     *
     * @param {*} o The object to test
     *
     * @return {boolean} The result of the test
     */
    isDefaultReturnValue: function(obj)
    {
        return obj === defaultReturnValue;
    }
});

// ********************************************************************************************* //

Firebug.ConsoleListener =
{
    log: function(context, object, className, sourceLink)
    {
    },

    logFormatted: function(context, objects, className, sourceLink)
    {
    }
};

// ********************************************************************************************* //

var appendObject = Firebug.ConsolePanel.prototype.appendObject;
var appendFormatted = Firebug.ConsolePanel.prototype.appendFormatted;
var appendOpenGroup = Firebug.ConsolePanel.prototype.appendOpenGroup;
var appendCollapsedGroup = Firebug.ConsolePanel.prototype.appendCollapsedGroup;
var appendCloseGroup = Firebug.ConsolePanel.prototype.appendCloseGroup;

// ********************************************************************************************* //
// Local Helpers

function createDefaultReturnValueInstance()
{
    var proto = {
        __exposedProps__: {
            "toString": "rw"
        },
        toString: function()
        {
            return undefined;
        }
    };

    return Object.preventExtensions(Object.create(proto));
}

// ********************************************************************************************* //
// Registration

Firebug.registerActivableModule(Firebug.Console);

return Firebug.Console;

// ********************************************************************************************* //
});<|MERGE_RESOLUTION|>--- conflicted
+++ resolved
@@ -198,40 +198,6 @@
     initContext: function(context, persistedState)
     {
         Firebug.ActivableModule.initContext.apply(this, arguments);
-<<<<<<< HEAD
-        context.consoleReloadWarning = true;  // mark as need to warn.
-    },
-
-    loadedContext: function(context)
-    {
-        // xxxHonza: why this is here? In JSD2, the array map con contain files while
-        // the console isnot injected yet.
-        //for (var url in context.sourceFileMap)
-        //    return;  // if there are any sourceFiles, then do nothing
-
-        // Inject console handler if not injected yet. It's injected only in the case that
-        // the page has JS (and thus may call console) and Firebug has been activated after
-        // the first JS call (and thus we have not already injected).
-        if (!this.injector.isAttached(context, context.window) && !context.jsDebuggerCalledUs)
-            this.isReadyElsePreparing(context);
-
-        // else we saw no JS, so the reload warning is not needed.
-        this.clearReloadWarning(context);
-    },
-
-    clearReloadWarning: function(context) // remove the warning about reloading.
-    {
-        if (context.consoleReloadWarning)
-        {
-            var panel = context.getPanel("console");
-            if (panel)
-            {
-                panel.clearReloadWarning();
-                delete context.consoleReloadWarning;
-            }
-        }
-=======
->>>>>>> 1b602315
     },
 
     togglePersist: function(context)
