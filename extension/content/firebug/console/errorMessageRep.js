/* See license.txt for terms of usage */

define([
    "firebug/firebug",
    "firebug/chrome/module",
    "firebug/chrome/rep",
    "firebug/lib/trace",
    "firebug/lib/domplate",
    "firebug/console/errors",
    "firebug/console/errorMessageObj",
    "firebug/chrome/reps",
    "firebug/lib/locale",
    "firebug/lib/url",
    "firebug/lib/string",
    "firebug/debugger/script/sourceLink",
    "firebug/lib/dom",
    "firebug/lib/css",
    "firebug/lib/object",
    "firebug/chrome/menu",
    "firebug/lib/system",
    "firebug/lib/events",
    "firebug/chrome/panelActivation",
],
<<<<<<< HEAD
function(Firebug, FBTrace, Domplate, Errors, ErrorMessageObj, FirebugReps, Locale, Url, Str,
    SourceLink, Dom, Css, Obj, Menu, System, Events, PanelActivation) {
=======
function(Firebug, Module, Rep, FBTrace, Domplate, Errors, ErrorMessageObj, FirebugReps, Locale,
    Url, Str, SourceLink, Dom, Css, Obj, Menu, System, Events, FBS, PanelActivation) {
>>>>>>> 21a5ff34

"use strict"

// ********************************************************************************************* //
// Constants

var Cc = Components.classes;
var Ci = Components.interfaces;

var {domplate, TAG, SPAN, DIV, TD, TR, TABLE, TBODY, A, PRE} = Domplate;

var TraceError = FBTrace.to("DBG_ERRORS");
var Trace = FBTrace.to("DBG_ERRORLOG");

// ********************************************************************************************* //
// ErrorMessage Template Implementation

/**
 * @domplate Domplate template used to represent Error logs in the UI. Registered as Firebug rep.
 * This template is used for {@ErrorMessageObj} instances.
 */
var ErrorMessage = domplate(Rep,
/** @lends ErrorMessage */
{
    className: "errorMessage",
    inspectable: false,
    sourceLimit: 80,
    alterText: "...",

    // * * * * * * * * * * * * * * * * * * * * * * * * * * * * * * * * * * * * * * * * * * * * * //

    tag:
        FirebugReps.OBJECTBOX({
            $hasTwisty: "$object|hasStackTrace",
            $hasBreakSwitch: "$object|hasBreakSwitch",
            $breakForError: "$object|hasErrorBreak",
            _repObject: "$object",
            _stackTrace: "$object|getLastErrorStackTrace",
            onclick: "$onToggleError"},
            DIV({"class": "errorTitle focusRow subLogRow", role: "listitem"},
                SPAN({"class": "errorMessage"},
                    "$object.message"
                )
            ),
            DIV({"class": "errorTrace", role: "presentation"}),
            TAG("$object|getObjectsTag", {object: "$object.objects"}),
            DIV({"class": "errorSourceBox errorSource-$object|getSourceType focusRow subLogRow",
                role: "listitem"},
                TABLE({cellspacing: 0, cellpadding: 0},
                    TBODY(
                        TR(
                            TD(
                                SPAN({"class": "$object|isBreakableError a11yFocus",
                                    role: "checkbox", "aria-checked": "$object|hasErrorBreak",
                                    title: Locale.$STR("console.Break On This Error")})
                            ),
                            TD(
                                A({"class": "errorSource a11yFocus"},
                                    PRE({"class": "errorSourceCode",
                                        title: "$object|getSourceTitle"}, "$object|getSource")
                                )
                            )
                        ),
                        TR({$collapsed: "$object|hideErrorCaret"},
                            TD(),
                            TD(
                                DIV({"class": "errorColPosition"},
                                    "$object|getColumnPosition"
                                ),
                                DIV({"class": "errorColCaret"})
                            )
                        )
                    )
                )
            )
        ),

    // * * * * * * * * * * * * * * * * * * * * * * * * * * * * * * * * * * * * * * * * * * * * * //

    getObjectsTag: function(error)
    {
        return error.objects ? FirebugReps.Arr.tag : SPAN();
    },

    getLastErrorStackTrace: function(error)
    {
        return error.trace;
    },

    hasStackTrace: function(error)
    {
        if (!error)
            return false;

        if (error.trace)
            return true;

        // The expand icon is displayed also in case where the actual stack trace
        // isn't available because the debugger (the Script panel) was disabled.
        // In this case, an explanatory message is shown instead.
        if (error.missingTraceBecauseNoDebugger)
            return true;

        return false;
    },

    hasBreakSwitch: function(error)
    {
        return error.href && error.lineNo > 0;
    },

    isBreakableError: function(error)
    {
        return (error.category === "js") ? "errorBreak" : "errorUnbreakable";
    },

    hasErrorBreak: function(error)
    {
        var url = Url.normalizeURL(error.href);
        var line = error.lineNo - 1;
        return Errors.hasErrorBreakpoint(url, line);
    },

    getSource: function(error, noCrop)
    {
        if (error.source && noCrop)
        {
            return error.source;
        }
        else if (error.source)
        {
            return Str.cropStringEx(Str.trim(error.source), this.sourceLimit,
                this.alterText, error.colNumber);
        }

        if (error.category == "js" && error.href &&
            error.href.indexOf("XPCSafeJSObjectWrapper") != -1)
        {
            return "";
        }

        // If the source load is currently in-progress, bail out.
        if (error.sourceLoading)
            return "";

        // The source needs to be fetched asynchronously the first time (return value undefined),
        // but if it's already available its being returned synchronously.
        // The UI will be updated upon "onSourceLoaded" event in case when the source needs
        // to be fetched from the server, see {@ErrorMessageUpdater}.
        var source = error.getSourceLine();
        if (source && noCrop)
        {
            return source;
        }
        else if (source)
        {
            return Str.cropStringEx(Str.trim(source), this.sourceLimit,
                this.alterText, error.colNumber);
        }

        return "";
    },

    hideErrorCaret: function(error)
    {
        var source = this.getSource(error);
        if (!source)
            return true;

        if (typeof(error.colNumber) == "undefined")
            return true;

        return false;
    },

    getColumnPosition: function(error)
    {
        if (this.hideErrorCaret(error))
            return "";

        var colNumber = error.colNumber;
        var originalLength = error.source.length;
        var trimmedLength = Str.trimLeft(error.source).length;

        // The source line is displayed without starting whitespaces.
        colNumber -= (originalLength - trimmedLength);

        var source = this.getSource(error, true);
        if (!source)
            return "";

        source = Str.trim(source);

        // Count how much the pivot needs to be adjusted (based on Str.cropStringEx)
        var halfLimit = this.sourceLimit/2;
        var pivot = error.colNumber;
        if (pivot < halfLimit)
            pivot = halfLimit;

        if (pivot > source.length - halfLimit)
            pivot = source.length - halfLimit;

        // Subtract some columns if the text has been cropped at the beginning.
        var begin = Math.max(0, pivot - halfLimit);
        colNumber -= begin;

        // Add come columns because there is an alterText at the beginning now.
        if (begin > 0)
            colNumber += this.alterText.length;

        var text = "";
        for (var i=0; i<colNumber; i++)
            text += "-";

        return text;
    },

    getSourceTitle: function(error)
    {
        var source = this.getSource(error, true);
        return source ? Str.trim(source) : "";
    },

    getSourceLink: function(error)
    {
        var ext = error.category == "css" ? "css" : "js";
        return error.lineNo ? new SourceLink(error.href, error.lineNo, ext,
            null, null, error.colNumber) : null;
    },

    getSourceType: function(error)
    {
        // Errors occurring inside of HTML event handlers look like "foo.html (line 1)"
        // so let's try to skip those
        if (error.source)
            return "syntax";
        else if (error.category == "css")
            return "show";
        else if (!error.href || !error.lineNo)
            return "none";
        // Why do we have that at all?
        else if (error.lineNo == 1 && Url.getFileExtension(error.href) != "js")
            return "none";
        else
            return "show";
    },

    onToggleError: function(event)
    {
        var target = event.currentTarget;
        if (Css.hasClass(event.target, "errorBreak"))
        {
            var panel = Firebug.getElementPanel(event.target);
            this.breakOnThisError(target.repObject, panel.context);
            return;
        }
        else if (Css.hasClass(event.target, "errorSourceCode"))
        {
            var panel = Firebug.getElementPanel(event.target);
            this.inspectObject(target.repObject, panel.context);
            return;
        }

        var errorTitle = Dom.getAncestorByClass(event.target, "errorTitle");
        if (errorTitle)
        {
            var traceBox = target.getElementsByClassName("errorTrace").item(0);

            Css.toggleClass(target, "opened");
            event.target.setAttribute("aria-expanded", Css.hasClass(target, "opened"));

            if (Css.hasClass(target, "opened"))
            {
                if (target.stackTrace)
                {
                    var rep = Firebug.getRep(target.stackTrace);
                    rep.tag.append({object: target.stackTrace}, traceBox);
                }
                else if (target.repObject.missingTraceBecauseNoDebugger)
                {
                    this.renderStackTraceMessage(traceBox);
                }

                if (Firebug.A11yModel.enabled)
                {
                    var panel = Firebug.getElementPanel(event.target);
                    Events.dispatch(panel.fbListeners, "modifyLogRow", [panel, traceBox]);
                }
            }
            else
            {
                Dom.clearNode(traceBox);
            }
        }
    },

    // * * * * * * * * * * * * * * * * * * * * * * * * * * * * * * * * * * * * * * * * * * * * * //
    // Stack Trace Message

    renderStackTraceMessage: function(parentNode)
    {
        var hasScriptPanel = PanelActivation.isPanelEnabled("script");
        var type = hasScriptPanel ? "reload" : "enable";
        var clickHandler = this.onClickStackTraceMessage.bind(this, type);
        var msg = (hasScriptPanel ? Locale.$STR("console.DebuggerWasDisabledForError") :
            Locale.$STR("console.ScriptPanelMustBeEnabledForTraces"));

        parentNode.classList.add("message");

        FirebugReps.Description.render(msg, parentNode, clickHandler);
    },

    onClickStackTraceMessage: function(type, event)
    {
        var target = event.target;

        if (type == "enable")
        {
            // Enable the Script panel.
            var scriptPanelType = Firebug.getPanelType("script");
            PanelActivation.enablePanel(scriptPanelType);
        }
        else if (type == "reload")
        {
            var panel = Firebug.getElementPanel(target);
            Firebug.TabWatcher.reloadPageFromMemory(panel.context);
        }
    },

    // * * * * * * * * * * * * * * * * * * * * * * * * * * * * * * * * * * * * * * * * * * * * * //

    copyError: function(error)
    {
        var message = [
            error.message,
            error.href,
            "Line " +  error.lineNo
        ];
        System.copyToClipboard(message.join(Str.lineBreak()));
    },

    breakOnThisError: function(error, context)
    {
        var url = Url.normalizeURL(error.href);
        var compilationUnit = context.getCompilationUnit(url);
        if (!compilationUnit)
        {
            TraceError.sysout("reps.breakOnThisError has no source file for error.href: " +
                error.href + "  error:" + error, context);
            return;
        }

        if (this.hasErrorBreak(error))
            Errors.clearErrorBreakpoint(url, error.lineNo - 1);
        else
            Errors.setErrorBreakpoint(context, url, error.lineNo - 1);
    },

    // * * * * * * * * * * * * * * * * * * * * * * * * * * * * * * * * * * * * * * * * * * * * * //

    supportsObject: function(object, type)
    {
        return object instanceof ErrorMessageObj;
    },

    inspectObject: function(error, context)
    {
        var sourceLink = this.getSourceLink(error);
        FirebugReps.SourceLink.inspectObject(sourceLink, context);
    },

    getContextMenuItems: function(error, target, context)
    {
        var breakOnThisError = this.hasErrorBreak(error);

        var items = [{
            label: "CopyError",
            tooltiptext: "console.menu.tip.Copy_Error",
            command: Obj.bindFixed(this.copyError, this, error)
        }];

        if (error.category != "css")
        {
            items.push(
                "-",
                {
                    label: "BreakOnThisError",
                    tooltiptext: "console.menu.tip.Break_On_This_Error",
                    type: "checkbox",
                    checked: breakOnThisError,
                    command: Obj.bindFixed(this.breakOnThisError, this, error, context)
                },
                Menu.optionMenu("BreakOnAllErrors", "breakOnErrors",
                    "console.menu.tip.Break_On_All_Errors")
            );
        }

        return items;
    },
});

// ********************************************************************************************* //
// ErrorMessageUpdater Module

/**
 * @module Responsible for asynchronous UI update or ErrorMessage template.
 *
 * 1) Error logs usually display one line script where the error happened and the source
 *    needs to be fetched asynchronously sometimes.
 *
 * 2) Error logs can also display a breakpoint that can be created or removed, which is
 *    also asynchronous.
 */
var ErrorMessageUpdater = Obj.extend(Module,
/** @lends ErrorMessageUpdater */
{
    dispatchName: "ErrorMessageUpdater",

    // * * * * * * * * * * * * * * * * * * * * * * * * * * * * * * * * * * * * * * * * * * * * * //
    // Module

    initialize: function()
    {
        Module.initialize.apply(this, arguments);
        PanelActivation.addListener(this);
    },

    shutdown: function()
    {
        Module.shutdown.apply(this, arguments);
        PanelActivation.removeListener(this);
    },

    initContext: function(context)
    {
        context.getTool("breakpoint").addListener(this);
    },

    destroyContext: function(context)
    {
        context.getTool("breakpoint").removeListener(this);
    },

    // * * * * * * * * * * * * * * * * * * * * * * * * * * * * * * * * * * * * * * * * * * * * * //
    // DebuggerTool Listener

    onBreakpointAdded: function(context, bp)
    {
        // The Console panel is only interested in error breakpoints.
        if (!bp.isError())
            return;

        Trace.sysout("errorMessageRep.onBreakpointAdded", bp);

        this.updateErrorBreakpoints(context, bp, true);
    },

    onBreakpointRemoved: function(context, bp)
    {
        Trace.sysout("errorMessageRep.onBreakpointRemoved", bp);

        // It isn't possible to check the |bp.type| since the possible error flag has
        // been already removed at this point. See {@BreakpointStore.removeBreakpoint}.
        // So, let's try to remove the breakpoint from the Script panel view in any case.
        this.updateErrorBreakpoints(context, bp, false);
    },

    // * * * * * * * * * * * * * * * * * * * * * * * * * * * * * * * * * * * * * * * * * * * * * //
    // Module Events

    onSourceLoaded: function(sourceFile)
    {
        // A new source has been fetched from the server. Let's update existing
        // error logs to make sure they display a source line where the error
        // occurred.
        Events.dispatch(Firebug.modules, "onUpdateErrorObject", [sourceFile]);
    },

    // * * * * * * * * * * * * * * * * * * * * * * * * * * * * * * * * * * * * * * * * * * * * * //
    // Error Breakpoint Update

    /**
     * Update Error Breakpoints. Error messages displayed in the Console panel allow
     * creating/removing a breakpoint. Existence of an error-breakpoint is indicated
     * by displaying a red circle before the error description.
     * This method updates the UI if a breakpoint is created/removed.
     *
     * @param {Object} bp Breakpoint instance.
     * @param {Object} isSet If true, an error breakpoint has been added, otherwise false.
     */
    updateErrorBreakpoints: function(context, bp, isSet)
    {
        var panel = context.getPanel("console");

        // Iterate all error messages (see firebug/console/errorMessageRep template)
        // in the Console panel and update associated breakpoint UI.
        var messages = panel.panelNode.getElementsByClassName("objectBox-errorMessage");
        for (var i=0; i<messages.length; i++)
        {
            var message = messages[i];

            // The repObject associated with an error message template should be always
            // an instance of ErrorMessageObj.
            var error = Firebug.getRepObject(message);
            if (!(error instanceof ErrorMessageObj))
            {
                TraceError.sysout("consolePanel.updateErrorBreakpoints; ERROR Wrong rep object!");
                continue;
            }

            // Errors use real line numbers (1 based) while breakpoints
            // use zero based numbers.
            if (error.href == bp.href && error.lineNo - 1 == bp.lineNo)
            {
                if (isSet)
                    Css.setClass(message, "breakForError");
                else
                    Css.removeClass(message, "breakForError");
            }
        }
    }, 

    // * * * * * * * * * * * * * * * * * * * * * * * * * * * * * * * * * * * * * * * * * * * * * //
    // Error Source Update

    onUpdateErrorObject: function(sourceFile)
    {
        Trace.sysout("errorMessageRep.onUpdateErrorObject;", errorObject);

        // Get all error-logs in the Console and update the one related to
        // the error-object passed into this method.
        var context = sourceFile.context;
        var panel = context.getPanel("console");

        // The Console panel can be disabled.
        if (!panel)
            return;

        var rows = panel.panelNode.querySelectorAll(".logRow-errorMessage");
        for (var i=0; i<rows.length; i++)
        {
            var row = rows[i];
            var log = row.getElementsByClassName("objectBox-errorMessage")[0];
            var errorObject = Firebug.getRepObject(log);

            if (sourceFile.href == errorObject.href)
            {
                var rep = Firebug.getRep(errorObject, context);
                var content = row.getElementsByClassName("logContent")[0];

                // Render content again. The group counter is preserved since it's
                // located outside of the replaced area.
                ErrorMessage.tag.replace({object: errorObject}, content, ErrorMessage);
            }
        }
    },

    // * * * * * * * * * * * * * * * * * * * * * * * * * * * * * * * * * * * * * * * * * * * * * //
    // PanelActivation

    activationChanged: function(panelType, enable)
    {
        // The Script panel's activation changed. Make sure all trace messages (for errors)
        // are updated. It must be done for all contexts since panel activation always
        // applies to all contexts.
        if (panelType.prototype.name == "script")
            Firebug.connection.eachContext(this.updateConsolePanel.bind(this));
    },

    updateConsolePanel: function(context)
    {
        var panel = context.getPanel("console", true);
        if (!panel)
            return;

        // Update all existing user messages in the panel.
        var messages = panel.panelNode.querySelectorAll(".errorTrace.message");
        for (var i=0; i<messages.length; i++)
            ErrorMessage.renderStackTraceMessage(messages[i]);
    }
});

// ********************************************************************************************* //
// Registration

// xxxHonza: back compatibility
FirebugReps.ErrorMessage = ErrorMessage;

Firebug.registerModule(ErrorMessageUpdater);
Firebug.registerRep(ErrorMessage);

return ErrorMessage;

// ********************************************************************************************* //
});<|MERGE_RESOLUTION|>--- conflicted
+++ resolved
@@ -21,13 +21,8 @@
     "firebug/lib/events",
     "firebug/chrome/panelActivation",
 ],
-<<<<<<< HEAD
-function(Firebug, FBTrace, Domplate, Errors, ErrorMessageObj, FirebugReps, Locale, Url, Str,
+function(Firebug, Module, Rep, FBTrace, Domplate, Errors, ErrorMessageObj, FirebugReps, Locale, Url, Str,
     SourceLink, Dom, Css, Obj, Menu, System, Events, PanelActivation) {
-=======
-function(Firebug, Module, Rep, FBTrace, Domplate, Errors, ErrorMessageObj, FirebugReps, Locale,
-    Url, Str, SourceLink, Dom, Css, Obj, Menu, System, Events, FBS, PanelActivation) {
->>>>>>> 21a5ff34
 
 "use strict"
 
