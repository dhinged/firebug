/* See license.txt for terms of usage */
/*global define:1*/

define([
    "firebug/firebug",
    "firebug/lib/trace",
    "firebug/lib/object",
    "firebug/lib/locale",
    "firebug/lib/wrapper",
    "firebug/lib/xpcom",
    "firebug/lib/events",
    "firebug/lib/domplate",
    "firebug/console/console",
    "firebug/chrome/tableRep",
],
<<<<<<< HEAD
function(Firebug, FBTrace, Locale, Wrapper, Xpcom, Events) {
=======
function(Firebug, FBTrace, Obj, Locale, Wrapper, Xpcom, Events, Domplate, Console, TableRep) {
>>>>>>> 7b9215d3

"use strict";

// ********************************************************************************************* //
// Resources

// Bug 912874 - New API to enumerate mutation observers
// Bug 448602 - Have a way to enumerate event listeners
// Issue 6740: Display registered MutationObservers for an element

// ********************************************************************************************* //
// Constants

var {domplate, SPAN, TAG, DIV} = Domplate;

var TraceError = FBTrace.to("DBG_ERRORS");

var mutationObservers = "MutationObservers";
var parents = "Parents";

// ********************************************************************************************* //
// Module Implementation

/**
 * @module The modules registers a console listeners that logs a pretty-printed
 * information about listeners and mutation observers for a target element.
 *
 * The log lists listeners/observers registered for the target element as well as those
 * registered for parent elements.
 *
 * The pretty-print log is made only for getEventListeners() return value. So, if the method
 * is used within an expression where the return value is e.g. a particular
 * listener, the pretty-print log is not created.
 *
 * Examples:
 * > getEventListeners(target);             // pretty print log is created.
 * > getEventListeners(target).click[0];    // pretty print log is not created.
 */
var GetEventListenersModule = Obj.extend(Firebug.Module,
/** @lends GetEventListenersModule */
{
    dispatchName: "getEventListenersModule",

    // * * * * * * * * * * * * * * * * * * * * * * * * * * * * * * * * * * * * * * * * * * * * * //

    initialize: function(prefDomain, prefNames)
    {
        Firebug.Module.initialize.apply(this, arguments);
        Console.addListener(this);
    },

    shutdown: function()
    {
        Firebug.Module.shutdown.apply(this, arguments);
        Console.removeListener(this);
    },

    // * * * * * * * * * * * * * * * * * * * * * * * * * * * * * * * * * * * * * * * * * * * * * //
    // Console Listener

    log: function(context, object, className, sourceLink)
    {
        if (!context || !object)
            return;

        // The log we are waiting for must be Object type.
        if (typeof(object) != "object")
            return;

        var cache = context.getEventListenersCache;
        if (!cache)
            return false;

        // Objects keys in the cache-map are using wrappers, so don't forget to
        // wrap it before lookup. The map is initialized within onExecuteCommand
        // where the Console log object is created (and exposed to the content).
        object = Wrapper.wrapObject(object);

        // If the currently logged object is stored within the cache-map, we are dealing
        // with a return value of getEventListeners() command. In such case we can append
        // additional pretty-printed info into the Console panel.
        var logInfo = cache.get(object);
        if (logInfo)
            consoleLog(context, logInfo.target, logInfo.listeners, logInfo.observers);
    },
});

// ********************************************************************************************* //
// Command Implementation

/**
 * This function is executed by the framework when getEventListener() is executed
 * on the command line. The first argument must be reference to the target element.
 */
function onExecuteCommand(context, args)
{
    var target = args[0];
    var noParents = args[1] || false;

    if (typeof target !== "object" || target === null)
        return undefined;

    try
    {
        var result = {};

        // Get event listeners and construct the result log-object.
        var listeners = getEventListeners(context, target, !noParents);
        var map = getListenerMap(context, listeners.targetListeners);
        if (map)
            result = map;

        // parentListeners array is empty in case of noParents == true.
        map = getListenerMap(context, listeners.parentListeners);
        if (map)
            result[parents] = map;

        // Append also mutation observers into the result (if there are any).
        var observers = getMutationObservers(context, target, !noParents);
        if (observers.targetObservers && observers.targetObservers.length > 0)
            result[mutationObservers] = observers.targetObservers;

        // parentObservers array is empty in case of noParents == true.
        if (observers.parentObservers && observers.parentObservers.length > 0)
        {
            if (!result[mutationObservers])
                result[mutationObservers] = [];

            var array = result[mutationObservers];
            array[parents] = observers.parentObservers;
        }

        // Make sure the result structure with listeners and observers is properly
        // cloned into the content scope.
        var global = context.getCurrentGlobal();
        var objects = Wrapper.cloneIntoContentScope(global, result);

        if (!context.getEventListenersCache)
            context.getEventListenersCache = new WeakMap();

        // The logged object doesn't have any specific type since returned from
        // Wrapper.cloneIntoContentScope, which is based on Cu.createObjectIn.
        // (using specific types will be able as soon as bug 914970 is fixed)
        // So, store the result logged-object into a weak-map, which will be used
        // later (within 'log' event handler) to figure out whether additional
        // pretty-printed logs should be appended in to the Console.
        // See {@GetEventListenersModule} above.
        context.getEventListenersCache.set(objects, {
            target: target,
            listeners: listeners,
            observers: observers
        });

        return objects;
    }
    catch (exc)
    {
        TraceError.sysout("getEventListeners FAILS to create content view " + exc, exc);
    }

    return undefined;
}

// ********************************************************************************************* //
// Event Listeners

/**
 * Get sorted list of listeners registered for the target and list of listeners
 * registered for all ancestor elements (if required).
 *
 * @param context {TabContext} The current Firebug context.
 * @param target {Object} The event target for which listeners should be returned.
 * @param includeParents {Boolean} True if parent listeners should also be returned.
 */
function getEventListeners(context, target, includeParents)
{
    var targetListeners;
    var parentListeners = [];

    // Iterate also all parent nodes and look for listeners that can be
    // executed during bubble phase.
    var element = target;
    while (element)
    {
        try
        {
            var listeners = Events.getEventListenersForTarget(element);

            // Listeners coming from parent elements are stored into
            // parentListeners array.
            if (!targetListeners)
            {
                targetListeners = listeners;
            }
            else
            {
                parentListeners.push.apply(parentListeners, listeners.filter(function(listener)
                {
                    return Events.eventTypeBubblesToDocument(listener.type);
                }));
            }
        }
        catch (exc)
        {
            TraceError.sysout("getEventListenersForTarget threw an EXCEPTION " + exc, exc);
            return undefined;
        }

        // Break the loop if we don't need listeners for element ancestors.
        if (!includeParents)
            break;

        // Use 'parentElement' so, document isn't included as a parent. The document
        // object is special case handled below.
        element = element.parentElement;
    }

    // Special case for document object.
    var doc = target.ownerDocument;
    if (doc && includeParents && target != doc)
    {
        var listeners = Events.getEventListenersForTarget(doc);
        parentListeners.push.apply(parentListeners, listeners.filter(function(listener)
        {
            return Events.eventTypeBubblesToDocument(listener.type);
        }));
    }

    // Special case for window object.
    var win = doc && doc.defaultView;
    if (win && includeParents && target != win)
    {
        var listeners = Events.getEventListenersForTarget(win);
        parentListeners.push.apply(parentListeners, listeners.filter(function(listener)
        {
            return Events.eventTypeBubblesToDocument(listener.type);
        }));
    }

    function sort(a, b)
    {
        if (a.type === b.type)
            return 0;
        return (a.type < b.type ? -1 : 1);
    }

    // Sort listeners by type in alphabetical order, so they show up as such
    // in the returned object.
    targetListeners.sort(sort);
    parentListeners.sort(sort);

    return {
        targetListeners: targetListeners,
        parentListeners: parentListeners
    }
}

/**
 * Transform simple array of listeners into a structure that is directly logged
 * into the Console panel. Note that this result log can be further inspected by the user
 * within the DOM panel.
 */
function getListenerMap(context, listeners)
{
    if (!listeners || !listeners.length)
        return undefined;

    try
    {
        var map = {};
        var global = context.getCurrentGlobal();

        for (var i = 0; i < listeners.length; i++)
        {
            var li = listeners[i];
            if (!map[li.type])
                map[li.type] = [];

            map[li.type].push(Wrapper.cloneIntoContentScope(global, {
                listener: li.func,
                useCapture: li.capturing,
                target: li.target,
            }));
        }

        return map;
    }
    catch (exc)
    {
        TraceError.sysout("getEventListeners FAILS to create content view " + exc, exc);
    }
}

// ********************************************************************************************* //
// Mutation Observers

/**
 * Get list of mutation observers registered for given target as well as list of observers
 * registered for parent elements (if required). Observers registered for parent elements
 * must have 'subtree' flag set to 'true' to be included in the result list.
 */
function getMutationObservers(context, target, includeParents)
{
    var global = context.getCurrentGlobal();

    var targetObservers;
    var parentObservers = [];

    // Iterate all parent nodes and look for observers that are watching
    // also children nodes (subtree == true)
    var element = target;
    while (element)
    {
        var parent = targetObservers;
        var result = getMutationObserversForTarget(context, element, parent);

        if (!parent)
            targetObservers = result;
        else
            parentObservers.push.apply(parentObservers, result);

        // Break the loop if observers registered for target ancestors aren't required.
        if (!includeParents)
            break;

        element = element.parentNode;
    }

    return {
        targetObservers: targetObservers,
        parentObservers: parentObservers
    }
}

/**
 * Get list of observers registered for specific target.
 */
function getMutationObserversForTarget(context, target, parent)
{
    var result = [];
    var global = context.getCurrentGlobal();

    // getBoundMutationObservers() API has been introduced in Firefox 23
    // Also |window| that can be passed as an event target doeesn't implement
    // the method.
    if (typeof(target.getBoundMutationObservers) != "function")
        return result;

    // Get all mutation observers registered for given target.
    var observers = target.getBoundMutationObservers();
    for (var i=0; i<observers.length; i++)
    {
        var observer = observers[i];
        var observingInfo = observer.getObservingInfo();
        for (var j=0; j<observingInfo.length; j++)
        {
            var info = observingInfo[j];

            // Get only observers that are registered for:
            // a) the original target
            // b) a parent element with subtree == true.
            if (parent && !info.subtree)
                continue;

            // OK, insert the observer into the result array.
            result.push(Wrapper.cloneIntoContentScope(global, {
                attributeOldValue: info.attributeOldValue,
                attributes: info.attributes,
                characterData: info.characterData,
                characterDataOldValue: info.characterDataOldValue,
                childList: info.childList,
                subtree: info.subtree,
                observedNode: info.observedNode,
                mutationCallback: observer.mutationCallback,
            }));
        }
    }

    return result;
}

// ********************************************************************************************* //
// Console Logging

/**
 * Append pretty-printed information about listeners and mutation observers (for a target)
 * into the Console panel.
 */
function consoleLog(context, target, listenersObj, observersObj)
{
    var input = {
        target: target,
    };

    // Display listeners registered for the target as well as any possible
    // listeners registered for parent elements.
    var listeners = [];
    listeners.push.apply(listeners, listenersObj.targetListeners);
    listeners.push.apply(listeners, listenersObj.parentListeners);

    if (listeners && listeners.length > 0)
    {
        // Group for event listeners list
        input.title = Locale.$STR("eventListeners.group_title");
        var row = Console.openCollapsedGroup(input, context, "eventListenersDetails",
            GroupCaption, true, null, true);

        TableRep.log(listeners, ["type", "capturing", "allowsUntrusted", "func", "target"], context);
        Console.closeGroup(context, true);
    }

    // Similarly as for listeners, the observers list is computed for those observers
    // registered for the target as well as those registered for any ancestor.
    var observers = [];
    observers.push.apply(observers, observersObj.targetObservers);
    observers.push.apply(observers, observersObj.parentObservers);

    if (observers && observers.length > 0)
    {
        // Group for mutation observers list
        input.title = Locale.$STR("mutationObservers.group_title");
        row = Console.openCollapsedGroup(input, context, "eventListenersDetails",
            GroupCaption, true, null, true);

        TableRep.log(observers, ["attributeOldValue", "attributes", "characterData",
            "characterDataOldValue", "childList", "subtree", "mutationCallback",
            "observedNode"], context);

        Console.closeGroup(context, true);
    }
}

// ********************************************************************************************* //
// Domplate Templates

var GroupCaption = domplate(
{
    tag:
        SPAN({"class": "eventListenersTitle"},
            SPAN({"class": "eventListenersCaption"},
                "$object.title"
            ),
            SPAN("&nbsp;"),
            SPAN("&#187;"),
            SPAN("&nbsp;"),
            SPAN({"class": "eventListenersTarget"},
                TAG("$object|getTargetTag", {object: "$object.target"})
            )
        ),

    getTargetTag: function(object)
    {
        var rep = Firebug.getRep(object.target);
        return rep.shortTag ? rep.shortTag : rep.tag;
    }
});

// ********************************************************************************************* //
// Registration

Firebug.registerModule(GetEventListenersModule);

Firebug.registerCommand("getEventListeners", {
    helpUrl: "https://getfirebug.com/wiki/index.php/getEventListeners",
    handler: onExecuteCommand.bind(this),
    description: Locale.$STR("console.cmd.help.getEventListeners")
});

return {
    getEventListeners: onExecuteCommand
};

// ********************************************************************************************* //
});<|MERGE_RESOLUTION|>--- conflicted
+++ resolved
@@ -13,11 +13,7 @@
     "firebug/console/console",
     "firebug/chrome/tableRep",
 ],
-<<<<<<< HEAD
-function(Firebug, FBTrace, Locale, Wrapper, Xpcom, Events) {
-=======
 function(Firebug, FBTrace, Obj, Locale, Wrapper, Xpcom, Events, Domplate, Console, TableRep) {
->>>>>>> 7b9215d3
 
 "use strict";
 
