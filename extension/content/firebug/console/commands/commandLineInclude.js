/* See license.txt for terms of usage */

define([
    "firebug/chrome/module",
    "firebug/chrome/reps",
    "firebug/lib/domplate",
    "firebug/lib/locale",
    "firebug/lib/dom",
    "firebug/chrome/window",
    "firebug/lib/css",
    "firebug/lib/string",
    "firebug/lib/options",
    "firebug/chrome/menu",
    "firebug/lib/system",
    "firebug/lib/xpcom",
    "firebug/lib/object",
    "firebug/chrome/tableRep",
    "firebug/editor/editor",
    "firebug/editor/inlineEditor",
],
<<<<<<< HEAD
function(FirebugReps, Domplate, Locale, Dom, Win, Css, Str, Options, Menu, System, Xpcom,
    Obj, TableRep) {
with (Domplate) {
=======
function(Module, FirebugReps, Domplate, Locale, Dom, Win, Css, Str, Options, Menu, System, Xpcom,
    Obj, TableRep, Console, Editor, InlineEditor) {
>>>>>>> 85e070fa

// ********************************************************************************************* //
// Constants

var {domplate, DomplateTag, SPAN, TR, P, LI, A, BUTTON} = Domplate;

const Ci = Components.interfaces;
const Cu = Components.utils;
const removeConfirmation = "commandline.include.removeConfirmation";
const prompts = Xpcom.CCSV("@mozilla.org/embedcomp/prompt-service;1", "nsIPromptService");
const storeFilename = "includeAliases.json";
var Trace = FBTrace.to("DBG_COMMANDLINE");

// * * * * * * * * * * * * * * * * * * * * * * * * * * * * * * * * * * * * * * * * * * * * * * * //

var ScratchpadManager;

try
{
    var scope = {};
    Cu.import("resource:///modules/devtools/scratchpad-manager.jsm", scope);
    ScratchpadManager = scope.ScratchpadManager;
}
catch(ex)
{
    // Scratchpad does not exists (when using Seamonkey ...)
}

var storageScope = {}, StorageService;
Cu.import("resource://firebug/storageService.js", storageScope);
StorageService = storageScope.StorageService;

var defaultAliases = {
    "jquery": "http://code.jquery.com/jquery-latest.js"
};

// ********************************************************************************************* //
// Implementation

var CommandLineIncludeRep = domplate(TableRep,
{
    tableClassName: "tableCommandLineInclude dataTable",

    tag:
        FirebugReps.OBJECTBOX({_repObject: "$object"},
            TableRep.tag
        ),

    inspectable: false,

    // * * * * * * * * * * * * * * * * * * * * * * * * * * * * * * * * * * * * * * * * * * * * * //
    // Domplate Handlers

    getValueTag: function(object)
    {
        if (object.cons === DomplateTag)
            return object;
        else
            return TableRep.getValueTag(object);
    },

    getUrlTag: function(href, aliasName)
    {
        var urlTag =
            SPAN({style: "height:100%"},
                A({"href": href, "target": "_blank", "class": "url"},
                    Str.cropString(href, 100)
                ),
                SPAN({"class": "commands"}
                // xxxFlorent: temporarily disabled, see:
                //    http://code.google.com/p/fbug/issues/detail?id=5878#c27
                /*,
                SPAN({
                    "class":"closeButton",
                    onclick: this.deleteAlias.bind(this, aliasName),
                })*/
                )
            );

        return urlTag;
    },

    displayAliases: function(context)
    {
        var store = CommandLineInclude.getStore();
        var keys = store.getKeys();
        var arrayToDisplay = [];
        var returnValue = Firebug.Console.getDefaultReturnValue();

        if (keys.length === 0)
        {
            var msg = Locale.$STR("commandline.include.noDefinedAlias");
            Firebug.Console.log(msg, context, null, FirebugReps.Hint);
            return returnValue;
        }

        for (var i=0; i<keys.length; i++)
        {
            var aliasName = keys[i];
            arrayToDisplay.push({
                alias: SPAN({"class": "aliasName", "data-aliasname": aliasName}, aliasName),
                URL: this.getUrlTag(store.getItem(aliasName), aliasName, context)
            });
        }

        var columns = [
            {
                property: "alias",
                label: Locale.$STR("commandline.include.Alias")
            },
            {
                property: "URL",
                label: Locale.$STR("commandline.include.URL")
            }
        ];

        var input = new CommandLineIncludeObject();
        this.log(arrayToDisplay, columns, context, input);
        return returnValue;
    },

    deleteAlias: function(aliasName, ev)
    {
        // NOTE: that piece of code has not been tested since deleting aliases through the table
        // has been disabled.
        // Once it is enabled again, make sure FBTests is available for this feature
        var store = CommandLineInclude.getStore();
        if (!Options.get(removeConfirmation))
        {
            var check = {value: false};
            var flags = prompts.BUTTON_POS_0 * prompts.BUTTON_TITLE_YES +
            prompts.BUTTON_POS_1 * prompts.BUTTON_TITLE_NO;

            if (prompts.confirmEx(context.chrome.window, Locale.$STR("Firebug"),
                Locale.$STR("commandline.include.confirmDelete"), flags, "", "", "",
                Locale.$STR("Do_not_show_this_message_again"), check) > 0)
            {
                return;
            }

            // Update 'Remove Cookies' confirmation option according to the value
            // of the dialog's "do not show again" checkbox.
            Options.set(removeConfirmation, !check.value);
        }
        store.removeItem(aliasName);
    },

    startEditing: function(target)
    {
        var editor = this.getEditor(target.ownerDocument);
        Editor.startEditing(target, target.dataset.aliasname, editor);
    },

    editAliasName: function(tr)
    {
        var target = tr.querySelector(".aliasName");
        this.startEditing(target);
    },

    editAliasURL: function(tr)
    {
        var target = tr.querySelector(".url");
        this.startEditing(target);
    },

    openInScratchpad: function(url)
    {
        var spWin = ScratchpadManager.openScratchpad();
        var scriptContent = null;
        var editor = null;

        spWin.onload = function()
        {
            var spInstance = spWin.Scratchpad;
            //intro = spInstance.strings.GetStringFromName("scratchpadIntro");
            spInstance.addObserver(
            {
                onReady: function()
                {
                    editor = spInstance.editor;

                    // if the content of the script is loaded, we write the content in the editor
                    // otherwise, we write a text that asks the user to wait
                    if (scriptContent)
                        editor.setText(scriptContent);
                    else
                        editor.setText("// "+Locale.$STR("scratchpad.loading"));
                }
            });
        };

        var xhr = new XMLHttpRequest({mozAnon: true});
        xhr.open("GET", url, true);

        xhr.onload = function()
        {
            if (spWin.closed)
                return;

            scriptContent = xhr.responseText;

            // if the editor is ready, we put the content on it now
            // otherwise, we wait for the editor
            if (editor)
                editor.setText(scriptContent);
        };

        xhr.onerror = function()
        {
            if (spWin.closed)
                return;

            spInstance.setText("// "+Locale.$STR("scratchpad.failLoading"));
        };

        xhr.send(null);
    },

    supportsObject: function(object, type)
    {
        return object instanceof CommandLineIncludeObject;
    },

    getContextMenuItems: function(object, target, context)
    {
        var tr = Dom.getAncestorByTagName(target, "tr");
        if (!tr)
            return [];

        var url = tr.querySelector("a.url").href;
        var aliasName = tr.querySelector(".aliasName").dataset.aliasname;
        var context = Firebug.currentContext;
        var items = [
            {
                label: "CopyLocation",
                id: "fbCopyLocation",
                tooltiptext: "clipboard.tip.Copy_Location",
                command: Obj.bindFixed(System.copyToClipboard, System, url)
            },
            // xxxFlorent: temporarily disabled, see:
            //    http://code.google.com/p/fbug/issues/detail?id=5878#c27
            /*"-",
            {
                label: "commandline.label.EditAliasName",
                id: "fbEditAliasName",
                tooltiptext: "commandline.tip.Edit_Alias_Name",
                command: this.editAliasName.bind(this, tr)
            },
            {
                label: "commandline.label.EditAliasURL",
                id: "fbEditAliasUrl",
                tooltiptext: "commandline.tip.Edit_Alias_URL",
                command: this.editAliasURL.bind(this, tr)
            },
            {
                label: "commandline.label.DeleteAlias",
                id: "fbDeleteAlias",
                tooltiptext: "commandline.tip.Delete_Alias",
                command: this.deleteAlias.bind(this, aliasName, ev)
            },*/
            "-",
            {
                label: Locale.$STRF("commandline.label.IncludeScript", [aliasName]),
                id: "fbInclude",
                tooltiptext: "commandline.tip.Include_Script",
                command: Obj.bindFixed(CommandLineInclude.include, CommandLineInclude,
                    context, aliasName)
            },
            "-",
            {
                label: "OpenInTab",
                id: "fbOpenInTab",
                tooltiptext: "firebug.tip.Open_In_Tab",
                command: Obj.bindFixed(Win.openNewTab, Win, url)
            }
        ];

        if (ScratchpadManager)
        {
            items.push({
                label: "commandline.label.OpenInScratchpad",
                id: "fbOpenInScratchpad",
                tooltiptext: "commandline.tip.Open_In_Scratchpad",
                command: this.openInScratchpad.bind(this, url)
            });
        }

        return items;
    },

    getEditor: function(doc)
    {
        if (!this.editor)
            this.editor = new IncludeEditor(doc);
        return this.editor;
    }
});

// ********************************************************************************************* //

function CommandLineIncludeObject()
{
}

// ********************************************************************************************* //

var CommandLineInclude = Obj.extend(Module,
{
    onSuccess: function(newAlias, context, loadingMsgRow, xhr, hasWarnings)
    {
        var urlComponent = xhr.channel.URI.QueryInterface(Ci.nsIURL);
        var filename = urlComponent.fileName, url = urlComponent.spec;
        // clear the message saying "loading..."
        this.clearLoadingMessage(loadingMsgRow);

        if (newAlias)
        {
            var store = this.getStore();
            store.setItem(newAlias, url);
            this.log("aliasCreated", [newAlias], [context, "info"]);
        }

        if (!hasWarnings)
            this.log("includeSuccess", [filename], [context, "info", true]);
    },

    onError: function(context, url, loadingMsgRow)
    {
        this.clearLoadingMessage(loadingMsgRow);
        this.log("loadFail", [url], [context, "error"]);
    },

    clearLoadingMessage: function(loadingMsgRow)
    {
        if (loadingMsgRow && loadingMsgRow.parentNode)
            loadingMsgRow.parentNode.removeChild(loadingMsgRow);
    },

    getStore: function()
    {
        if (!this.store)
        {
            var isNewStore = !StorageService.hasStorage(storeFilename);
            // Pass also the parent window to the new storage. The window will be
            // used to figure out whether the browser is running in private mode.
            // If yes, no data will be persisted.
            this.store = StorageService.getStorage(storeFilename,
                Firebug.chrome.window);

            // If the file did not exist, we put in there the default aliases.
            if (isNewStore)
            {
                for (var alias in defaultAliases)
                    this.store.setItem(alias, defaultAliases[alias]);
            }
        }

        // Let's log when the store could not be opened.
        if (!this.store)
        {
            Trace.sysout("CommandLineInclude.getStore; can't open or create the store");
        }

        return this.store;
    },

    log: function(localeStr, localeArgs, logArgs, noAutoPrefix)
    {
        var prefixedLocaleStr = (noAutoPrefix ? localeStr : "commandline.include." + localeStr);
        var msg = Locale.$STRF(prefixedLocaleStr, localeArgs);
        logArgs.unshift([msg]);
        return Firebug.Console.logFormatted.apply(Firebug.Console, logArgs);
    },

    /**
     * Includes a remote script.
     * Executed by the include() command.
     *
     * @param {Context} context The Firebug context.
     * @param {string} url The location of the script.
     * @param {string} [newAlias] The alias to define for the script.
     */
    include: function(context, url, newAlias)
    {
        var reNotAlias = /[\.\/]/;
        var urlIsAlias = url !== null && !reNotAlias.test(url);
        var returnValue = Firebug.Console.getDefaultReturnValue();

        // checking arguments:
        if ((newAlias !== undefined && typeof newAlias !== "string") || newAlias === "")
        {
            this.log("invalidAliasArgumentType", [], [context, "error"]);
            return returnValue;
        }

        if (url !== null && typeof url !== "string" || !url && !newAlias)
        {
            this.log("invalidUrlArgumentType", [], [context, "error"]);
            return returnValue;
        }

        if (newAlias !== undefined)
            newAlias = newAlias.toLowerCase();

        if ((urlIsAlias && url.length > 30) || (newAlias && newAlias.length > 30))
        {
            this.log("tooLongAliasName", [newAlias || url], [context, "error"]);
            return returnValue;
        }

        if (newAlias !== undefined && reNotAlias.test(newAlias))
        {
            this.log("invalidAliasName", [newAlias], [context, "error"]);
            return returnValue;
        }

        if (urlIsAlias)
        {
            var store = this.getStore();
            var aliasName = url.toLowerCase();
            url = store.getItem(aliasName);
            if (url === undefined)
            {
                this.log("aliasNotFound", [aliasName], [context, "error"]);
                return returnValue;
            }
        }

        // if the URL is null, we delete the alias
        if (newAlias !== undefined && url === null)
        {
            var store = this.getStore();
            if (store.getItem(newAlias) === undefined)
            {
                this.log("aliasNotFound", [newAlias], [context, "error"]);
                return returnValue;
            }

            store.removeItem(newAlias);
            this.log("aliasRemoved", [newAlias], [context, "info"]);
            return returnValue;
        }
        var loadingMsgRow = this.log("Loading", [], [context, "loading", true], true);
        var onSuccess = this.onSuccess.bind(this, newAlias, context, loadingMsgRow);
        var onError = Obj.bindFixed(this.onError, this, context, url, loadingMsgRow);
        this.evaluateRemoteScript(url, context, onSuccess, onError, loadingMsgRow);

        return returnValue;
    },

    /**
     * Evaluates a remote script. Prints a warning message in the console in case of syntax error.
     *
     * @param {string} url The URL.
     * @param {Context} context The Firebug context.
     * @param {function} [successFunction] The callback if the script has been successfully run.
     * @param {function} [errorFunction] The callback if the expression has been run with errors.
     * @param {*} [loadingMsgRow] The row in the console printed while the script is loading and
     *      that has to be cleared.
     */
    evaluateRemoteScript: function(url, context, successFunction, errorFunction, loadingMsgRow)
    {
        var xhr = new XMLHttpRequest({ mozAnon: true, timeout:30});
        var acceptedSchemes = ["http", "https"];
        var absoluteURL = context.browser.currentURI.resolve(url);

        Trace.sysout("CommandLineInclude.evaluateRemoteScript; absoluteURL = " + absoluteURL);

        xhr.onload = function()
        {
            if (xhr.status !== 200)
                return errorFunction.apply(this, arguments);
            var codeToEval = xhr.responseText;
            var hasWarnings = false;

            // test if the content is an HTML file, which is the most current after a mistake
            if (!isValidJS(codeToEval))
            {
                CommandLineInclude.log("invalidSyntax", [], [context, "warn"]);
                CommandLineInclude.clearLoadingMessage(loadingMsgRow);
                hasWarnings = true;
            }

            // Do not print anything if the inclusion succeeds.
            var successFunctionEval = function() { };
            // Let's use the default function to handle errors.
            var errorFunctionEval = null;
<<<<<<< HEAD
            var options = {noCmdLineAPI: true, exprInScriptPanel: true, urlForExpr: absoluteURL};
            Firebug.CommandLine.evaluateInGlobal(codeToEval, context, undefined, undefined,
                successFunctionEval, errorFunctionEval, undefined, options);
=======

            // xxxFlorent: Using evaluateInGlobal doesn't allow to stop execution in the script
            //             panel. Just use it when having CSP until we migrate to JSD2.
            //             (see Issue 6551)
            if (CommandLineInclude.isCSPDoc(context))
            {
                Trace.sysout("CommandLineInclude.evaluateRemoteScript; "+
                    "document is using CSP. use evaluateInGlobal");
                Firebug.CommandLine.evaluateInGlobal(codeToEval, context, undefined, undefined,
                    successFunctionEval, errorFunctionEval, undefined, {noCmdLineAPI: true});
            }
            else
            {
                Firebug.CommandLine.evaluateInWebPage(codeToEval, context);
            }
>>>>>>> 85e070fa

            if (successFunction)
                successFunction(xhr, hasWarnings);
        };

        if (errorFunction)
        {
            xhr.ontimeout = xhr.onerror = errorFunction;
        }

        try
        {
            xhr.open("GET", absoluteURL, true);
        }
        catch(ex)
        {
            this.clearLoadingMessage(loadingMsgRow);
            if (ex.name === "NS_ERROR_UNKNOWN_PROTOCOL")
            {
                this.log("invalidRequestProtocol", [], [context, "error"]);
                return;
            }
            throw ex;
        }

        if (acceptedSchemes.indexOf(xhr.channel.URI.scheme) === -1)
        {
            this.log("invalidRequestProtocol", [], [context, "error"]);
            this.clearLoadingMessage(loadingMsgRow);
            return;
        }

        xhr.send(null);
    },

    // * * * * * * * * * * * * * * * * * * * * * * * * * * * * * * * * * * * * * * * * * * * * *  //
    // Module events:

    resetAllOptions: function()
    {
        if (StorageService.hasStorage(storeFilename))
        {
            StorageService.removeStorage(storeFilename);
            this.store = null;
        }
    }
});

// ********************************************************************************************* //
// Command Handler

function onCommand(context, args)
{
    if (args.length === 0)
        return CommandLineIncludeRep.displayAliases(context);

    var self = CommandLineInclude;
    Array.unshift(args, context);
    return CommandLineInclude.include.apply(self, args);
}

// ********************************************************************************************* //
// Local Helpers

function IncludeEditor(doc)
{
    InlineEditor.call(this, doc);
}

IncludeEditor.prototype = domplate(InlineEditor.prototype,
{
    endEditing: function(target, value, cancel)
    {
        if (cancel)
            return;

        var context = Firebug.currentContext;
        if (Css.hasClass(target, "aliasName"))
            this.updateAliasName(target, value, context);
        else if (Css.hasClass(target, "url"))
            this.updateURL(target, value, context);
    },

    updateURL: function(target, value, context)
    {
        var tr = Dom.getAncestorByTagName(target, "tr");
        var aliasName = tr.querySelector(".aliasName").textContent;
        CommandLineInclude.include(context, value, aliasName, {"onlyUpdate":true});
        target.textContent = value;
    },

    updateAliasName: function(target, value, context)
    {
        var oldAliasName = target.textContent;
        var store = CommandLineInclude.getStore();
        var url = store.getItem(oldAliasName);
        store.removeItem(oldAliasName);
        store.setItem(value, url);
        target.dataset.aliasname = value;
        target.textContent = value;
    }
});

function isValidJS(codeToCheck)
{
    try
    {
        new Function(codeToCheck);
        return true;
    }
    catch(ex)
    {
        if (ex instanceof SyntaxError)
            return false;
        else
            throw ex;
    }
};

// ********************************************************************************************* //
// Registration

Firebug.registerCommand("include", {
    handler: onCommand,
    description: Locale.$STR("console.cmd.help.include"),
    helpUrl: "http://getfirebug.com/wiki/index.php/include"
});

Firebug.registerRep(CommandLineIncludeRep);

Firebug.registerModule(CommandLineInclude);

return CommandLineInclude;

// ********************************************************************************************* //
});<|MERGE_RESOLUTION|>--- conflicted
+++ resolved
@@ -18,14 +18,8 @@
     "firebug/editor/editor",
     "firebug/editor/inlineEditor",
 ],
-<<<<<<< HEAD
-function(FirebugReps, Domplate, Locale, Dom, Win, Css, Str, Options, Menu, System, Xpcom,
-    Obj, TableRep) {
-with (Domplate) {
-=======
 function(Module, FirebugReps, Domplate, Locale, Dom, Win, Css, Str, Options, Menu, System, Xpcom,
     Obj, TableRep, Console, Editor, InlineEditor) {
->>>>>>> 85e070fa
 
 // ********************************************************************************************* //
 // Constants
@@ -513,27 +507,9 @@
             var successFunctionEval = function() { };
             // Let's use the default function to handle errors.
             var errorFunctionEval = null;
-<<<<<<< HEAD
             var options = {noCmdLineAPI: true, exprInScriptPanel: true, urlForExpr: absoluteURL};
             Firebug.CommandLine.evaluateInGlobal(codeToEval, context, undefined, undefined,
                 successFunctionEval, errorFunctionEval, undefined, options);
-=======
-
-            // xxxFlorent: Using evaluateInGlobal doesn't allow to stop execution in the script
-            //             panel. Just use it when having CSP until we migrate to JSD2.
-            //             (see Issue 6551)
-            if (CommandLineInclude.isCSPDoc(context))
-            {
-                Trace.sysout("CommandLineInclude.evaluateRemoteScript; "+
-                    "document is using CSP. use evaluateInGlobal");
-                Firebug.CommandLine.evaluateInGlobal(codeToEval, context, undefined, undefined,
-                    successFunctionEval, errorFunctionEval, undefined, {noCmdLineAPI: true});
-            }
-            else
-            {
-                Firebug.CommandLine.evaluateInWebPage(codeToEval, context);
-            }
->>>>>>> 85e070fa
 
             if (successFunction)
                 successFunction(xhr, hasWarnings);
