/* See license.txt for terms of usage */

// ************************************************************************************************
// Constants

const EXTENSIONS = "extensions";
const DBG_ = "DBG_";

const Cc = Components.classes;
const Ci = Components.interfaces;
const Cr = Components.results;

var EXPORTED_SYMBOLS = ["traceConsoleService"];

const PrefService = Cc["@mozilla.org/preferences-service;1"];
const prefs = PrefService.getService(Ci.nsIPrefBranch2);
const prefService = PrefService.getService(Ci.nsIPrefService);
const consoleService = Cc["@mozilla.org/consoleservice;1"].getService(Ci.nsIConsoleService);

const appShellService = Components.classes["@mozilla.org/appshell/appShellService;1"].getService(Components.interfaces.nsIAppShellService);

// ************************************************************************************************
// Service implementation


var toOSConsole = false;

var traceConsoleService =
{
    initialize: function() {
        this.observers = [];
        this.optionMaps = {};

        // Listen for preferences changes. Trace Options can be changed at run time.
        prefs.addObserver("extensions", this, false);

        return this;
    },

    osOut: function(str)
    {
        if (!this.outChannel)
        {
            try
            {
                var appShellService = Components.classes["@mozilla.org/appshell/appShellService;1"].
                    getService(Components.interfaces.nsIAppShellService);
                this.hiddenWindow = appShellService.hiddenDOMWindow;
                this.outChannel = "hidden";
            }
            catch(exc)
            {
                var consoleService = Cc["@mozilla.org/consoleservice;1"].getService(Ci.nsIConsoleService);
                this.outChannel = "service"
                this.outChannel("Using consoleService because nsIAppShellService.hiddenDOMWindow not available "+exc);
            }
        }
        if (this.outChannel === "hidden")  // apparently can't call via JS function
            this.hiddenWindow.dump(str);
        else
            consoleService.logStringMessage(str);
    },

    getTracer: function(prefDomain)
    {
        if (this.getPref("extensions.firebug-tracing-service.DBG_toOSConsole"))
        {
             toOSConsole = true;  // also need browser.dom.window.dump.enabled true
             traceConsoleService.osOut("traceConsoleService.getTracer, prefDomain: "+prefDomain+"\n");
        }

        if (!this.optionMaps[prefDomain])
            this.optionMaps[prefDomain] = this.createManagedOptionMap(prefDomain);

        return this.optionMaps[prefDomain];
    },

    createManagedOptionMap: function(prefDomain)
    {
        var optionMap = new TraceBase(prefDomain);

        var branch = prefService.getBranch ( prefDomain );
        var arrayDesc = {};
        var children = branch.getChildList("", arrayDesc);
        for (var i = 0; i < children.length; i++)
        {
            var p = children[i];
            var m = p.indexOf("DBG_");
            if (m != -1)
            {
                var optionName = p.substr(1); // drop leading .
                optionMap[optionName] = this.getPref(prefDomain+p);
                if (toOSConsole)
                    this.osOut("traceConsoleService.createManagedOptionMap "+optionName+"="+optionMap[optionName]+"\n");
            }
        }

        return optionMap;
    },

    /* nsIObserve */
    observe: function(subject, topic, data)
    {
        if (data.substr(0,EXTENSIONS.length) == EXTENSIONS)
        {
            for (var prefDomain in traceConsoleService.optionMaps)
            {
                if (data.substr(0, prefDomain.length) == prefDomain)
                {
                    var optionName = data.substr(prefDomain.length+1); // skip dot
                    if (optionName.substr(0, DBG_.length) == DBG_)
                        traceConsoleService.optionMaps[prefDomain][optionName] = this.getPref(data);
                }
            }
        }
    },

    getPref: function(prefName)
    {
        var type = prefs.getPrefType(prefName);
        if (type == Ci.nsIPrefBranch.PREF_STRING)
            return prefs.getCharPref(prefName);
        else if (type == Ci.nsIPrefBranch.PREF_INT)
            return prefs.getIntPref(prefName);
        else if (type == Ci.nsIPrefBranch.PREF_BOOL)
            return prefs.getBoolPref(prefName);
    },

    // Prepare trace-object and dispatch to all observers.
    dispatch: function(messageType, message, obj, scope)
    {
        // Translate string object.
        if (typeof(obj) == "string") {
            var string = Cc["@mozilla.org/supports-cstring;1"].createInstance(Ci.nsISupportsCString);
            string.data = obj;
            obj = string;
        }

        message = message +"";    // make sure message is a string

        // Create wrapper with message type info.
        var messageInfo = {
            obj: obj,
            type: messageType,
            scope: scope,
            time: (new Date()).getTime()
        };
        if (toOSConsole)
            traceConsoleService.osOut(messageType+": "+message+"\n");
        // Pass JS object properly through XPConnect.
        var wrappedSubject = {wrappedJSObject: messageInfo};
        traceConsoleService.notifyObservers(wrappedSubject, "firebug-trace-on-message", message);
    },

    /* nsIObserverService */
    addObserver: function(observer, topic, weak)
    {
        if (topic != "firebug-trace-on-message")
            throw Cr.NS_ERROR_INVALID_ARG;

        if (this.observers.length == 0) // mark where trace begins.
            lastResort(this.observers, topic, "addObserver");

        this.observers.push(observer);
    },

    removeObserver: function(observer, topic)
    {
        if (topic != "firebug-trace-on-message")
            throw Cr.NS_ERROR_INVALID_ARG;

        for (var i=0; i < this.observers.length; i++) {
            if (this.observers[i] == observer) {
                this.observers.splice(i, 1);
                break;
            }
        }
    },

    notifyObservers: function(subject, topic, someData)
    {
        if (this.observers.length > 0)
        {
            for (var i=0; i < this.observers.length; i++)
            {
                try
                {
                    this.observers[i].observe(subject, topic, someData);
                }
                catch (err)
                {
                    // If it's not possible to distribute the log through registered observers,
                    // use Firefox ErrorConsole. Ultimately the trace-console listens for it
                    // too and so, will display that.
                    var scriptError = Cc["@mozilla.org/scripterror;1"].createInstance(Ci.nsIScriptError);
                    scriptError.init("[JavaScript Error: Failed to notify firebug-trace observers!] " +
                        err.toString(), err.sourceName,
                        err.sourceLine, err.lineNumber, err.columnNumber, err.flags, err.category);
                    consoleService.logMessage(scriptError);
                }
            }
        }
        else
        {
            lastResort(this.observers, subject, someData);
        }
    },

    enumerateObservers: function(topic)
    {
        return null;
    },

    /* nsISupports */
    QueryInterface: function(iid)
    {
        if (iid.equals(Ci.nsISupports) ||
            iid.equals(Ci.nsIObserverService))
             return this;

        throw Cr.NS_ERROR_NO_INTERFACE;
    }
};

function lastResort(listeners, subject, someData)
{
    var unwrapped = subject.wrappedJSObject;
    if (unwrapped)
        var objPart = unwrapped.obj ? (" obj: "+unwrapped.obj) : "";
    else
        var objPart = subject;

    traceConsoleService.osOut("FTS"+listeners.length+": "+someData+" "+objPart+"\n");
}
// ************************************************************************************************
// Public TraceService API

var TraceAPI = {
    dump: function(messageType, message, obj) {
        if (this.noTrace)
            return;

        this.noTrace = true;
        try
        {
            traceConsoleService.dispatch(messageType, message, obj);
        }
        catch(exc)
        {
        }
        finally
        {
            this.noTrace = false;
        }
    },

    sysout: function(message, obj) {
        this.dump("no-message-type", message, obj);
    },

    setScope: function(scope)
    {
        this.scopeOfFBTrace = scope;
    },

    matchesNode: function(node)
    {
        return (node.getAttribute('anonid')=="title-box");
    },

    time: function(name, reset)
    {
        if (!name)
            return;

        var time = new Date().getTime();

        if (!this.timeCounters)
            this.timeCounters = {};

        var key = "KEY"+name.toString();

        if (!reset && this.timeCounters[key])
            return;

        this.timeCounters[key] = time;
    },

    timeEnd: function(name)
    {
        var time = new Date().getTime();

        if (!this.timeCounters)
            return;

        var key = "KEY"+name.toString();

        var timeCounter = this.timeCounters[key];
        if (timeCounter)
        {
            var diff = time - timeCounter;
            var label = name + ": " + diff + "ms";

            this.sysout(label);

            delete this.timeCounters[key];
        }
<<<<<<< HEAD
        
=======

>>>>>>> f2f91feb
        return diff;
    }
};

var TraceBase = function(prefDomain) {
    this.prefDomain = prefDomain;
}
//Derive all properties from TraceAPI
for (var p in TraceAPI)
    TraceBase.prototype[p] = TraceAPI[p];

TraceBase.prototype.sysout = function(message, obj) {
        if (this.noTrace)
            return;

        this.noTrace = true;

        try
        {
            traceConsoleService.dispatch(this.prefDomain, message, obj, this.scopeOfFBTrace);
        }
        catch(exc)
        {
            if (toOSConsole)
                traceConsoleService.osOut("traceConsoleService.dispatch FAILS "+exc+"\n");
        }
        finally
        {
            this.noTrace = false;
        }
}

traceConsoleService.initialize();<|MERGE_RESOLUTION|>--- conflicted
+++ resolved
@@ -305,11 +305,7 @@
 
             delete this.timeCounters[key];
         }
-<<<<<<< HEAD
-        
-=======
-
->>>>>>> f2f91feb
+
         return diff;
     }
 };
