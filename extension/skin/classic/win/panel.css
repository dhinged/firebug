--- conflicted
+++ resolved
@@ -43,13 +43,9 @@
 .breakpointBlock.opened > .breakpointHeader > .twisty,
 .computedStyle.hasSelectors.opened > .stylePropName,
 .cookieRow.opened > .cookieNameCol > .cookieNameLabel {
-<<<<<<< HEAD
-    background-image: url(chrome://firebug/skin/win/twistyOpen.svg);
+    background-image: url(chrome://firebug/skin/win/twistyOpen.png);
     background-repeat: no-repeat;
     min-height: 12px;
-=======
-    background-image: url(chrome://firebug/skin/win/twistyOpen.png);
->>>>>>> cb2017af
 }
 
 .hasHeaders .netHrefLabel,
