--- conflicted
+++ resolved
@@ -43,19 +43,11 @@
 
 .annotation.breakpoint > DIV.annotationHTML {
     position: relative;
-<<<<<<< HEAD
-    background-image: url(chrome://firebug/skin/breakpoint.svg);
-}
-
-.annotation.breakpoint.condition > DIV.annotationHTML {
-    background-image: url(chrome://firebug/skin/breakpointCondition.svg), url(chrome://firebug/skin/breakpoint.svg);
-=======
     background-image: url(chrome://firebug/skin/breakpoint.png);
 }
 
 .annotation.breakpoint.condition > DIV.annotationHTML {
     background-image: url(chrome://firebug/skin/breakpointCondition.png), url(chrome://firebug/skin/breakpoint.png);
->>>>>>> 659d5bfc
 }
 
 .annotation.breakpoint.disabled:not(.debugLocation) > DIV.annotationHTML {
@@ -73,11 +65,7 @@
     left: 0;
     width: 16px;
     height: 16px;
-<<<<<<< HEAD
-    background: url(chrome://firebug/skin/breakpoint.svg) no-repeat center center;
-=======
     background: url(chrome://firebug/skin/breakpoint.png) no-repeat center center;
->>>>>>> 659d5bfc
     opacity: 0.5;
 }
 
@@ -88,11 +76,7 @@
     left: 0;
     width: 16px;
     height: 16px;
-<<<<<<< HEAD
-    background: url(chrome://firebug/skin/executionPointer.svg) no-repeat 70% center;
-=======
     background: url(chrome://firebug/skin/executionPointer.png) no-repeat 70% center;
->>>>>>> 659d5bfc
 }
 
 .annotationOverview.breakpoint.disabled {
@@ -101,20 +85,12 @@
 }
 
 .annotation.debugLocation > DIV.annotationHTML {
-<<<<<<< HEAD
-    background-image: url(chrome://firebug/skin/executionPointer.svg);
-=======
     background-image: url(chrome://firebug/skin/executionPointer.png);
->>>>>>> 659d5bfc
     color: #000000;
 }
 
 .annotation.breakpointLoading > DIV.annotationHTML {
-<<<<<<< HEAD
-    background-image: url(chrome://firebug/skin/loading.svg);
-=======
     background-image: url(chrome://firebug/skin/loading.png);
->>>>>>> 659d5bfc
     background-position: top !important;
 }
 
@@ -122,12 +98,8 @@
 /* The current debug location (execution line) */
 
 .annotation.breakpoint.debugLocation > DIV.annotationHTML {
-<<<<<<< HEAD
-    background-image: url(chrome://firebug/skin/executionPointer.svg), url(chrome://firebug/skin/breakpoint.svg);
-=======
     background-image: url(chrome://firebug/skin/executionPointer.png),
         url(chrome://firebug/skin/breakpoint.png);
->>>>>>> 659d5bfc
     background-position: 70% center, center center;
     background-size: auto auto;
 }
