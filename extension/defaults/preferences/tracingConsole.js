--- conflicted
+++ resolved
@@ -69,7 +69,6 @@
 pref("extensions.firebug.DBG_COMMANDEDITOR", false);    // Multiline console based on SourceEditor (Orion)
 pref("extensions.firebug.DBG_CONNECTION", false);       // Connection to the remote browser (for remote debugging)
 pref("extensions.firebug.DBG_MENU", false);             // Menus and context menus in Firebug
-<<<<<<< HEAD
 pref("extensions.firebug.DBG_BTI", false);              // Browser Tools Interface
 pref("extensions.firebug.DBG_DOMTREE", false);          // DomTree Widget
 pref("extensions.firebug.DBG_GRIPCACHE", false);        // Cache for remote objects - grips (comes over RDP)
@@ -77,7 +76,4 @@
 pref("extensions.firebug.DBG_SCRIPTVIEW", false);       // Script view is responsible for displaying JS source.
 pref("extensions.firebug.DBG_DEBUGGERTOOL", false);     // DebuggerTool, implementing debugger actions and communicating with the server side.
 pref("extensions.firebug.DBG_ELEMENTS", false);         // Elements side panel (in the CSS panel)
-=======
-pref("extensions.firebug.DBG_ELEMENTS", false);         // Elements side panel (in the CSS panel)
-pref("extensions.firebug.DBG_QUICKINFOBOX", false);     // Quick info box
->>>>>>> 51fbc86f
+pref("extensions.firebug.DBG_QUICKINFOBOX", false);     // Quick info box