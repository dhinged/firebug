--- conflicted
+++ resolved
@@ -11,13 +11,9 @@
             FBTest.waitForDisplayedElement("console", config, function(el)
             {
                 var objBox = el.querySelector("span.objectBox-errorMessage");
-<<<<<<< HEAD
-                var errBP = objBox.querySelector("img.errorBreak");
-=======
                 var errBP = el.querySelector("span.errorBreak");
 
                 FBTest.progress("Found Breakpoint button: " + errBP);
->>>>>>> a29a84c1
 
                 FBTest.ok(!hasClass(objBox, "breakForError"), "Must be unchecked");
 
