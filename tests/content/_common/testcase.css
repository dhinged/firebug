--- conflicted
+++ resolved
@@ -101,11 +101,7 @@
     color: #00B400;
 }
 
-<<<<<<< HEAD
-section#description li.error, section#description li span.error {
-=======
 #description li.error, #description li span.error {
->>>>>>> 1b52fce0
     color: #DC0000;
 }
 
